--- conflicted
+++ resolved
@@ -1,6 +1,8 @@
-<<<<<<< HEAD
 <component name="InspectionProjectProfileManager">
   <settings>
+    <option name="PROJECT_PROFILE" value="Project Default" />
+    <option name="USE_PROJECT_PROFILE" value="true" />
+    <version value="1.0" />
     <list size="6">
       <item index="0" class="java.lang.String" itemvalue="TYPO" />
       <item index="1" class="java.lang.String" itemvalue="WEAK WARNING" />
@@ -10,17 +12,4 @@
       <item index="5" class="java.lang.String" itemvalue="SERVER PROBLEM" />
     </list>
   </settings>
-=======
-<component name="InspectionProjectProfileManager">
-  <settings>
-    <list size="6">
-      <item index="0" class="java.lang.String" itemvalue="TYPO" />
-      <item index="1" class="java.lang.String" itemvalue="WEAK WARNING" />
-      <item index="2" class="java.lang.String" itemvalue="INFO" />
-      <item index="3" class="java.lang.String" itemvalue="WARNING" />
-      <item index="4" class="java.lang.String" itemvalue="ERROR" />
-      <item index="5" class="java.lang.String" itemvalue="SERVER PROBLEM" />
-    </list>
-  </settings>
->>>>>>> 02946a15
 </component>