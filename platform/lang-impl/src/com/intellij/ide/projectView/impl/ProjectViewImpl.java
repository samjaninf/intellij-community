--- conflicted
+++ resolved
@@ -1016,15 +1016,9 @@
       if (LangDataKeys.IDE_VIEW.is(dataId)) {
         return myIdeView;
       }
-<<<<<<< HEAD
       if (PlatformDataKeys.DELETE_ELEMENT_PROVIDER.is(dataId)) {
-        final List<Module> modules = getSelectedElements(Module.class);
-        if (!modules.isEmpty()) {
-=======
-      if (DataConstants.DELETE_ELEMENT_PROVIDER.equals(dataId)) {
         final Module[] modules = getSelectedModules();
         if (modules != null) {
->>>>>>> 809047de
           return myDeleteModuleProvider;
         }
         final LibraryOrderEntry orderEntry = getSelectedLibrary();
