--- conflicted
+++ resolved
@@ -105,15 +105,7 @@
   @NotNull
   @Override
   public PsiPolyVariantReference getReference(PyResolveContext context) {
-<<<<<<< HEAD
-    final PyElementType t = getOperator();
-    if (t != null && t.getSpecialMethodName() != null) {
-      return new PyOperatorReference(this, context);
-    }
-    return null;
-=======
-    return new PyOperatorReferenceImpl(this, context);
->>>>>>> 6d5a946e
+    return new PyOperatorReference(this, context);
   }
 
   public PyType getType(@NotNull TypeEvalContext context) {
