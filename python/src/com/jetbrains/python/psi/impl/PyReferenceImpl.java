package com.jetbrains.python.psi.impl;

import com.google.common.collect.Lists;
import com.intellij.codeInsight.lookup.LookupElement;
import com.intellij.codeInsight.lookup.LookupElementBuilder;
import com.intellij.lang.ASTNode;
import com.intellij.lang.annotation.HighlightSeverity;
import com.intellij.openapi.util.Comparing;
import com.intellij.openapi.util.Condition;
import com.intellij.openapi.util.TextRange;
import com.intellij.psi.*;
import com.intellij.psi.impl.PsiManagerImpl;
import com.intellij.psi.impl.source.resolve.ResolveCache;
import com.intellij.psi.util.PsiTreeUtil;
import com.intellij.util.Icons;
import com.intellij.util.IncorrectOperationException;
import com.intellij.util.ProcessingContext;
import com.intellij.util.containers.SortedList;
import com.jetbrains.django.util.PythonDataflowUtil;
import com.jetbrains.python.PyNames;
import com.jetbrains.python.codeInsight.controlflow.ScopeOwner;
import com.jetbrains.python.psi.*;
import com.jetbrains.python.psi.resolve.*;
import com.jetbrains.python.psi.types.PyModuleType;
import com.jetbrains.python.psi.types.PyType;
import com.jetbrains.python.psi.types.TypeEvalContext;
import org.jetbrains.annotations.NotNull;
import org.jetbrains.annotations.Nullable;

import java.util.*;
import java.util.concurrent.atomic.AtomicInteger;

/**
 * @author yole
 */
public class PyReferenceImpl implements PsiReferenceEx, PsiPolyVariantReference {
  protected final PyQualifiedExpression myElement;
  protected final PyResolveContext myContext;

  public PyReferenceImpl(PyQualifiedExpression element, @NotNull PyResolveContext context) {
    myElement = element;
    myContext = context;
  }

  public TextRange getRangeInElement() {
    final ASTNode nameElement = myElement.getNameElement();
    final int startOffset = nameElement != null ? nameElement.getStartOffset() : myElement.getNode().getTextRange().getEndOffset();
    return new TextRange(startOffset - myElement.getNode().getStartOffset(), myElement.getTextLength());
  }

  public PsiElement getElement() {
    return myElement;
  }

  /**
   * Resolves reference to the most obvious point.
   * Imported module names: to module file (or directory for a qualifier).
   * Other identifiers: to most recent definition before this reference.
   * This implementation is cached.
   *
   * @see #resolveInner().
   */
  @Nullable
  public PsiElement resolve() {
    final ResolveResult[] results = multiResolve(false);
    return results.length >= 1 && !(results[0] instanceof ImplicitResolveResult) ? results[0].getElement() : null;
  }

  // it is *not* final so that it can be changed in debug time. if set to false, caching is off
  private static boolean USE_CACHE = true;

  /**
   * Resolves reference to possible referred elements.
   * First element is always what resolve() would return.
   * Imported module names: to module file, or {directory, '__init__.py}' for a qualifier.
   * todo Local identifiers: a list of definitions in the most recent compound statement
   * (e.g. <code>if X: a = 1; else: a = 2</code> has two definitions of <code>a</code>.).
   * todo Identifiers not found locally: similar definitions in imported files and builtins.
   *
   * @see com.intellij.psi.PsiPolyVariantReference#multiResolve(boolean)
   */
  @NotNull
  public ResolveResult[] multiResolve(final boolean incompleteCode) {
    final PsiManager manager = getElement().getManager();
    if (USE_CACHE && manager instanceof PsiManagerImpl) {
      final ResolveCache cache = ((PsiManagerImpl)manager).getResolveCache();
      return cache.resolveWithCaching(this, CachingResolver.INSTANCE, false, incompleteCode);
    }
    else {
      return multiResolveInner(incompleteCode);
    }
  }

  // sorts and modifies results of resolveInner

  private ResolveResult[] multiResolveInner(boolean incomplete) {
    final String referencedName = myElement.getReferencedName();
    if (referencedName == null) return ResolveResult.EMPTY_ARRAY;

    List<RatedResolveResult> targets = resolveInner();
    if (targets.size() == 0) return ResolveResult.EMPTY_ARRAY;

    // change class results to constructor results if there are any
    if (myElement.getParent() instanceof PyCallExpression) { // we're a call
      ListIterator<RatedResolveResult> it = targets.listIterator();
      while (it.hasNext()) {
        final RatedResolveResult rrr = it.next();
        final PsiElement elt = rrr.getElement();
        if (elt instanceof PyClass) {
          PyClass cls = (PyClass)elt;
          PyFunction init = cls.findMethodByName(PyNames.INIT, false);
          if (init != null) {
            // replace
            it.set(rrr.replace(init));
          }
          else { // init not found; maybe it's ancestor's
            for (PyClass ancestor : cls.iterateAncestors()) {
              init = ancestor.findMethodByName(PyNames.INIT, false);
              if (init != null) {
                // add to resuls as low priority
                it.add(new RatedResolveResult(RatedResolveResult.RATE_LOW, init));
                break;
              }
            }
          }
        }
      }
    }

    // put everything in a sorting container
    List<RatedResolveResult> ret = new SortedList<RatedResolveResult>(new Comparator<RatedResolveResult>() {
      public int compare(final RatedResolveResult one, final RatedResolveResult another) {
        return another.getRate() - one.getRate();
      }
    });
    ret.addAll(targets);

    return ret.toArray(new ResolveResult[ret.size()]);
  }

  protected static class ResultList extends ArrayList<RatedResolveResult> {
    // Allows to add non-null elements and discard nulls in a hassle-free way.

    public boolean poke(final PsiElement what, final int rate) {
      if (what == null) return false;
      super.add(new RatedResolveResult(rate, what));
      return true;
    }
  }


  /**
   * Does actual resolution of resolve().
   *
   * @return resolution result.
   * @see #resolve()
   */
  @NotNull
  protected List<RatedResolveResult> resolveInner() {
    ResultList ret = new ResultList();

    final String referencedName = myElement.getReferencedName();
    if (referencedName == null) return ret;

    // here we have an unqualified expr. it may be defined:
    // ...in current file
    ResolveProcessor processor = new ResolveProcessor(referencedName);

    // Use real context here to enable correct completion and resolve in case of PyExpressionCodeFragment!!!
    final PsiElement realContext = PyPsiUtils.getRealContext(myElement);
    PsiElement roof = findResolveRoof(referencedName, realContext);
    PsiElement uexpr = PyResolveUtil.treeCrawlUp(processor, false, realContext, roof);
    if ((uexpr != null)) {
      if ((uexpr instanceof PyClass)) {
        // is it a case of the bizarre "class Foo(Foo)" construct?
        PyClass cls = (PyClass)uexpr;
        if (isSuperClassExpression(cls)) {
          ret.clear();
          return ret; // cannot resolve us, the base class ref, to the class being defined
        }
      }
      // sort what we got
      for (NameDefiner hit : processor.getDefiners()) {
        ret.poke(hit, getRate(hit));
      }
      uexpr = PyUtil.turnDirIntoInit(uexpr); // an import statement may have returned a dir
    }
    else if (!processor.getDefiners().isEmpty()) {
      ret.add(new ImportedResolveResult(null, RatedResolveResult.RATE_LOW-1, processor.getDefiners()));
    }
    PyBuiltinCache builtins_cache = PyBuiltinCache.getInstance(realContext);
    if (uexpr == null) {
      // ...as a part of current module
      PyType otype = builtins_cache.getObjectType(); // "object" as a closest kin to "module"
      if (otype != null) {
        final List<? extends PsiElement> members = otype.resolveMember(myElement.getName(), AccessDirection.READ, myContext);
        if (members != null) {
          int rate = RatedResolveResult.RATE_NORMAL;
          for (PsiElement member : members) {
            ret.poke(member, rate);
            rate = RatedResolveResult.RATE_LOW;
          }
        }
      }
    }
    if (uexpr == null) {
      // ...as a builtin symbol
      PyFile bfile = builtins_cache.getBuiltinsFile();
      if (bfile != null) {
        uexpr = bfile.getElementNamed(referencedName);
        if (uexpr == null && "__builtins__".equals(referencedName)) {
          uexpr = bfile; // resolve __builtins__ reference
        }
      }
    }
    if (uexpr == null && !(myElement instanceof PyTargetExpression)) {
      //uexpr = PyResolveUtil.resolveOffContext(this);
      final PsiElement outerContextElement = PyResolveUtil.scanOuterContext(new ResolveProcessor(referencedName), realContext);
      uexpr = PyUtil.turnDirIntoInit(outerContextElement);
    }
    if (uexpr != null) {
      ret.add(new ImportedResolveResult(uexpr, getRate(uexpr), processor.getDefiners()));
    }

    return ret;
  }

  private PsiElement findResolveRoof(String referencedName, PsiElement realContext) {
    if (PyUtil.isClassPrivateName(referencedName)) {
      // a class-private name; limited by either class or this file
      PsiElement one = myElement;
      do {
        one = PyUtil.getConcealingParent(one);
      }
      while (one instanceof PyFunction);
      if (one instanceof PyClass) {
        return one;
      }
    }
    
    if (myElement instanceof PyTargetExpression) {
      final ScopeOwner scopeOwner = PsiTreeUtil.getParentOfType(myElement, ScopeOwner.class);
      if (scopeOwner != null && !scopeOwner.getScope().isGlobal(myElement.getName())) {
        return scopeOwner;
      }
    }
    return realContext.getContainingFile();
  }

  private boolean isSuperClassExpression(PyClass cls) {
    if (myElement.getContainingFile() != cls.getContainingFile()) {  // quick check to avoid unnecessary tree loading
      return false;
    }
    for (PyExpression base_expr : cls.getSuperClassExpressions()) {
      if (base_expr == this) {
        return true;
      }
    }
    return false;
  }

  // NOTE: very crude

  private static int getRate(PsiElement elt) {
    int rate;
    if (elt instanceof PyImportElement || elt instanceof PyStarImportElement) {
      rate = RatedResolveResult.RATE_LOW;
    }
    else if (elt instanceof PyFile) {
      rate = RatedResolveResult.RATE_HIGH;
    }
    else {
      rate = RatedResolveResult.RATE_NORMAL;
    }
    return rate;
  }

  @NotNull
  public String getCanonicalText() {
    return getRangeInElement().substring(getElement().getText());
  }

  public PsiElement handleElementRename(String newElementName) throws IncorrectOperationException {
    ASTNode nameElement = myElement.getNameElement();
    if (nameElement != null) {
      final ASTNode newNameElement = PyElementGenerator.getInstance(myElement.getProject()).createNameIdentifier(newElementName);
      myElement.getNode().replaceChild(nameElement, newNameElement);
    }
    return myElement;
  }

  public PsiElement bindToElement(@NotNull PsiElement element) throws IncorrectOperationException {
    return null;
  }

  public boolean isReferenceTo(PsiElement element) {
    if (element instanceof PsiFileSystemItem) {
      // may be import via alias, so don't check if names match, do simple resolve check instead
      final PsiElement resolveResult = resolve();
      if (element instanceof PsiDirectory && resolveResult instanceof PyFile &&
          PyNames.INIT_DOT_PY.equals(((PyFile)resolveResult).getName()) && ((PyFile)resolveResult).getContainingDirectory() == element) {
        return true;
      }
      return resolveResult == element;
    }
    if (element instanceof PsiNamedElement) {
      final String elementName = ((PsiNamedElement)element).getName();
      if ((Comparing.equal(myElement.getReferencedName(), elementName) || PyNames.INIT.equals(elementName)) && !haveQualifiers(element)) {
        if (element instanceof PyParameter || element instanceof PyTargetExpression) {
          PsiElement ourContainer = PsiTreeUtil.getParentOfType(getElement(), PsiNamedElement.class, PyLambdaExpression.class, PyComprehensionElement.class);
          PsiElement theirContainer = PsiTreeUtil.getParentOfType(element, PsiNamedElement.class, PyLambdaExpression.class, PyComprehensionElement.class);
          if (ourContainer != null && ourContainer == theirContainer) {
            return true;
          }
        }
        final PsiElement resolveResult = resolve();
        if (resolveResult == element) {
          return true;
        }
        if (!haveQualifiers(element)) {
          // TODO support nonlocal statement
          final ScopeOwner ourScope = PsiTreeUtil.getParentOfType(getElement(), ScopeOwner.class);
          final ScopeOwner theirScope = PsiTreeUtil.getParentOfType(element, ScopeOwner.class);
          if (ourScope != null && ourScope.getScope().isGlobal(elementName) && PsiTreeUtil.isAncestor(theirScope, ourScope, false)) {
            return true;
          }
          if (theirScope != null && theirScope.getScope().isGlobal(elementName) && PsiTreeUtil.isAncestor(ourScope, theirScope, false)) {
            return true;
          }
        }
        return false; // TODO: handle multi-resolve
      }
    }
    return false;
  }

  private boolean haveQualifiers(PsiElement element) {
    if (myElement.getQualifier() != null) {
      return true;
    }
    if (element instanceof PyQualifiedExpression && ((PyQualifiedExpression)element).getQualifier() != null) {
      return true;
    }
    return false;
  }

  private static final Condition<PsiElement> IS_STAR_IMPORT = new Condition<PsiElement>() {
    public boolean value(PsiElement psiElement) {
      return psiElement instanceof PyStarImportElement;
    }
  };

  @NotNull
  public Object[] getVariants() {
    final List<LookupElement> ret = Lists.newArrayList();

    // Use real context here to enable correct completion and resolve in case of PyExpressionCodeFragment!!!
    final PsiElement realContext = PyPsiUtils.getRealContext(myElement);

    // include our own names
    final int underscores = PyUtil.getInitialUnderscores(myElement.getName());
    final PyUtil.UnderscoreFilter filter = new PyUtil.UnderscoreFilter(underscores);
    final VariantsProcessor processor = new VariantsProcessor(myElement, null, filter);
    PyResolveUtil.treeCrawlUp(processor, realContext); // names from here
    PyResolveUtil.scanOuterContext(processor, realContext); // possible names from around us at call time

    // in a call, include function's arg names
    PythonDataflowUtil.collectFunctionArgNames(myElement, ret);

    // scan all "import *" and include names provided by them
    CollectProcessor collect_proc = new CollectProcessor(IS_STAR_IMPORT);
    PyResolveUtil.treeCrawlUp(collect_proc, realContext);
    List<PsiElement> stars = collect_proc.getResult();
    for (PsiElement star_elt : stars) {
      final PyFromImportStatement from_import_stmt = (PyFromImportStatement)star_elt.getParent();
      if (from_import_stmt != null) {
        final PyReferenceExpression import_src = from_import_stmt.getImportSource();
        if (import_src != null) {
          final String imported_name = import_src.getName();
          processor.setNotice(imported_name);
          final PsiElement importedModule = import_src.getReference().resolve();
          List<String> dunderAll = null;
          if (importedModule instanceof PyFile) {
            dunderAll = ((PyFile) importedModule).getDunderAll();
          }
          processor.setAllowedNames(dunderAll);
          try {
            PyResolveUtil.treeCrawlUp(processor, true, importedModule); // names from that module
            processor.addVariantsFromAllowedNames();
          }
          finally {
            processor.setAllowedNames(null);
          }
        }
      }
    }
    // include builtin names
    processor.setNotice("__builtin__");
    PyResolveUtil.treeCrawlUp(processor, true, PyBuiltinCache.getInstance(getElement()).getBuiltinsFile()); // names from __builtin__

    if (underscores >= 2) {
      // if we're a normal module, add module's attrs
      PsiFile f = realContext.getContainingFile();
      if (f instanceof PyFile) {
        for (String name : PyModuleType.getPossibleInstanceMembers()) {
          ret.add(LookupElementBuilder.create(name).setIcon(Icons.FIELD_ICON));
        }
      }
    }

    ret.addAll(processor.getResultList());
    return ret.toArray();
  }

<<<<<<< HEAD
  private static void addKeywordArgumentVariants(PyFunction def, final List<Object> ret) {
    addKeywordArgumentVariants(def, ret, new HashSet<PyFunction>());
  }

  private static void addKeywordArgumentVariants(PyFunction def, List<Object> ret, Collection<PyFunction> visited) {
    if (visited.contains(def)) {
      return;
    }
    visited.add(def);
    final Set<PyFunction.Flag> flags = def.getContainingClass() != null ? PyUtil.detectDecorationsAndWrappersOf(def) : null;
    final KwArgParameterCollector collector = new KwArgParameterCollector(flags, ret);
    def.getParameterList().acceptChildren(collector);
    if (collector.hasKwArgs()) {
      KwArgFromStatementCallCollector fromStatementCallCollector = new KwArgFromStatementCallCollector(ret, collector.getKwArgs());
      def.getStatementList().acceptChildren(fromStatementCallCollector);

      //if (collector.hasOnlySelfAndKwArgs()) {
      // nothing interesting besides self and **kwargs, let's look at superclass (PY-778)
      if (fromStatementCallCollector.isKwArgsTransit()) {

        final PsiElement superMethod = PySuperMethodsSearch.search(def).findFirst();
        if (superMethod instanceof PyFunction) {
          addKeywordArgumentVariants((PyFunction)superMethod, ret, visited);
        }
      }
    }
//}
  }

  private static class KwArgParameterCollector extends PyElementVisitor {
    private int myCount;
    private final Set<PyFunction.Flag> myFlags;
    private final List<Object> myRet;
    private boolean myHasSelf = false;
    private boolean myHasKwArgs = false;
    private PyParameter kwArgsParam = null;

    public KwArgParameterCollector(Set<PyFunction.Flag> flags, List<Object> ret) {
      myFlags = flags;
      myRet = ret;
    }

    @Override
    public void visitPyParameter(PyParameter par) {
      myCount++;
      if (myCount == 1 && myFlags != null && !myFlags.contains(PyFunction.Flag.STATICMETHOD)) {
        myHasSelf = true;
        return;
      }
      PyNamedParameter namedParam = par.getAsNamed();
      if (namedParam != null) {
        if (!namedParam.isKeywordContainer() && !namedParam.isPositionalContainer()) {
          final LookupElement item = PyUtil.createNamedParameterLookup(namedParam.getName());
          myRet.add(item);
        }
        else if (namedParam.isKeywordContainer()) {
          myHasKwArgs = true;
          kwArgsParam = namedParam;
        }
      }
      else {
        PyTupleParameter nestedTupleParam = par.getAsTuple();
        if (nestedTupleParam != null) {
          nestedTupleParam.acceptChildren(this);
        }
        // else it's a lone star parameter, it can't contribute to completion
      }
    }

    public PyParameter getKwArgs() {
      return kwArgsParam;
    }

    public boolean hasKwArgs() {
      return myHasKwArgs;
    }

    public boolean hasOnlySelfAndKwArgs() {
      return myCount == 2 && myHasSelf && myHasKwArgs;
    }
  }

  private static class KwArgFromStatementCallCollector extends PyElementVisitor {
    private final List<Object> myRet;
    private final PyParameter myKwArgs;
    private boolean kwArgsTransit = true;

    public KwArgFromStatementCallCollector(List<Object> ret, @NotNull PyParameter kwArgs) {
      myRet = ret;
      this.myKwArgs = kwArgs;
    }

    @Override
    public void visitPyElement(PyElement node) {
      node.acceptChildren(this);
    }

    @Override
    public void visitPySubscriptionExpression(PySubscriptionExpression node) {
      String operandName = node.getOperand().getName();
      processGet(operandName, node.getIndexExpression());
    }

    @Override
    public void visitPyCallExpression(PyCallExpression node) {
      if (node.isCalleeText("pop", "get", "getattr")) {
        PyReferenceExpression child = PsiTreeUtil.getChildOfType(node.getCallee(), PyReferenceExpression.class);
        if (child != null) {
          String operandName = child.getName();
          if (node.getArguments().length > 0) {
            PyExpression argument = node.getArguments()[0];
            processGet(operandName, argument);
          }
        }
      }
      else if (node.isCalleeText("__init__")) {
        kwArgsTransit = false;
        for (PyExpression e : node.getArguments()) {
          if (e instanceof PyStarArgument) {
            PyStarArgument kw = (PyStarArgument)e;
            if (Comparing.equal(myKwArgs.getName(), kw.getFirstChild().getNextSibling().getText())) {
              kwArgsTransit = true;
              break;
            }
          }
        }
      }
      super.visitPyCallExpression(node);
    }

    private void processGet(String operandName, PyExpression argument) {
      if (Comparing.equal(myKwArgs.getName(), operandName) &&
          argument instanceof PyStringLiteralExpression) {
        String name = ((PyStringLiteralExpression)argument).getStringValue();
        if (PyUtil.isPythonIdentifier(name)) {
          myRet.add(PyUtil.createNamedParameterLookup(name));
        }
      }
    }

    /**
     * is name of kwargs parameter the same as transmitted to __init__ call
     * @return
     */
    public boolean isKwArgsTransit() {
      return kwArgsTransit;
    }
  }

=======
>>>>>>> 4e1735ab
  public boolean isSoft() {
    return false;
  }

  public HighlightSeverity getUnresolvedHighlightSeverity(TypeEvalContext context) {
    if (isBuiltInConstant()) return null;
    final PyExpression qualifier = myElement.getQualifier();
    if (qualifier == null) {
      return HighlightSeverity.ERROR;
    }
    if (context.getType(qualifier) != null) {
      return HighlightSeverity.WARNING;
    }
    return null;
  }

  private boolean isBuiltInConstant() {
    // TODO: generalize
    String name = myElement.getReferencedName();
    return PyNames.NONE.equals(name) || "True".equals(name) || "False".equals(name);
  }

  @Nullable
  public String getUnresolvedDescription() {
    return null;
  }


  // our very own caching resolver

  private static class CachingResolver implements ResolveCache.PolyVariantResolver<PyReferenceImpl> {
    public static CachingResolver INSTANCE = new CachingResolver();
    private ThreadLocal<AtomicInteger> myNesting = new ThreadLocal<AtomicInteger>() {
      @Override
      protected AtomicInteger initialValue() {
        return new AtomicInteger();
      }
    };

    private static final int MAX_NESTING_LEVEL = 30;

    @Nullable
    public ResolveResult[] resolve(final PyReferenceImpl ref, final boolean incompleteCode) {
      if (myNesting.get().getAndIncrement() >= MAX_NESTING_LEVEL) {
        System.out.println("Stack overflow pending");
      }
      try {
        return ref.multiResolveInner(incompleteCode);
      }
      finally {
        myNesting.get().getAndDecrement();
      }
    }
  }

  @Override
  public boolean equals(Object o) {
    if (this == o) return true;
    if (o == null || getClass() != o.getClass()) return false;

    PyReferenceImpl that = (PyReferenceImpl)o;

    if (!myElement.equals(that.myElement)) return false;
    if (!myContext.equals(that.myContext)) return false;

    return true;
  }

  @Override
  public int hashCode() {
    return myElement.hashCode();
  }

  protected static Object[] getTypeCompletionVariants(PyExpression pyExpression, PyType type) {
    ProcessingContext context = new ProcessingContext();
    context.put(PyType.CTX_NAMES, new HashSet<String>());
    return type.getCompletionVariants(pyExpression.getName(), pyExpression, context);
  }
}<|MERGE_RESOLUTION|>--- conflicted
+++ resolved
@@ -412,158 +412,6 @@
     return ret.toArray();
   }
 
-<<<<<<< HEAD
-  private static void addKeywordArgumentVariants(PyFunction def, final List<Object> ret) {
-    addKeywordArgumentVariants(def, ret, new HashSet<PyFunction>());
-  }
-
-  private static void addKeywordArgumentVariants(PyFunction def, List<Object> ret, Collection<PyFunction> visited) {
-    if (visited.contains(def)) {
-      return;
-    }
-    visited.add(def);
-    final Set<PyFunction.Flag> flags = def.getContainingClass() != null ? PyUtil.detectDecorationsAndWrappersOf(def) : null;
-    final KwArgParameterCollector collector = new KwArgParameterCollector(flags, ret);
-    def.getParameterList().acceptChildren(collector);
-    if (collector.hasKwArgs()) {
-      KwArgFromStatementCallCollector fromStatementCallCollector = new KwArgFromStatementCallCollector(ret, collector.getKwArgs());
-      def.getStatementList().acceptChildren(fromStatementCallCollector);
-
-      //if (collector.hasOnlySelfAndKwArgs()) {
-      // nothing interesting besides self and **kwargs, let's look at superclass (PY-778)
-      if (fromStatementCallCollector.isKwArgsTransit()) {
-
-        final PsiElement superMethod = PySuperMethodsSearch.search(def).findFirst();
-        if (superMethod instanceof PyFunction) {
-          addKeywordArgumentVariants((PyFunction)superMethod, ret, visited);
-        }
-      }
-    }
-//}
-  }
-
-  private static class KwArgParameterCollector extends PyElementVisitor {
-    private int myCount;
-    private final Set<PyFunction.Flag> myFlags;
-    private final List<Object> myRet;
-    private boolean myHasSelf = false;
-    private boolean myHasKwArgs = false;
-    private PyParameter kwArgsParam = null;
-
-    public KwArgParameterCollector(Set<PyFunction.Flag> flags, List<Object> ret) {
-      myFlags = flags;
-      myRet = ret;
-    }
-
-    @Override
-    public void visitPyParameter(PyParameter par) {
-      myCount++;
-      if (myCount == 1 && myFlags != null && !myFlags.contains(PyFunction.Flag.STATICMETHOD)) {
-        myHasSelf = true;
-        return;
-      }
-      PyNamedParameter namedParam = par.getAsNamed();
-      if (namedParam != null) {
-        if (!namedParam.isKeywordContainer() && !namedParam.isPositionalContainer()) {
-          final LookupElement item = PyUtil.createNamedParameterLookup(namedParam.getName());
-          myRet.add(item);
-        }
-        else if (namedParam.isKeywordContainer()) {
-          myHasKwArgs = true;
-          kwArgsParam = namedParam;
-        }
-      }
-      else {
-        PyTupleParameter nestedTupleParam = par.getAsTuple();
-        if (nestedTupleParam != null) {
-          nestedTupleParam.acceptChildren(this);
-        }
-        // else it's a lone star parameter, it can't contribute to completion
-      }
-    }
-
-    public PyParameter getKwArgs() {
-      return kwArgsParam;
-    }
-
-    public boolean hasKwArgs() {
-      return myHasKwArgs;
-    }
-
-    public boolean hasOnlySelfAndKwArgs() {
-      return myCount == 2 && myHasSelf && myHasKwArgs;
-    }
-  }
-
-  private static class KwArgFromStatementCallCollector extends PyElementVisitor {
-    private final List<Object> myRet;
-    private final PyParameter myKwArgs;
-    private boolean kwArgsTransit = true;
-
-    public KwArgFromStatementCallCollector(List<Object> ret, @NotNull PyParameter kwArgs) {
-      myRet = ret;
-      this.myKwArgs = kwArgs;
-    }
-
-    @Override
-    public void visitPyElement(PyElement node) {
-      node.acceptChildren(this);
-    }
-
-    @Override
-    public void visitPySubscriptionExpression(PySubscriptionExpression node) {
-      String operandName = node.getOperand().getName();
-      processGet(operandName, node.getIndexExpression());
-    }
-
-    @Override
-    public void visitPyCallExpression(PyCallExpression node) {
-      if (node.isCalleeText("pop", "get", "getattr")) {
-        PyReferenceExpression child = PsiTreeUtil.getChildOfType(node.getCallee(), PyReferenceExpression.class);
-        if (child != null) {
-          String operandName = child.getName();
-          if (node.getArguments().length > 0) {
-            PyExpression argument = node.getArguments()[0];
-            processGet(operandName, argument);
-          }
-        }
-      }
-      else if (node.isCalleeText("__init__")) {
-        kwArgsTransit = false;
-        for (PyExpression e : node.getArguments()) {
-          if (e instanceof PyStarArgument) {
-            PyStarArgument kw = (PyStarArgument)e;
-            if (Comparing.equal(myKwArgs.getName(), kw.getFirstChild().getNextSibling().getText())) {
-              kwArgsTransit = true;
-              break;
-            }
-          }
-        }
-      }
-      super.visitPyCallExpression(node);
-    }
-
-    private void processGet(String operandName, PyExpression argument) {
-      if (Comparing.equal(myKwArgs.getName(), operandName) &&
-          argument instanceof PyStringLiteralExpression) {
-        String name = ((PyStringLiteralExpression)argument).getStringValue();
-        if (PyUtil.isPythonIdentifier(name)) {
-          myRet.add(PyUtil.createNamedParameterLookup(name));
-        }
-      }
-    }
-
-    /**
-     * is name of kwargs parameter the same as transmitted to __init__ call
-     * @return
-     */
-    public boolean isKwArgsTransit() {
-      return kwArgsTransit;
-    }
-  }
-
-=======
->>>>>>> 4e1735ab
   public boolean isSoft() {
     return false;
   }
