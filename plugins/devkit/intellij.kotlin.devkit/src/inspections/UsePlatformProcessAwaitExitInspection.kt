--- conflicted
+++ resolved
@@ -9,15 +9,9 @@
 import org.jetbrains.idea.devkit.kotlin.DevKitKotlinBundle
 import org.jetbrains.idea.devkit.kotlin.util.getContext
 import org.jetbrains.kotlin.analysis.api.analyze
-<<<<<<< HEAD
-import org.jetbrains.kotlin.analysis.api.calls.singleFunctionCallOrNull
-import org.jetbrains.kotlin.analysis.api.calls.symbol
-import org.jetbrains.kotlin.analysis.api.symbols.markers.KaNamedSymbol
-=======
 import org.jetbrains.kotlin.analysis.api.resolution.singleFunctionCallOrNull
 import org.jetbrains.kotlin.analysis.api.resolution.symbol
-import org.jetbrains.kotlin.analysis.api.symbols.markers.KtNamedSymbol
->>>>>>> f8d0b80e
+import org.jetbrains.kotlin.analysis.api.symbols.markers.KaNamedSymbol
 import org.jetbrains.kotlin.idea.stubindex.KotlinTopLevelFunctionFqnNameIndex
 import org.jetbrains.kotlin.psi.KtCallExpression
 import org.jetbrains.kotlin.psi.KtVisitorVoid
@@ -43,13 +37,8 @@
           analyze(expression) {
             val callNameExpression = expression.getCallNameExpression()?.text ?: return false
             if (isNotForbidden(callNameExpression)) return false // optimization to avoid resolving
-<<<<<<< HEAD
-            val calledSymbol = expression.resolveCall()?.singleFunctionCallOrNull()?.partiallyAppliedSymbol?.symbol
+            val calledSymbol = expression.resolveCallOld()?.singleFunctionCallOrNull()?.partiallyAppliedSymbol?.symbol
             if (calledSymbol !is KaNamedSymbol) return false
-=======
-            val calledSymbol = expression.resolveCallOld()?.singleFunctionCallOrNull()?.partiallyAppliedSymbol?.symbol
-            if (calledSymbol !is KtNamedSymbol) return false
->>>>>>> f8d0b80e
             val calledMethodName = calledSymbol.name.identifier
             if (isNotForbidden(calledMethodName)) return false
             if (calledSymbol.valueParameters.isNotEmpty()) return false
