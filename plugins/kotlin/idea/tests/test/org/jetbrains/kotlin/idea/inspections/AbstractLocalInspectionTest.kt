--- conflicted
+++ resolved
@@ -154,7 +154,74 @@
             state.tool.tool.readSettings(inspectionSettings)
         }
 
-<<<<<<< HEAD
+        val highlightInfos = collectHighlightInfos()
+
+        Assert.assertTrue(
+            if (!problemExpected)
+                "No problems should be detected at caret\n" +
+                        "Detected problems: ${highlightInfos.joinToString { it.description }}"
+            else
+                "Expected at least one problem at caret",
+            problemExpected == highlightInfos.isNotEmpty()
+        )
+
+        if (!problemExpected || highlightInfos.isEmpty()) return false
+
+        if (expectedProblemString != null) {
+            Assert.assertTrue(
+                "Expected the following problem at caret: $expectedProblemString\n" +
+                        "Active problems: ${highlightInfos.joinToString { it.description }}",
+                highlightInfos.any { it.description == expectedProblemString }
+            )
+        }
+        val expectedHighlightType = when (expectedHighlightString) {
+            null -> null
+            ProblemHighlightType.GENERIC_ERROR_OR_WARNING.name -> HighlightDisplayLevel.WARNING.name
+            else -> expectedHighlightString
+        }
+        if (expectedHighlightType != null) {
+            Assert.assertTrue(
+                "Expected the following problem highlight type: $expectedHighlightType\n" +
+                        "Actual type: ${highlightInfos.joinToString { it.type.toString() }}",
+                highlightInfos.all { expectedHighlightType in it.type.toString() }
+            )
+        }
+
+        val allLocalFixActions = highlightInfos.flatMap { it.quickFixActionMarkers ?: emptyList() }.map { it.first.action }
+
+        val localFixActions = if (localFixTextString == null || localFixTextString == "none") {
+            allLocalFixActions
+        } else {
+            allLocalFixActions.filter { fix -> fix.text == localFixTextString }
+        }
+
+        val availableDescription = allLocalFixActions.joinToString { it.text }
+
+        val fixDescription = localFixTextString?.let { "with specified text '$localFixTextString'" } ?: ""
+        TestCase.assertTrue(
+            "No fix action $fixDescription\n" +
+                    "Available actions: $availableDescription",
+            localFixActions.isNotEmpty()
+        )
+
+        val localFixAction = localFixActions.singleOrNull { it !is EmptyIntentionAction }
+        if (localFixTextString == "none") {
+            Assert.assertTrue("Expected no fix action", localFixAction == null)
+            return false
+        }
+        TestCase.assertTrue(
+            "More than one fix action $fixDescription\n" +
+                    "Available actions: $availableDescription",
+            localFixAction != null
+        )
+
+        project.executeWriteCommand(localFixAction!!.text, null) {
+            localFixAction.invoke(project, editor, file)
+        }
+        return true
+    }
+
+    protected open fun collectHighlightInfos(): List<HighlightInfo> {
         val passIdsToIgnore = mutableListOf(
             Pass.LINE_MARKERS,
             Pass.SLOW_LINE_MARKERS,
@@ -166,93 +233,6 @@
         )
 
         val caretOffset = myFixture.caretOffset
-        val highlightInfos: MutableList<HighlightInfo> = ArrayList()
-        // exclude AbstractHighlightingPassBase-derived passes in tests
-        AbstractHighlightingPassBase.ignoreThesePassesInTests {
-            highlightInfos.addAll(CodeInsightTestFixtureImpl.instantiateAndRun(
-                file, editor, passIdsToIgnore.toIntArray(), (file as? KtFile)?.isScript() == true
-            ).filter { it.description != null && caretOffset in it.startOffset..it.endOffset })
-        }
-=======
-        val highlightInfos = collectHighlightInfos()
->>>>>>> 7ba5a301
-
-        Assert.assertTrue(
-            if (!problemExpected)
-                "No problems should be detected at caret\n" +
-                        "Detected problems: ${highlightInfos.joinToString { it.description }}"
-            else
-                "Expected at least one problem at caret",
-            problemExpected == highlightInfos.isNotEmpty()
-        )
-
-        if (!problemExpected || highlightInfos.isEmpty()) return false
-
-        if (expectedProblemString != null) {
-            Assert.assertTrue(
-                "Expected the following problem at caret: $expectedProblemString\n" +
-                        "Active problems: ${highlightInfos.joinToString { it.description }}",
-                highlightInfos.any { it.description == expectedProblemString }
-            )
-        }
-        val expectedHighlightType = when (expectedHighlightString) {
-            null -> null
-            ProblemHighlightType.GENERIC_ERROR_OR_WARNING.name -> HighlightDisplayLevel.WARNING.name
-            else -> expectedHighlightString
-        }
-        if (expectedHighlightType != null) {
-            Assert.assertTrue(
-                "Expected the following problem highlight type: $expectedHighlightType\n" +
-                        "Actual type: ${highlightInfos.joinToString { it.type.toString() }}",
-                highlightInfos.all { expectedHighlightType in it.type.toString() }
-            )
-        }
-
-        val allLocalFixActions = highlightInfos.flatMap { it.quickFixActionMarkers ?: emptyList() }.map { it.first.action }
-
-        val localFixActions = if (localFixTextString == null || localFixTextString == "none") {
-            allLocalFixActions
-        } else {
-            allLocalFixActions.filter { fix -> fix.text == localFixTextString }
-        }
-
-        val availableDescription = allLocalFixActions.joinToString { it.text }
-
-        val fixDescription = localFixTextString?.let { "with specified text '$localFixTextString'" } ?: ""
-        TestCase.assertTrue(
-            "No fix action $fixDescription\n" +
-                    "Available actions: $availableDescription",
-            localFixActions.isNotEmpty()
-        )
-
-        val localFixAction = localFixActions.singleOrNull { it !is EmptyIntentionAction }
-        if (localFixTextString == "none") {
-            Assert.assertTrue("Expected no fix action", localFixAction == null)
-            return false
-        }
-        TestCase.assertTrue(
-            "More than one fix action $fixDescription\n" +
-                    "Available actions: $availableDescription",
-            localFixAction != null
-        )
-
-        project.executeWriteCommand(localFixAction!!.text, null) {
-            localFixAction.invoke(project, editor, file)
-        }
-        return true
-    }
-
-    protected open fun collectHighlightInfos(): List<HighlightInfo> {
-        val passIdsToIgnore = mutableListOf(
-            Pass.LINE_MARKERS,
-            Pass.EXTERNAL_TOOLS,
-            Pass.POPUP_HINTS,
-            Pass.UPDATE_ALL,
-            Pass.UPDATE_FOLDING,
-            Pass.WOLF
-        )
-
-        val caretOffset = myFixture.caretOffset
 
         // exclude AbstractHighlightingPassBase-derived passes in tests
         return AbstractHighlightingPassBase.ignoreThesePassesInTests {
