--- conflicted
+++ resolved
@@ -41,12 +41,7 @@
 import org.jetbrains.jet.lang.resolve.kotlin.KotlinClassFinder
 import org.jetbrains.jet.lang.resolve.name.FqNameUnsafe
 import org.jetbrains.jet.lang.resolve.kotlin.DescriptorDeserializersStorage
-<<<<<<< HEAD
-import org.jetbrains.jet.lang.resolve.kotlin.ConstantDescriptorDeserializer
-=======
 import org.jetbrains.jet.lang.resolve.kotlin.ConstantDescriptorLoader
-import org.jetbrains.jet.descriptors.serialization.descriptors.MemberFilter
->>>>>>> 656f956d
 import org.jetbrains.jet.lang.resolve.java.structure.JavaClass
 import org.jetbrains.jet.descriptors.serialization.context.DeserializationGlobalContext
 
@@ -73,14 +68,8 @@
         }
         val membersScope = DeserializedPackageMemberScope(
                 createDummyPackageFragment(packageFqName),
-<<<<<<< HEAD
-                deserializers,
-                descriptorFinder,
-                JavaProtoBufUtil.readPackageDataFrom(annotationData)
-=======
                 JavaProtoBufUtil.readPackageDataFrom(annotationData),
                 deserializationContext
->>>>>>> 656f956d
         )
         return membersScope.getAllDescriptors()
     }
@@ -160,7 +149,7 @@
     }
 
     val deserializationContext = DeserializationGlobalContext(storageManager, descriptorFinder, annotationLoader,
-                                                              constantLoader, packageFragmentProvider, MemberFilter.ALWAYS_TRUE)
+                                                              constantLoader, packageFragmentProvider)
 
     private fun createDummyPackageFragment(fqName: FqName): MutablePackageFragmentDescriptor {
         return MutablePackageFragmentDescriptor(ErrorUtils.getErrorModule(), fqName)
