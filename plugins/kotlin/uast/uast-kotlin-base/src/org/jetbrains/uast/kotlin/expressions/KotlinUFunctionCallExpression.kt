--- conflicted
+++ resolved
@@ -237,29 +237,6 @@
             return isMethodNameOneOfWithoutConsideringImportAliases(call, aliasedNames)
         }
 
-<<<<<<< HEAD
-    /**
-     * For the [actualNames], returns the possible import alias name it might be expanded to
-     *
-     * E.g., for the file with imports
-     * ```
-     * import a.b.c as foo
-     * ```
-     * The call `collectAliasedNamesForName(ktFile, listOf("c")` will return `["foo"]`
-     */
-    private fun collectAliasedNamesForName(
-        ktFile: KtFile,
-        actualNames: Collection<String>,
-    ): Set<String> {
-        if (ktFile.importDirectives.all { it.alias == null }) return emptySet()
-
-        return buildSet {
-            for (importDirective in ktFile.importDirectives) {
-                val aliasName = importDirective.aliasName ?: continue
-                val importedName = importDirective.importedFqName?.pathSegments()?.lastOrNull()?.asString() ?: continue
-                if (importedName in actualNames) {
-                    add(aliasName)
-=======
         /**
          * For the [actualNames], returns the possible import alias name it might be expanded to
          *
@@ -282,7 +259,6 @@
                     if (importedName in actualNames) {
                         add(aliasName)
                     }
->>>>>>> 3bb9cba4
                 }
             }
         }
