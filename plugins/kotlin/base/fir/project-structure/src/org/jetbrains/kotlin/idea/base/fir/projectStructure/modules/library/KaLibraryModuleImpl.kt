--- conflicted
+++ resolved
@@ -8,12 +8,9 @@
 import com.intellij.platform.workspace.storage.WorkspaceEntity
 import com.intellij.util.PathUtil
 import org.jetbrains.kotlin.analysis.api.projectStructure.KaLibrarySourceModule
-<<<<<<< HEAD
+import org.jetbrains.kotlin.analysis.api.projectStructure.KaModule
 import org.jetbrains.kotlin.idea.base.fir.projectStructure.modules.KaEntityBasedModuleCreationData
 import org.jetbrains.kotlin.idea.base.fir.projectStructure.modules.KaModuleWithDebugData
-=======
-import org.jetbrains.kotlin.analysis.api.projectStructure.KaModule
->>>>>>> 9a8f05e1
 import org.jetbrains.kotlin.idea.base.fir.projectStructure.modules.librarySource.KaLibrarySourceModuleImpl
 import org.jetbrains.kotlin.idea.base.fir.projectStructure.provider.InternalKaModuleConstructor
 import org.jetbrains.kotlin.idea.base.platforms.*
@@ -87,15 +84,13 @@
         }
     }
 
-<<<<<<< HEAD
-    override val entityInterface: Class<out WorkspaceEntity> get() = LibraryEntity::class.java
-=======
     override val directRegularDependencies: List<KaModule>
         get() = super.directRegularDependencies + listOf(
             // Library modules have to specify fallback dependencies so that they can be used as a use-site module for a resolvable session.
             KaLibraryFallbackDependenciesModuleImpl(this),
         )
->>>>>>> 9a8f05e1
+
+    override val entityInterface: Class<out WorkspaceEntity> get() = LibraryEntity::class.java
 
     override fun equals(other: Any?): Boolean {
         if (this === other) return true
