<?xml version="1.0" encoding="UTF-8"?>
<module type="JAVA_MODULE" version="4">
  <component name="NewModuleRootManager" inherit-compiler-output="true">
    <exclude-output />
    <content url="file://$MODULE_DIR$">
      <sourceFolder url="file://$MODULE_DIR$/gen" isTestSource="false" generated="true" />
      <sourceFolder url="file://$MODULE_DIR$/resources" type="java-resource" />
      <sourceFolder url="file://$MODULE_DIR$/src" isTestSource="false" />
      <sourceFolder url="file://$MODULE_DIR$/test" isTestSource="true" />
    </content>
    <orderEntry type="inheritedJdk" />
    <orderEntry type="sourceFolder" forTests="false" />
    <orderEntry type="module" module-name="kotlin.plugin.k2" scope="TEST" />
    <orderEntry type="module" module-name="intellij.platform.core" />
    <orderEntry type="module" module-name="intellij.platform.projectModel" />
    <orderEntry type="library" name="kotlin-stdlib" level="project" />
    <orderEntry type="library" name="kotlinc.kotlin-compiler-common" level="project" />
    <orderEntry type="library" name="kotlinc.kotlin-jps-common" level="project" />
    <orderEntry type="library" name="kotlinc.analysis-api" level="project" />
    <orderEntry type="library" name="kotlinc.analysis-api-platform-interface" level="project" />
    <orderEntry type="library" name="kotlinc.kotlin-script-runtime" level="project" />
    <orderEntry type="library" name="kotlinc.kotlin-scripting-common" level="project" />
    <orderEntry type="library" name="kotlinc.kotlin-scripting-jvm" level="project" />
    <orderEntry type="library" name="kotlinc.kotlin-scripting-compiler-impl" level="project" />
    <orderEntry type="library" name="kotlinx-coroutines-core" level="project" />
    <orderEntry type="library" scope="TEST" name="JUnit5" level="project" />
    <orderEntry type="module" module-name="kotlin.base.compiler-configuration" />
    <orderEntry type="module" module-name="intellij.platform.util.progress" />
    <orderEntry type="module" module-name="intellij.platform.workspace.storage" />
    <orderEntry type="module" module-name="kotlin.base.util" />
    <orderEntry type="module" module-name="kotlin.base.psi" />
    <orderEntry type="module" module-name="intellij.platform.ide.impl" />
    <orderEntry type="module" module-name="kotlin.base.plugin" />
    <orderEntry type="module" module-name="kotlin.base.resources" />
    <orderEntry type="module" module-name="kotlin.base.platforms" />
    <orderEntry type="module" module-name="kotlin.base.facet" />
    <orderEntry type="module" module-name="kotlin.base.project-structure" />
    <orderEntry type="module" module-name="intellij.platform.core.ui" />
    <orderEntry type="module" module-name="intellij.platform.util.jdom" />
    <orderEntry type="module" module-name="intellij.platform.util.classLoader" />
    <orderEntry type="module" module-name="intellij.platform.projectModel.impl" />
    <orderEntry type="module" module-name="intellij.platform.analysis" />
    <orderEntry type="module" module-name="intellij.platform.editor.ui" />
    <orderEntry type="module" module-name="intellij.platform.lang.impl" />
    <orderEntry type="module" module-name="intellij.platform.ide.core" />
    <orderEntry type="module" module-name="intellij.platform.ide.core.impl" />
    <orderEntry type="module" module-name="intellij.java" />
    <orderEntry type="module" module-name="intellij.java.indexing.impl" />
    <orderEntry type="module" module-name="intellij.platform.collaborationTools" />
    <orderEntry type="module" module-name="intellij.java.impl" />
    <orderEntry type="module" module-name="intellij.platform.backend.workspace" />
    <orderEntry type="module" module-name="kotlin.code-insight.utils" />
    <orderEntry type="module" module-name="intellij.platform.workspace.jps" />
    <orderEntry type="module" module-name="intellij.platform.externalSystem.impl" />
    <orderEntry type="module" module-name="intellij.java.ui" />
    <orderEntry type="library" name="kotlinc.kotlin-scripting-dependencies" level="project" />
    <orderEntry type="module" module-name="intellij.platform.ide.observable" />
    <orderEntry type="module" module-name="intellij.platform.jps.model" />
    <orderEntry type="module" module-name="intellij.platform.refactoring" />
    <orderEntry type="library" name="Guava" level="project" />
    <orderEntry type="module" module-name="kotlin.base.scripting.shared" />
    <orderEntry type="module" module-name="kotlin.highlighting.shared" />
<<<<<<< HEAD
    <orderEntry type="module" module-name="intellij.platform.testFramework" scope="TEST" />
    <orderEntry type="module" module-name="kotlin.base.test" scope="TEST" />
=======
    <orderEntry type="module" module-name="intellij.platform.lang.core" />
>>>>>>> 2888d207
  </component>
</module><|MERGE_RESOLUTION|>--- conflicted
+++ resolved
@@ -60,11 +60,8 @@
     <orderEntry type="library" name="Guava" level="project" />
     <orderEntry type="module" module-name="kotlin.base.scripting.shared" />
     <orderEntry type="module" module-name="kotlin.highlighting.shared" />
-<<<<<<< HEAD
+    <orderEntry type="module" module-name="intellij.platform.lang.core" />
     <orderEntry type="module" module-name="intellij.platform.testFramework" scope="TEST" />
     <orderEntry type="module" module-name="kotlin.base.test" scope="TEST" />
-=======
-    <orderEntry type="module" module-name="intellij.platform.lang.core" />
->>>>>>> 2888d207
   </component>
 </module>