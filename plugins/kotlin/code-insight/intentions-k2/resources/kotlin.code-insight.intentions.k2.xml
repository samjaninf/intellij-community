--- conflicted
+++ resolved
@@ -389,24 +389,24 @@
 
     <intentionAction>
       <language>kotlin</language>
-<<<<<<< HEAD
+      <className>org.jetbrains.kotlin.idea.k2.codeinsight.intentions.ConvertToMultiDollarStringIntention</className>
+      <bundleName>messages.KotlinBundle</bundleName>
+      <categoryKey>group.names.kotlin</categoryKey>
+    </intentionAction>
+
+    <intentionAction>
+      <language>kotlin</language>
       <className>org.jetbrains.kotlin.idea.k2.codeinsight.intentions.AddAnnotationUseSiteTargetIntention</className>
-=======
-      <className>org.jetbrains.kotlin.idea.k2.codeinsight.intentions.ConvertToMultiDollarStringIntention</className>
->>>>>>> 137aa777
-      <bundleName>messages.KotlinBundle</bundleName>
-      <categoryKey>group.names.kotlin</categoryKey>
-    </intentionAction>
-
-<<<<<<< HEAD
+      <bundleName>messages.KotlinBundle</bundleName>
+      <categoryKey>group.names.kotlin</categoryKey>
+    </intentionAction>
+
     <intentionAction>
       <language>kotlin</language>
       <className>org.jetbrains.kotlin.idea.k2.codeinsight.intentions.AddValVarToConstructorParameterActionIntention</className>
       <bundleName>messages.KotlinBundle</bundleName>
       <categoryKey>group.names.kotlin</categoryKey>
     </intentionAction>
-=======
->>>>>>> 137aa777
 
   </extensions>
 </idea-plugin>