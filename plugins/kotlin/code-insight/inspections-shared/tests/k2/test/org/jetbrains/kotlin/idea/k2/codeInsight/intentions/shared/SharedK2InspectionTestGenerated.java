--- conflicted
+++ resolved
@@ -39,17 +39,10 @@
         }
 
         @RunWith(JUnit3RunnerWithInners.class)
-<<<<<<< HEAD
         @TestMetadata("../testData/inspections/redundantSemicolon")
         public abstract static class RedundantSemicolon extends AbstractSharedK2InspectionTest {
             @RunWith(JUnit3RunnerWithInners.class)
             @TestMetadata("../testData/inspections/redundantSemicolon/inspectionData")
-=======
-        @TestMetadata("../testData/inspections/trailingCommaOff")
-        public abstract static class TrailingCommaOff extends AbstractSharedK2InspectionTest {
-            @RunWith(JUnit3RunnerWithInners.class)
-            @TestMetadata("../testData/inspections/trailingCommaOff/inspectionData")
->>>>>>> 3b269971
             public static class InspectionData extends AbstractSharedK2InspectionTest {
                 private void runTest(String testDataFilePath) throws Exception {
                     KotlinTestUtils.runTest(this::doTest, this, testDataFilePath);
@@ -57,27 +50,16 @@
 
                 @TestMetadata("inspections.test")
                 public void testInspections_test() throws Exception {
-<<<<<<< HEAD
                     runTest("../testData/inspections/redundantSemicolon/inspectionData/inspections.test");
-=======
-                    runTest("../testData/inspections/trailingCommaOff/inspectionData/inspections.test");
->>>>>>> 3b269971
                 }
             }
         }
 
         @RunWith(JUnit3RunnerWithInners.class)
-<<<<<<< HEAD
         @TestMetadata("../testData/inspections/removeSetterParameterType")
         public abstract static class RemoveSetterParameterType extends AbstractSharedK2InspectionTest {
             @RunWith(JUnit3RunnerWithInners.class)
             @TestMetadata("../testData/inspections/removeSetterParameterType/inspectionData")
-=======
-        @TestMetadata("../testData/inspections/trailingCommaOn")
-        public abstract static class TrailingCommaOn extends AbstractSharedK2InspectionTest {
-            @RunWith(JUnit3RunnerWithInners.class)
-            @TestMetadata("../testData/inspections/trailingCommaOn/inspectionData")
->>>>>>> 3b269971
             public static class InspectionData extends AbstractSharedK2InspectionTest {
                 private void runTest(String testDataFilePath) throws Exception {
                     KotlinTestUtils.runTest(this::doTest, this, testDataFilePath);
@@ -85,7 +67,6 @@
 
                 @TestMetadata("inspections.test")
                 public void testInspections_test() throws Exception {
-<<<<<<< HEAD
                     runTest("../testData/inspections/removeSetterParameterType/inspectionData/inspections.test");
                 }
             }
@@ -104,9 +85,40 @@
                 @TestMetadata("inspections.test")
                 public void testInspections_test() throws Exception {
                     runTest("../testData/inspections/wrapUnaryOperator/inspectionData/inspections.test");
-=======
+                }
+            }
+        }
+
+        @RunWith(JUnit3RunnerWithInners.class)
+        @TestMetadata("../testData/inspections/trailingCommaOff")
+        public abstract static class TrailingCommaOff extends AbstractSharedK2InspectionTest {
+            @RunWith(JUnit3RunnerWithInners.class)
+            @TestMetadata("../testData/inspections/trailingCommaOff/inspectionData")
+            public static class InspectionData extends AbstractSharedK2InspectionTest {
+                private void runTest(String testDataFilePath) throws Exception {
+                    KotlinTestUtils.runTest(this::doTest, this, testDataFilePath);
+                }
+
+                @TestMetadata("inspections.test")
+                public void testInspections_test() throws Exception {
+                    runTest("../testData/inspections/trailingCommaOff/inspectionData/inspections.test");
+                }
+            }
+        }
+
+        @RunWith(JUnit3RunnerWithInners.class)
+        @TestMetadata("../testData/inspections/trailingCommaOn")
+        public abstract static class TrailingCommaOn extends AbstractSharedK2InspectionTest {
+            @RunWith(JUnit3RunnerWithInners.class)
+            @TestMetadata("../testData/inspections/trailingCommaOn/inspectionData")
+            public static class InspectionData extends AbstractSharedK2InspectionTest {
+                private void runTest(String testDataFilePath) throws Exception {
+                    KotlinTestUtils.runTest(this::doTest, this, testDataFilePath);
+                }
+
+                @TestMetadata("inspections.test")
+                public void testInspections_test() throws Exception {
                     runTest("../testData/inspections/trailingCommaOn/inspectionData/inspections.test");
->>>>>>> 3b269971
                 }
             }
         }
