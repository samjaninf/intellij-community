--- conflicted
+++ resolved
@@ -82,13 +82,8 @@
         result: MutableList<DfaInstructionState>
     ): DfaValue {
         val factory = resultValue.factory
-<<<<<<< HEAD
-        val functionCall = call.resolveCall()?.singleFunctionCallOrNull() ?: return resultValue
+        val functionCall = call.resolveCallOld()?.singleFunctionCallOrNull() ?: return resultValue
         val functionSymbol = functionCall.partiallyAppliedSymbol.symbol as? KaFunctionSymbol ?: return resultValue
-=======
-        val functionCall = call.resolveCallOld()?.singleFunctionCallOrNull() ?: return resultValue
-        val functionSymbol = functionCall.partiallyAppliedSymbol.symbol as? KtFunctionSymbol ?: return resultValue
->>>>>>> f8d0b80e
         val callEffects = functionSymbol.contractEffects
         for (effect in callEffects) {
             if (effect !is KtContractConditionalContractEffectDeclaration) continue
@@ -206,13 +201,8 @@
         return MethodEffect(factory.fromDfType(dfType), pure)
     }
 
-<<<<<<< HEAD
-    private fun fromKnownDescriptor(call: KtFunctionCall<*>, arguments: DfaCallArguments, state: DfaMemoryState): DfType? {
+    private fun fromKnownDescriptor(call: KaFunctionCall<*>, arguments: DfaCallArguments, state: DfaMemoryState): DfType? {
         val functionSymbol = call.partiallyAppliedSymbol.symbol as? KaFunctionSymbol ?: return null
-=======
-    private fun fromKnownDescriptor(call: KaFunctionCall<*>, arguments: DfaCallArguments, state: DfaMemoryState): DfType? {
-        val functionSymbol = call.partiallyAppliedSymbol.symbol as? KtFunctionSymbol ?: return null
->>>>>>> f8d0b80e
         val name = functionSymbol.name.asString()
         val containingPackage = functionSymbol.callableId?.packageName?.asString() ?: return null
         if (containingPackage == "kotlin.collections") {
@@ -277,17 +267,10 @@
 
     context(KaSession)
     private fun getExpressionDfType(expr: KtExpression): DfType {
-<<<<<<< HEAD
-        val constructedClass = (((expr.resolveCall() as? KtSuccessCallInfo)
-            ?.call as? KtCallableMemberCall<*, *>)
+        val constructedClass = (((expr.resolveCallOld() as? KaSuccessCallInfo)
+            ?.call as? KaCallableMemberCall<*, *>)
             ?.partiallyAppliedSymbol?.symbol as? KaConstructorSymbol)
             ?.getContainingSymbol() as? KaClassOrObjectSymbol
-=======
-        val constructedClass = (((expr.resolveCallOld() as? KaSuccessCallInfo)
-            ?.call as? KaCallableMemberCall<*, *>)
-            ?.partiallyAppliedSymbol?.symbol as? KtConstructorSymbol)
-            ?.getContainingSymbol() as? KtClassOrObjectSymbol
->>>>>>> f8d0b80e
         if (constructedClass != null) {
             // Set exact class type for constructor
             return TypeConstraints.exactClass(constructedClass.classDef())
