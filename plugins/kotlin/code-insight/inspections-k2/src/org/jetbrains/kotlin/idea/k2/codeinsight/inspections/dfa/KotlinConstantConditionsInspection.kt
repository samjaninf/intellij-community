// Copyright 2000-2024 JetBrains s.r.o. and contributors. Use of this source code is governed by the Apache 2.0 license.
package org.jetbrains.kotlin.idea.k2.codeinsight.inspections.dfa

import com.intellij.codeInsight.PsiEquivalenceUtil
import com.intellij.codeInspection.ProblemHighlightType
import com.intellij.codeInspection.ProblemsHolder
import com.intellij.codeInspection.dataFlow.interpreter.RunnerResult
import com.intellij.codeInspection.dataFlow.interpreter.StandardDataFlowInterpreter
import com.intellij.codeInspection.dataFlow.jvm.JvmDfaMemoryStateImpl
import com.intellij.codeInspection.dataFlow.lang.DfaAnchor
import com.intellij.codeInspection.dataFlow.lang.DfaListener
import com.intellij.codeInspection.dataFlow.lang.UnsatisfiedConditionProblem
import com.intellij.codeInspection.dataFlow.lang.ir.DataFlowIRProvider
import com.intellij.codeInspection.dataFlow.lang.ir.DfaInstructionState
import com.intellij.codeInspection.dataFlow.memory.DfaMemoryState
import com.intellij.codeInspection.dataFlow.types.DfTypes
import com.intellij.codeInspection.dataFlow.value.DfaValue
import com.intellij.codeInspection.dataFlow.value.DfaValueFactory
import com.intellij.codeInspection.options.OptPane
import com.intellij.codeInspection.options.OptPane.checkbox
import com.intellij.codeInspection.options.OptPane.pane
import com.intellij.java.analysis.JavaAnalysisBundle
import com.intellij.psi.PsiElement
import com.intellij.psi.PsiElementVisitor
import com.intellij.psi.util.PsiTreeUtil
import com.intellij.psi.util.siblings
import com.intellij.util.ThreeState
import org.jetbrains.kotlin.analysis.api.KaSession
import org.jetbrains.kotlin.analysis.api.analyze
import org.jetbrains.kotlin.analysis.api.resolution.KaFunctionCall
import org.jetbrains.kotlin.analysis.api.resolution.singleFunctionCallOrNull
import org.jetbrains.kotlin.analysis.api.resolution.symbol
import org.jetbrains.kotlin.analysis.api.components.KtDiagnosticCheckerFilter
import org.jetbrains.kotlin.analysis.api.symbols.KaEnumEntrySymbol
import org.jetbrains.kotlin.analysis.api.symbols.KaFunctionSymbol
import org.jetbrains.kotlin.analysis.api.types.KtIntersectionType
import org.jetbrains.kotlin.analysis.api.types.KtTypeParameterType
import org.jetbrains.kotlin.builtins.StandardNames
import org.jetbrains.kotlin.fir.analysis.diagnostics.FirErrors
import org.jetbrains.kotlin.idea.base.facet.platform.platform
import org.jetbrains.kotlin.idea.base.resources.KotlinBundle
import org.jetbrains.kotlin.idea.base.util.module
import org.jetbrains.kotlin.idea.codeinsight.api.classic.inspections.AbstractKotlinInspection
import org.jetbrains.kotlin.idea.codeinsight.utils.negate
import org.jetbrains.kotlin.idea.inspections.dfa.KotlinAnchor
import org.jetbrains.kotlin.idea.inspections.dfa.KotlinAnchor.*
import org.jetbrains.kotlin.idea.inspections.dfa.KotlinProblem
import org.jetbrains.kotlin.idea.inspections.dfa.KotlinProblem.*
import org.jetbrains.kotlin.idea.inspections.suppress.KotlinSuppressionChecker
import org.jetbrains.kotlin.idea.references.mainReference
import org.jetbrains.kotlin.idea.references.readWriteAccess
import org.jetbrains.kotlin.lexer.KtSingleValueToken
import org.jetbrains.kotlin.lexer.KtTokens
import org.jetbrains.kotlin.platform.jvm.isJvm
import org.jetbrains.kotlin.psi.*
import org.jetbrains.kotlin.psi.psiUtil.isNull

class KotlinConstantConditionsInspection : AbstractKotlinInspection() {
    private enum class ConstantValue {
        TRUE, FALSE, NULL, ZERO, UNKNOWN
    }

    var warnOnConstantRefs: Boolean = true

    private class KotlinDfaListener : DfaListener {
        val constantConditions = hashMapOf<KotlinAnchor, ConstantValue>()
        val problems = hashMapOf<KotlinProblem, ThreeState>()

        override fun beforePush(args: Array<out DfaValue>, value: DfaValue, anchor: DfaAnchor, state: DfaMemoryState) {
            if (anchor is KotlinAnchor) {
                recordExpressionValue(anchor, state, value)
            }
        }

        override fun onCondition(problem: UnsatisfiedConditionProblem, value: DfaValue, failed: ThreeState, state: DfaMemoryState) {
            if (problem is KotlinProblem) {
                problems.merge(problem, failed, ThreeState::merge)
            }
        }

        private fun recordExpressionValue(anchor: KotlinAnchor, state: DfaMemoryState, value: DfaValue) {
            val oldVal = constantConditions[anchor]
            if (oldVal == ConstantValue.UNKNOWN) return
            var newVal = when (val dfType = state.getDfType(value)) {
                DfTypes.TRUE -> ConstantValue.TRUE
                DfTypes.FALSE -> ConstantValue.FALSE
                DfTypes.NULL -> ConstantValue.NULL
                else -> {
                    val constVal: Number? = dfType.getConstantOfType(Number::class.java)
                    if (constVal != null && (constVal == 0 || constVal == 0L)) ConstantValue.ZERO
                    else ConstantValue.UNKNOWN
                }
            }
            if (oldVal != null && oldVal != newVal) {
                newVal = ConstantValue.UNKNOWN
            }
            constantConditions[anchor] = newVal
        }
    }

    override fun getOptionsPane(): OptPane {
        return pane(
            checkbox(
                "warnOnConstantRefs",
                JavaAnalysisBundle.message("inspection.data.flow.warn.when.reading.a.value.guaranteed.to.be.constant")
            )
        )
    }

    override fun buildVisitor(holder: ProblemsHolder, isOnTheFly: Boolean): PsiElementVisitor {
        // Non-JVM is not supported now
        if (holder.file.module?.platform?.isJvm() != true) return PsiElementVisitor.EMPTY_VISITOR
        return object : KtVisitorVoid() {
            override fun visitProperty(property: KtProperty) {
                if (shouldAnalyzeProperty(property)) {
                    val initializer = property.delegateExpressionOrInitializer ?: return
                    analyze(initializer)
                }
            }

            override fun visitPropertyAccessor(accessor: KtPropertyAccessor) {
                if (shouldAnalyzeProperty(accessor.property)) {
                    val bodyExpression = accessor.bodyExpression ?: accessor.bodyBlockExpression ?: return
                    analyze(bodyExpression)
                }
            }

            override fun visitParameter(parameter: KtParameter) {
                analyze(parameter.defaultValue ?: return)
            }

            private fun shouldAnalyzeProperty(property: KtProperty) =
                property.isTopLevel || property.parent is KtClassBody

            override fun visitClassInitializer(initializer: KtClassInitializer) {
                analyze(initializer.body ?: return)
            }

            override fun visitNamedFunction(function: KtNamedFunction) {
                val body = function.bodyExpression ?: function.bodyBlockExpression ?: return
                analyze(body)
            }

            private fun analyze(body: KtExpression) {
                val factory = DfaValueFactory(holder.project)
                processDataflowAnalysis(factory, body, holder, listOf(JvmDfaMemoryStateImpl(factory)))
            }
        }
    }

    private fun processDataflowAnalysis(
        factory: DfaValueFactory,
        body: KtExpression,
        holder: ProblemsHolder,
        states: Collection<DfaMemoryState>
    ) {
        val flow = DataFlowIRProvider.forElement(body, factory) ?: return
        val listener = KotlinDfaListener()
        val interpreter = StandardDataFlowInterpreter(flow, listener)
        if (interpreter.interpret(states.map { s -> DfaInstructionState(flow.getInstruction(0), s) }) != RunnerResult.OK) return
        reportProblems(listener, holder)
        for ((closure, closureStates) in interpreter.closures.entrySet()) {
            if (closure is KtExpression) {
                processDataflowAnalysis(factory, closure, holder, closureStates)
            }
        }
    }

    private fun reportProblems(
        listener: KotlinDfaListener,
        holder: ProblemsHolder
    ) {
        listener.constantConditions.forEach { (anchor, cv) ->
            if (cv != ConstantValue.UNKNOWN) {
                when (anchor) {
                    is KotlinExpressionAnchor -> {
                        val expr = anchor.expression
                        if (!analyze(expr) { shouldSuppress(cv, expr) }) {
                            val key = when (cv) {
                                ConstantValue.TRUE ->
                                    if (shouldReportAsValue(cv, expr))
                                        "inspection.message.value.always.true"
                                    else if (logicalChain(expr))
                                        "inspection.message.condition.always.true.when.reached"
                                    else
                                        "inspection.message.condition.always.true"

                                ConstantValue.FALSE ->
                                    if (shouldReportAsValue(cv, expr))
                                        "inspection.message.value.always.false"
                                    else if (logicalChain(expr))
                                        "inspection.message.condition.always.false.when.reached"
                                    else
                                        "inspection.message.condition.always.false"

                                ConstantValue.NULL -> "inspection.message.value.always.null"
                                ConstantValue.ZERO -> "inspection.message.value.always.zero"
                                else -> throw IllegalStateException("Unexpected constant: $cv")
                            }
                            val highlightType =
                                if (shouldReportAsValue(cv, expr)) ProblemHighlightType.WEAK_WARNING
                                else ProblemHighlightType.GENERIC_ERROR_OR_WARNING
                            if (warnOnConstantRefs || highlightType == ProblemHighlightType.GENERIC_ERROR_OR_WARNING) {
                                holder.registerProblem(expr, KotlinBundle.message(key, expr.text), highlightType)
                            }
                        }
                    }

                    is KotlinWhenConditionAnchor -> {
                        val condition = anchor.condition
                        if (!shouldSuppressWhenCondition(cv, condition)) {
                            val message = KotlinBundle.message("inspection.message.when.condition.always.false")
                            if (cv == ConstantValue.FALSE) {
                                holder.registerProblem(condition, message)
                            } else if (cv == ConstantValue.TRUE) {
                                condition.siblings(forward = true, withSelf = false)
                                    .filterIsInstance<KtWhenCondition>()
                                    .filter { cond -> cond.text.isNotEmpty() }
                                    .forEach { cond -> holder.registerProblem(cond, message) }
                                val nextEntry = condition.parent as? KtWhenEntry ?: return@forEach
                                nextEntry.siblings(forward = true, withSelf = false)
                                    .filterIsInstance<KtWhenEntry>()
                                    .filterNot { entry -> entry.isElse }
                                    .flatMap { entry -> entry.conditions.asSequence() }
                                    .filter { cond -> cond.text.isNotEmpty() }
                                    .forEach { cond -> holder.registerProblem(cond, message) }
                            }
                        }
                    }

                    is KotlinForVisitedAnchor -> {
                        val loopRange = anchor.forExpression.loopRange!!
                        if (cv == ConstantValue.FALSE && !shouldSuppressForCondition(loopRange)) {
                            val message = KotlinBundle.message("inspection.message.for.never.visited")
                            holder.registerProblem(loopRange, message)
                        }
                    }
                }
            }
        }
        listener.problems.forEach { (problem, state) ->
            if (state == ThreeState.YES) {
                when (problem) {
                    is KotlinArrayIndexProblem ->
                        holder.registerProblem(problem.index, KotlinBundle.message("inspection.message.index.out.of.bounds"))

                    is KotlinNullCheckProblem -> {
                        val expr = problem.expr
                        if (expr.baseExpression?.isNull() != true) {
                            holder.registerProblem(
                                expr.operationReference,
                                KotlinBundle.message("inspection.message.nonnull.cast.will.always.fail")
                            )
                        }
                    }

                    is KotlinCastProblem -> {
                        val anchor = (problem.cast as? KtBinaryExpressionWithTypeRHS)?.operationReference ?: problem.cast
                        if (!isCompilationWarning(anchor)) {
                            holder.registerProblem(anchor, KotlinBundle.message("inspection.message.cast.will.always.fail"))
                        }
                    }
                }
            }
        }
    }

    private fun shouldSuppressForCondition(loopRange: KtExpression): Boolean {
        if (loopRange is KtBinaryExpression) {
            analyze(loopRange) {
                val left = loopRange.left
                val right = loopRange.right
                // Reported separately by EmptyRangeInspection
                return left != null && right != null &&
                        left.evaluate() != null &&
                        right.evaluate() != null
            }
        }
        return false
    }

    private fun shouldReportAsValue(cv: ConstantValue, expr: KtExpression): Boolean {
        if (expr !is KtSimpleNameExpression && !(expr is KtQualifiedExpression && expr.selectorExpression is KtSimpleNameExpression)) {
            return false
        }
        var parent = expr.parent
        while (parent is KtParenthesizedExpression) parent = parent.parent
        if (parent is KtBinaryExpression && (cv == ConstantValue.TRUE || cv == ConstantValue.FALSE)) return false
        if (parent is KtContainerNode && parent.parent is KtIfExpression) return false
        return parent !is KtWhenConditionWithExpression
    }

    private fun logicalChain(expr: KtExpression): Boolean {
        var context = expr
        var parent = context.parent
        while (parent is KtParenthesizedExpression) {
            context = parent
            parent = context.parent
        }
        if (parent is KtBinaryExpression && parent.right == context) {
            val token = parent.operationToken
            return token == KtTokens.ANDAND || token == KtTokens.OROR
        }
        return false
    }

    private fun shouldSuppressWhenCondition(
        cv: ConstantValue,
        condition: KtWhenCondition
    ): Boolean {
        if (cv != ConstantValue.FALSE && cv != ConstantValue.TRUE) return true
        if (cv == ConstantValue.TRUE && isLastCondition(condition)) return true
        if (cv == ConstantValue.FALSE && isFailingBranchInExhaustiveWhen(condition)) return true
        if (condition.textLength == 0) return true
        return isCompilationWarning(condition)
    }
    
    private fun isFailingBranchInExhaustiveWhen(condition: KtWhenCondition): Boolean {
        val entry = condition.parent as? KtWhenEntry ?: return false
        val whenExpr = entry.parent as? KtWhenExpression ?: return false
        if (!entry.isElse && whenExpr.entries.any { it.isElse }) return false
        val expression = entry.expression ?: return false
        return analyze(expression) {
            val missingCases = whenExpr.getMissingCases()
            missingCases.isEmpty() && expression.getKtType()?.isNothing == true
        }
    }

    private fun isLastCondition(condition: KtWhenCondition): Boolean {
        val entry = condition.parent as? KtWhenEntry ?: return false
        val whenExpr = entry.parent as? KtWhenExpression ?: return false
        if (entry.conditions.last() == condition) {
            val entries = whenExpr.entries
            val lastEntry = entries.last()
            if (lastEntry == entry) return true
            val size = entries.size
            // Also, do not report the always reachable entry right before 'else',
            // usually it's necessary for the smart-cast, or for definite assignment, and the report is just noise
            if (lastEntry.isElse && size > 1 && entries[size - 2] == entry) return true
        }
        return false
    }

    companion object {
        private fun areEquivalent(e1: KtElement, e2: KtElement): Boolean {
            return PsiEquivalenceUtil.areEquivalent(
                e1, e2,
                { ref1, ref2 -> ref1.element.text.equals(ref2.element.text) },
                null, null, false
            )
        }

        private tailrec fun isOppositeCondition(candidate: KtExpression?, template: KtBinaryExpression, expression: KtExpression): Boolean {
            if (candidate !is KtBinaryExpression || candidate.operationToken !== KtTokens.ANDAND) return false
            val left = candidate.left
            val right = candidate.right
            if (left == null || right == null) return false
            val templateLeft = template.left
            val templateRight = template.right
            if (templateLeft == null || templateRight == null) return false
            if (templateRight === expression) {
                return areEquivalent(left, templateLeft) && areEquivalent(right.negate(false), templateRight)
            }
            if (!areEquivalent(right, templateRight)) return false
            if (templateLeft === expression) {
                return areEquivalent(left.negate(false), templateLeft)
            }
            if (templateLeft !is KtBinaryExpression || templateLeft.operationToken !== KtTokens.ANDAND) return false
            return isOppositeCondition(left, templateLeft, expression)
        }

        private fun hasOppositeCondition(whenExpression: KtWhenExpression, topCondition: KtExpression, expression: KtExpression): Boolean {
            for (entry in whenExpression.entries) {
                for (condition in entry.conditions) {
                    if (condition is KtWhenConditionWithExpression) {
                        val candidate = condition.expression
                        if (candidate === topCondition) return false
                        if (topCondition is KtBinaryExpression && isOppositeCondition(candidate, topCondition, expression)) return true
                        if (candidate != null && areEquivalent(expression.negate(false), candidate)) return true
                    }
                }
            }
            return false
        }

        /**
         * Returns true if expression is part of when condition expression that looks like
         * ```
         * when {
         * a && b -> ...
         * a && !b -> ...
         * }
         * ```
         * In this case, !b could be reported as 'always true' but such warnings are annoying
         */
        private fun isPairingConditionInWhen(expression: KtExpression): Boolean {
            val parent = expression.parent
            if (parent is KtBinaryExpression && parent.operationToken == KtTokens.ANDAND) {
                var topAnd: KtBinaryExpression = parent
                while (true) {
                    val nextParent = topAnd.parent
                    if (nextParent is KtBinaryExpression && nextParent.operationToken == KtTokens.ANDAND) {
                        topAnd = nextParent
                    } else break
                }
                val topAndParent = topAnd.parent
                if (topAndParent is KtWhenConditionWithExpression) {
                    val whenExpression = (topAndParent.parent as? KtWhenEntry)?.parent as? KtWhenExpression
                    if (whenExpression != null && hasOppositeCondition(whenExpression, topAnd, expression)) {
                        return true
                    }
                }
            }
            if (parent is KtWhenConditionWithExpression) {
                val whenExpression = (parent.parent as? KtWhenEntry)?.parent as? KtWhenExpression
                if (whenExpression != null && hasOppositeCondition(whenExpression, expression, expression)) {
                    return true
                }
            }
            return false
        }

        private val REPEATING_COMPILATION_WARNINGS = listOf(
            FirErrors.CAST_NEVER_SUCCEEDS,
            FirErrors.SENSELESS_NULL_IN_WHEN,
            FirErrors.SENSELESS_COMPARISON,
            FirErrors.USELESS_IS_CHECK
        ).map { it.name }

        private fun isCompilationWarning(anchor: KtElement): Boolean {
            val hasWarning = analyze(anchor) {
                anchor.getDiagnostics(KtDiagnosticCheckerFilter.ONLY_COMMON_CHECKERS)
                    .any { diagnostic -> diagnostic.factoryName in REPEATING_COMPILATION_WARNINGS }
            }
            if (hasWarning) return true
            val checker = KotlinSuppressionChecker.getInstance()
            return REPEATING_COMPILATION_WARNINGS.any { checker.isSuppressedFor(anchor, it) }
        }

        private fun isCallToBuiltInMethod(call: KtCallExpression, methodName: String): Boolean {
            return analyze(call) {
<<<<<<< HEAD
                val functionCall: KtFunctionCall<*> = call.resolveCall()?.singleFunctionCallOrNull() ?: return@analyze false
                val target: KaFunctionSymbol = functionCall.partiallyAppliedSymbol.symbol as? KaFunctionSymbol ?: return@analyze false
=======
                val functionCall: KaFunctionCall<*> = call.resolveCallOld()?.singleFunctionCallOrNull() ?: return@analyze false
                val target: KtFunctionSymbol = functionCall.partiallyAppliedSymbol.symbol as? KtFunctionSymbol ?: return@analyze false
>>>>>>> f8d0b80e
                if (target.name.asString() != methodName) return@analyze false
                return StandardNames.BUILT_INS_PACKAGE_FQ_NAME == target.callableId?.packageName
            }
        }

        // Do not report x.let { true } or x.let { false } as it's pretty evident
        private fun isLetConstant(expr: KtExpression): Boolean {
            val call = (expr as? KtQualifiedExpression)?.selectorExpression as? KtCallExpression ?: return false
            if (!isCallToBuiltInMethod(call, "let")) return false
            val lambda = call.lambdaArguments.singleOrNull()?.getLambdaExpression() ?: return false
            return lambda.bodyExpression?.statements?.singleOrNull() is KtConstantExpression
        }

        // Do not report on also, as it always returns the qualifier. If necessary, the qualifier itself will be reported
        private fun isAlsoChain(expr: KtExpression): Boolean {
            val call = (expr as? KtQualifiedExpression)?.selectorExpression as? KtCallExpression ?: return false
            return isCallToBuiltInMethod(call, "also")
        }

        context(KaSession)
        private fun isAssertion(parent: PsiElement?, value: Boolean): Boolean {
            return when (parent) {
                is KtBinaryExpression ->
                    (parent.operationToken == KtTokens.ANDAND || parent.operationToken == KtTokens.OROR) && isAssertion(
                        parent.parent,
                        value
                    )

                is KtParenthesizedExpression ->
                    isAssertion(parent.parent, value)

                is KtPrefixExpression ->
                    parent.operationToken == KtTokens.EXCL && isAssertion(parent.parent, !value)

                is KtValueArgument -> {
                    if (!value) return false
                    val valueArgList = parent.parent as? KtValueArgumentList ?: return false
                    val call = valueArgList.parent as? KtCallExpression ?: return false
<<<<<<< HEAD
                    val functionCall: KtFunctionCall<*> = call.resolveCall()?.singleFunctionCallOrNull() ?: return false
                    val target: KaFunctionSymbol = functionCall.partiallyAppliedSymbol.symbol as? KaFunctionSymbol ?: return false
=======
                    val functionCall: KaFunctionCall<*> = call.resolveCallOld()?.singleFunctionCallOrNull() ?: return false
                    val target: KtFunctionSymbol = functionCall.partiallyAppliedSymbol.symbol as? KtFunctionSymbol ?: return false
>>>>>>> f8d0b80e
                    val name = target.name.asString()
                    if (name != "assert" && name != "require" && name != "check") return false
                    StandardNames.BUILT_INS_PACKAGE_FQ_NAME == target.callableId?.packageName
                }

                else -> false
            }
        }

        private fun hasWritesTo(block: PsiElement?, variable: KtProperty): Boolean {
            return !PsiTreeUtil.processElements(block, KtSimpleNameExpression::class.java) { ref ->
                val write = ref.mainReference.isReferenceTo(variable) && ref.readWriteAccess(false).isWrite
                !write
            }
        }

        private fun isUpdateChain(expression: KtExpression): Boolean {
            // x = x or ..., etc.
            if (expression !is KtSimpleNameExpression) return false
            val binOp = expression.parent as? KtBinaryExpression ?: return false
            val op = binOp.operationReference.text
            if (op != "or" && op != "and" && op != "xor" && op != "||" && op != "&&") return false
            val assignment = binOp.parent as? KtBinaryExpression ?: return false
            if (assignment.operationToken != KtTokens.EQ) return false
            val left = assignment.left
            if (left !is KtSimpleNameExpression || !left.textMatches(expression.text)) return false
            val variable = expression.mainReference.resolve() as? KtProperty ?: return false
            val varParent = variable.parent as? KtBlockExpression ?: return false
            var context: PsiElement = assignment
            var block = context.parent
            while (block is KtContainerNode ||
                block is KtBlockExpression && block.statements.first() == context ||
                block is KtIfExpression && block.then?.parent == context && block.`else` == null && !hasWritesTo(block.condition, variable)
            ) {
                context = block
                block = context.parent
            }
            if (block !== varParent) return false
            var curExpression = variable.nextSibling
            while (curExpression != context) {
                if (hasWritesTo(curExpression, variable)) return false
                curExpression = curExpression.nextSibling
            }
            return true
        }

        context(KaSession)
        private fun shouldSuppress(value: ConstantValue, expression: KtExpression): Boolean {
            var parent = expression.parent
            if (parent is KtDotQualifiedExpression && parent.selectorExpression == expression) {
                // Will be reported for parent qualified expression
                return true
            }
            while (parent is KtParenthesizedExpression) {
                parent = parent.parent
            }
            if (expression is KtConstantExpression ||
                // If the result of initialization is constant, then the initializer will be reported
                expression is KtProperty ||
                // If the result of assignment is constant, then the right-hand part will be reported
                expression is KtBinaryExpression && expression.operationToken == KtTokens.EQ ||
                // Negation operand: negation itself will be reported
                (parent as? KtPrefixExpression)?.operationToken == KtTokens.EXCL
            ) {
                return true
            }
            if (expression is KtBinaryExpression && expression.operationToken == KtTokens.ELVIS) {
                // The left part of Elvis is Nothing?, so the right part is always executed
                // Could be caused by code like return x?.let { return ... } ?: true
                // While inner "return" is redundant, the "always true" warning is confusing
                // probably separate inspection could report extra "return"
                val ktType = expression.left?.getKtType()
                if (ktType != null && ktType.isNothing && ktType.isMarkedNullable) {
                    return true
                }
            }
            if (isAlsoChain(expression) || isLetConstant(expression) || isUpdateChain(expression)) return true
            val kotlinType = expression.getKtType() ?: return false
            when (value) {
                ConstantValue.TRUE -> {
                    //if (isUselessIsCheck(expression)) return true
                    if (isAndOrConditionWithNothingOperand(expression, KtTokens.OROR)) return true
                    if (isSmartCastNecessary(expression, true)) return true
                    if (isPairingConditionInWhen(expression)) return true
                    if (isAssertion(parent, true)) return true
                }

                ConstantValue.FALSE -> {
                    //if (isUselessIsCheck(expression)) return true
                    if (isAndOrConditionWithNothingOperand(expression, KtTokens.ANDAND)) return true
                    if (isSmartCastNecessary(expression, false)) return true
                    if (isAssertion(parent, false)) return true
                }

                ConstantValue.ZERO -> {
                    if (expression.readWriteAccess(false).isWrite) {
                        // like if (x == 0) x++, warning would be somewhat annoying
                        return true
                    }
                    if (expression is KtDotQualifiedExpression && expression.selectorExpression?.textMatches("ordinal") == true) {
                        var receiver: KtExpression? = expression.receiverExpression
                        if (receiver is KtQualifiedExpression) {
                            receiver = receiver.selectorExpression
                        }
                        if (receiver is KtSimpleNameExpression) {
                            val symbol = receiver.mainReference.resolveToSymbol()
                            if (symbol is KaEnumEntrySymbol) {
                                // ordinal() call on explicit enum constant
                                return true
                            }
                        }
                    }

                    if (expression.evaluate() != null) return true
                    if (expression is KtSimpleNameExpression &&
                        (parent is KtValueArgument || parent is KtContainerNode && parent.parent is KtArrayAccessExpression)
                    ) {
                        // Zero value is passed as argument to another method or used for array access. Often, such a warning is annoying
                        return true
                    }
                    if (parent is KtBinaryExpression) {
                        val token = parent.operationToken
                        if (token === KtTokens.EQEQ || token === KtTokens.EXCLEQ || token === KtTokens.EQEQEQ || token === KtTokens.EXCLEQEQEQ) {
                            // like if (x == 0) when 'x' is known to be 0: report 'always true' instead
                            if (isZero(parent.left) || isZero(parent.right)) return true
                        }
                    }
                }

                ConstantValue.NULL -> {
                    if (parent is KtProperty && parent.typeReference == null && expression is KtSimpleNameExpression) {
                        // initialize another variable with null, to copy its type, like
                        // var x1 : X = null
                        // var x2 = x1 -- let's suppress this
                        return true
                    }
                    val typeParameterType = when (kotlinType) {
                        is KtTypeParameterType -> kotlinType
                        is KtIntersectionType -> kotlinType.conjuncts.find { it is KtTypeParameterType }
                        else -> null
                    }
                    if (typeParameterType != null && expression.getExpectedType() == typeParameterType) {
                        // Do not report always-null when an expected expression type is the same type parameter
                        // as it's not possible to replace it with a null literal without an unchecked cast 
                        return true
                    }
                    if (expression is KtBinaryExpressionWithTypeRHS && expression.left.isNull()) {
                        // like (null as? X)
                        return true
                    }
                    if (parent is KtBinaryExpression) {
                        val token = parent.operationToken
                        if ((token === KtTokens.EQEQ || token === KtTokens.EXCLEQ || token === KtTokens.EQEQEQ || token === KtTokens.EXCLEQEQEQ) &&
                            (parent.left?.isNull() == true || parent.right?.isNull() == true)
                        ) {
                            // like if (x == null) when 'x' is known to be null: report 'always true' instead
                            return true
                        }
                    }
                    if (kotlinType.toDfType() == DfTypes.NULL) {
                        // According to type system, nothing but null could be stored in such an expression (likely "Void?" type)
                        return true
                    }
                }

                else -> {}
            }
            if (expression is KtSimpleNameExpression) {
                val target = expression.mainReference.resolve()
                if (target is KtProperty && !target.isVar && target.initializer is KtConstantExpression) {
                    // suppress warnings uses of boolean constant like 'val b = true'
                    return true
                }
            }
            if (isCompilationWarning(expression)) {
                return true
            }
            return !expression.isUsedAsExpression()
        }

        context(KaSession)
        private fun isZero(expression: KtExpression?): Boolean {
            expression ?: return false
            val constantValue = expression.evaluate()?.value
            return constantValue is Number && constantValue.toDouble() == 0.0
        }

        // x || return y
        context(KaSession)
        private fun isAndOrConditionWithNothingOperand(expression: KtExpression, token: KtSingleValueToken): Boolean {
            if (expression !is KtBinaryExpression || expression.operationToken != token) return false
            val type = expression.right?.getKtType()
            return type != null && type.isNothing
        }
    }
}<|MERGE_RESOLUTION|>--- conflicted
+++ resolved
@@ -439,13 +439,8 @@
 
         private fun isCallToBuiltInMethod(call: KtCallExpression, methodName: String): Boolean {
             return analyze(call) {
-<<<<<<< HEAD
-                val functionCall: KtFunctionCall<*> = call.resolveCall()?.singleFunctionCallOrNull() ?: return@analyze false
+                val functionCall: KaFunctionCall<*> = call.resolveCallOld()?.singleFunctionCallOrNull() ?: return@analyze false
                 val target: KaFunctionSymbol = functionCall.partiallyAppliedSymbol.symbol as? KaFunctionSymbol ?: return@analyze false
-=======
-                val functionCall: KaFunctionCall<*> = call.resolveCallOld()?.singleFunctionCallOrNull() ?: return@analyze false
-                val target: KtFunctionSymbol = functionCall.partiallyAppliedSymbol.symbol as? KtFunctionSymbol ?: return@analyze false
->>>>>>> f8d0b80e
                 if (target.name.asString() != methodName) return@analyze false
                 return StandardNames.BUILT_INS_PACKAGE_FQ_NAME == target.callableId?.packageName
             }
@@ -484,13 +479,8 @@
                     if (!value) return false
                     val valueArgList = parent.parent as? KtValueArgumentList ?: return false
                     val call = valueArgList.parent as? KtCallExpression ?: return false
-<<<<<<< HEAD
-                    val functionCall: KtFunctionCall<*> = call.resolveCall()?.singleFunctionCallOrNull() ?: return false
+                    val functionCall: KaFunctionCall<*> = call.resolveCallOld()?.singleFunctionCallOrNull() ?: return false
                     val target: KaFunctionSymbol = functionCall.partiallyAppliedSymbol.symbol as? KaFunctionSymbol ?: return false
-=======
-                    val functionCall: KaFunctionCall<*> = call.resolveCallOld()?.singleFunctionCallOrNull() ?: return false
-                    val target: KtFunctionSymbol = functionCall.partiallyAppliedSymbol.symbol as? KtFunctionSymbol ?: return false
->>>>>>> f8d0b80e
                     val name = target.name.asString()
                     if (name != "assert" && name != "require" && name != "check") return false
                     StandardNames.BUILT_INS_PACKAGE_FQ_NAME == target.callableId?.packageName
