<idea-plugin package="org.jetbrains.kotlin.idea.k2.codeinsight.inspections">
  <dependencies>
    <module name="kotlin.base.external-build-system"/>
    <module name="kotlin.gradle.gradle-java"/>
    <module name="kotlin.code-insight.intentions.k2"/>
    <module name="kotlin.code-insight.inspections.shared"/>
    <module name="kotlin.searching.k2"/>
    <module name="kotlin.highlighting.k2"/>
    <module name="kotlin.refactorings.k2"/>
    <module name="kotlin.code-insight.k2"/>
  </dependencies>
  <extensions defaultExtensionNs="com.intellij">
    <projectService
            serviceInterface="org.jetbrains.kotlin.idea.core.NotPropertiesService"
            serviceImplementation="org.jetbrains.kotlin.idea.k2.codeinsight.inspections.NotPropertiesServiceImpl"/>

    <localInspection
            implementationClass="org.jetbrains.kotlin.idea.k2.codeinsight.inspections.declarations.RedundantUnitReturnTypeInspection"
            groupPath="Kotlin"
            groupBundle="messages.KotlinBundle" groupKey="group.names.redundant.constructs"
            enabledByDefault="true"
            cleanupTool="true"
            level="WARNING" editorAttributes="NOT_USED_ELEMENT_ATTRIBUTES"
            language="kotlin"
            key="inspection.redundant.unit.return.type.display.name" bundle="messages.KotlinBundle"/>

    <localInspection
            implementationClass="org.jetbrains.kotlin.idea.k2.codeinsight.inspections.declarations.UseExpressionBodyInspection"
            groupPath="Kotlin"
            groupBundle="messages.KotlinBundle" groupKey="group.names.style.issues"
            enabledByDefault="true"
            level="INFORMATION"
            language="kotlin"
            key="inspection.use.expression.body.display.name" bundle="messages.KotlinBundle"/>

    <localInspection
            implementationClass="org.jetbrains.kotlin.idea.k2.codeinsight.inspections.diagnosticBased.RedundantVisibilityModifierInspection"
            groupPath="Kotlin"
            groupBundle="messages.KotlinBundle" groupKey="group.names.redundant.constructs"
            enabledByDefault="true"
            cleanupTool="true"
            level="WARNING" editorAttributes="NOT_USED_ELEMENT_ATTRIBUTES"
            language="kotlin"
            key="inspection.redundant.visibility.modifier.display.name" bundle="messages.KotlinBundle"/>

    <localInspection implementationClass="org.jetbrains.kotlin.idea.k2.codeinsight.inspections.RedundantUnitExpressionInspection"
                     groupPath="Kotlin"
                     groupBundle="messages.KotlinBundle" groupKey="group.names.redundant.constructs"
                     enabledByDefault="true"
                     level="WARNING"
                     language="kotlin"
                     cleanupTool="true" editorAttributes="NOT_USED_ELEMENT_ATTRIBUTES"
                     key="inspection.redundant.unit.expression.display.name" bundle="messages.KotlinBundle"/>

    <localInspection implementationClass="org.jetbrains.kotlin.idea.k2.codeinsight.inspections.CanBePrimaryConstructorPropertyInspection"
                     groupPath="Kotlin"
                     groupBundle="messages.KotlinBundle" groupKey="group.names.redundant.constructs"
                     enabledByDefault="true"
                     level="WARNING"
                     language="kotlin"
                     key="inspection.can.be.primary.constructor.property.display.name" bundle="messages.KotlinBundle"/>

    <localInspection implementationClass="org.jetbrains.kotlin.idea.k2.codeinsight.inspections.CanUnescapeDollarLiteralInspection"
                     groupPath="Kotlin"
                     groupBundle="messages.KotlinBundle" groupKey="group.names.redundant.constructs"
                     enabledByDefault="true"
                     level="WEAK WARNING"
                     language="kotlin"
                     key="inspection.can.unescape.dollar.literal.inspection.display.name" bundle="messages.KotlinBundle"/>

    <localInspection implementationClass="org.jetbrains.kotlin.idea.k2.codeinsight.inspections.CanConvertToMultiDollarStringInspection"
                     groupPath="Kotlin"
                     groupBundle="messages.KotlinBundle" groupKey="group.names.code.migration"
                     enabledByDefault="true"
                     level="WEAK WARNING"
                     language="kotlin"
                     key="inspection.can.convert.to.multi.dollar.string.display.name" bundle="messages.KotlinBundle"/>

    <localInspection implementationClass="org.jetbrains.kotlin.idea.k2.codeinsight.inspections.diagnosticBased.RedundantModalityModifierInspection"
                     groupPath="Kotlin"
                     groupBundle="messages.KotlinBundle" groupKey="group.names.redundant.constructs"
                     enabledByDefault="true"
                     cleanupTool="true"
                     level="WARNING" editorAttributes="NOT_USED_ELEMENT_ATTRIBUTES"
                     language="kotlin"
                     key="inspection.redundant.modality.modifier.display.name" bundle="messages.KotlinBundle"/>

    <localInspection implementationClass="org.jetbrains.kotlin.idea.k2.codeinsight.inspections.diagnosticBased.UnusedVariableInspection"
                     groupPath="Kotlin"
                     groupBundle="messages.KotlinBundle" groupKey="group.names.redundant.constructs"
                     enabledByDefault="true"
                     cleanupTool="true"
                     level="WARNING" editorAttributes="NOT_USED_ELEMENT_ATTRIBUTES"
                     language="kotlin"
                     key="inspection.kotlin.unused.variable.display.name" bundle="messages.KotlinBundle"/>

    <localInspection implementationClass="org.jetbrains.kotlin.idea.k2.codeinsight.inspections.ImplicitThisInspection"
                     groupPath="Kotlin"
                     groupBundle="messages.KotlinBundle" groupKey="group.names.style.issues"
                     enabledByDefault="true"
                     level="INFORMATION"
                     language="kotlin"
                     key="inspection.implicit.this.display.name" bundle="messages.KotlinBundle"/>

    <localInspection implementationClass="org.jetbrains.kotlin.idea.k2.codeinsight.inspections.expressions.KotlinDoubleNegationInspection"
                     groupPath="Kotlin" groupBundle="messages.KotlinBundle" groupKey="group.names.redundant.constructs"
                     enabledByDefault="true"
                     cleanupTool="true"
                     level="WEAK WARNING"
                     language="kotlin"
                     suppressId="DoubleNegation"
                     key="inspection.kotlin.double.negation.display.name" bundle="messages.KotlinBundle"/>

    <localInspection implementationClass="org.jetbrains.kotlin.idea.k2.codeinsight.inspections.expressions.ExplicitThisInspection"
                     groupPath="Kotlin"
                     groupBundle="messages.KotlinBundle" groupKey="group.names.redundant.constructs"
                     enabledByDefault="true"
                     level="INFORMATION"
                     language="kotlin" editorAttributes="NOT_USED_ELEMENT_ATTRIBUTES"
                     key="inspection.explicit.this.display.name" bundle="messages.KotlinBundle"/>

    <localInspection
            implementationClass="org.jetbrains.kotlin.idea.k2.codeinsight.inspections.RemoveSingleExpressionStringTemplateInspection"
            groupPath="Kotlin"
            groupBundle="messages.KotlinBundle" groupKey="group.names.redundant.constructs"
            enabledByDefault="true"
            level="WARNING"
            language="kotlin"
            key="inspection.remove.single.expression.string.template.display.name" bundle="messages.KotlinBundle"/>

    <localInspection implementationClass="org.jetbrains.kotlin.idea.k2.codeinsight.inspections.ReplaceGetOrSetInspection"
                     groupPath="Kotlin"
                     groupBundle="messages.KotlinBundle" groupKey="group.names.style.issues"
                     enabledByDefault="true"
                     level="WEAK WARNING"
                     language="kotlin"
                     key="inspection.replace.get.or.set.display.name" bundle="messages.KotlinBundle"/>

    <localInspection implementationClass="org.jetbrains.kotlin.idea.k2.codeinsight.inspections.NullableBooleanElvisInspection"
                     groupPath="Kotlin"
                     groupBundle="messages.KotlinBundle" groupKey="group.names.style.issues"
                     enabledByDefault="true"
                     cleanupTool="true"
                     level="INFORMATION"
                     language="kotlin"
                     key="inspection.nullable.boolean.elvis.display.name" bundle="messages.KotlinBundle"/>

    <localInspection implementationClass="org.jetbrains.kotlin.idea.k2.codeinsight.inspections.RedundantElvisReturnNullInspection"
                     groupPath="Kotlin"
                     groupBundle="messages.KotlinBundle" groupKey="group.names.redundant.constructs"
                     enabledByDefault="true"
                     cleanupTool="true"
                     level="WARNING"
                     language="kotlin" editorAttributes="NOT_USED_ELEMENT_ATTRIBUTES"
                     key="inspection.redundant.elvis.return.null.display.name"
                     bundle="messages.KotlinBundle" />

    <localInspection implementationClass="org.jetbrains.kotlin.idea.k2.codeinsight.inspections.RedundantIfInspection"
                     groupPath="Kotlin"
                     groupBundle="messages.KotlinBundle" groupKey="group.names.redundant.constructs"
                     enabledByDefault="true"
                     cleanupTool="true"
                     level="WEAK WARNING"
                     language="kotlin"
                     key="inspection.redundant.if.display.name" bundle="messages.KotlinBundle"/>

    <localInspection implementationClass="org.jetbrains.kotlin.idea.k2.codeinsight.inspections.declarations.MainFunctionReturnUnitInspection"
                     groupPath="Kotlin"
                     groupBundle="messages.KotlinBundle" groupKey="group.names.probable.bugs"
                     enabledByDefault="true"
                     cleanupTool="true"
                     level="WARNING"
                     language="kotlin"
                     key="inspection.main.function.return.unit.display.name" bundle="messages.KotlinBundle"/>

    <localInspection implementationClass="org.jetbrains.kotlin.idea.k2.codeinsight.inspections.expressions.ReplaceCollectionCountWithSizeInspection"
                     groupPath="Kotlin"
                     groupBundle="messages.KotlinBundle" groupKey="group.names.style.issues"
                     enabledByDefault="false"
                     level="WEAK WARNING"
                     language="kotlin"
                     key="inspection.replace.collection.count.with.size.display.name" bundle="messages.KotlinBundle"/>

    <localInspection implementationClass="org.jetbrains.kotlin.idea.k2.codeinsight.inspections.RemoveToStringInStringTemplateInspection"
                     groupPath="Kotlin"
                     groupBundle="messages.KotlinBundle" groupKey="group.names.redundant.constructs"
                     enabledByDefault="true"
                     cleanupTool="true"
                     level="WEAK WARNING"
                     language="kotlin" editorAttributes="NOT_USED_ELEMENT_ATTRIBUTES"
                     key="inspection.remove.to.string.in.string.template.display.name" bundle="messages.KotlinBundle"/>

    <localInspection implementationClass="org.jetbrains.kotlin.idea.k2.codeinsight.inspections.declarations.DestructuringWrongNameInspection"
                     groupPath="Kotlin"
                     groupBundle="messages.KotlinBundle" groupKey="group.names.probable.bugs"
                     enabledByDefault="true"
                     level="WARNING"
                     language="kotlin"
                     key="inspection.destructuring.wrong.name.display.name" bundle="messages.KotlinBundle"/>

    <localInspection implementationClass="org.jetbrains.kotlin.idea.k2.codeinsight.inspections.EqualsOrHashCodeInspection"
                     groupPath="Kotlin"
                     groupBundle="messages.KotlinBundle" groupKey="group.names.probable.bugs"
                     enabledByDefault="true"
                     level="WARNING"
                     language="kotlin"
                     key="inspection.equals.or.hash.code.display.name" bundle="messages.KotlinBundle"/>

    <localInspection implementationClass="org.jetbrains.kotlin.idea.k2.codeinsight.inspections.expressions.ReplaceSizeCheckWithIsNotEmptyInspection"
                     groupPath="Kotlin"
                     groupBundle="messages.KotlinBundle" groupKey="group.names.style.issues"
                     enabledByDefault="true"
                     level="WEAK WARNING"
                     language="kotlin"
                     key="inspection.replace.size.check.with.is.not.empty.display.name" bundle="messages.KotlinBundle"/>

    <localInspection implementationClass="org.jetbrains.kotlin.idea.k2.codeinsight.inspections.expressions.ReplaceSizeZeroCheckWithIsEmptyInspection"
                     groupPath="Kotlin"
                     groupBundle="messages.KotlinBundle" groupKey="group.names.style.issues"
                     enabledByDefault="true"
                     level="WEAK WARNING"
                     language="kotlin"
                     key="inspection.replace.size.zero.check.with.is.empty.display.name" bundle="messages.KotlinBundle"/>

    <localInspection implementationClass="org.jetbrains.kotlin.idea.k2.codeinsight.inspections.LiftReturnOrAssignmentInspection"
                     groupPath="Kotlin"
                     groupBundle="messages.KotlinBundle" groupKey="group.names.style.issues"
                     enabledByDefault="true"
                     level="WEAK WARNING"
                     language="kotlin"
                     key="inspection.lift.return.or.assignment.display.name" bundle="messages.KotlinBundle"/>

    <localInspection implementationClass="org.jetbrains.kotlin.idea.k2.codeinsight.inspections.expressions.ReplaceCallWithBinaryOperatorInspection"
                     groupPath="Kotlin"
                     groupBundle="messages.KotlinBundle" groupKey="group.names.style.issues"
                     enabledByDefault="true"
                     level="WEAK WARNING"
                     language="kotlin"
                     key="inspection.replace.call.with.binary.operator.display.name" bundle="messages.KotlinBundle"/>

    <localInspection implementationClass="org.jetbrains.kotlin.idea.k2.codeinsight.inspections.InconsistentCommentForJavaParameterInspection"
                     groupPath="Kotlin"
                     groupBundle="messages.KotlinBundle" groupKey="group.names.naming.conventions"
                     enabledByDefault="true"
                     level="WARNING"
                     language="kotlin"
                     key="inspection.inconsistent.comment.for.java.parameter.display.name" bundle="messages.KotlinBundle"/>

    <localInspection implementationClass="org.jetbrains.kotlin.idea.k2.codeinsight.inspections.EnumValuesSoftDeprecateInspection"
                     groupPath="Kotlin"
                     groupBundle="messages.KotlinBundle" groupKey="group.names.other.problems"
                     enabledByDefault="true"
                     cleanupTool="false"
                     level="WARNING"
                     language="kotlin"
                     key="inspection.enum.values.method.soft.deprecate.migration.display.name" bundle="messages.KotlinBundle"/>

    <localInspection implementationClass="org.jetbrains.kotlin.idea.k2.codeinsight.inspections.ConvertSecondaryConstructorToPrimaryInspection"
                     groupPath="Kotlin"
                     groupBundle="messages.KotlinBundle" groupKey="group.names.style.issues"
                     enabledByDefault="true"
                     level="INFORMATION"
                     language="kotlin"
                     key="inspection.convert.secondary.constructor.to.primary.display.name" bundle="messages.KotlinBundle"/>


    <localInspection implementationClass="org.jetbrains.kotlin.idea.k2.codeinsight.inspections.CascadeIfInspection"
                     groupPath="Kotlin"
                     groupBundle="messages.KotlinBundle" groupKey="group.names.style.issues"
                     enabledByDefault="true"
                     level="WEAK WARNING"
                     language="kotlin"
                     key="inspection.cascade.if.display.name" bundle="messages.KotlinBundle"/>


    <localInspection implementationClass="org.jetbrains.kotlin.idea.k2.codeinsight.inspections.expressions.WhenWithOnlyElseInspection"
                     groupPath="Kotlin"
                     groupBundle="messages.KotlinBundle" groupKey="group.names.redundant.constructs"
                     enabledByDefault="false"
                     level="WEAK WARNING"
                     language="kotlin"
                     key="inspection.when.with.only.else.display.name" bundle="messages.KotlinBundle"/>

    <localInspection implementationClass="org.jetbrains.kotlin.idea.k2.codeinsight.inspections.ConvertToStringTemplateInspection"
                     groupPath="Kotlin"
                     groupBundle="messages.KotlinBundle" groupKey="group.names.style.issues"
                     enabledByDefault="true"
                     level="WEAK WARNING"
                     language="kotlin"
                     key="inspection.convert.to.string.template.display.name" bundle="messages.KotlinBundle"/>

    <localInspection implementationClass="org.jetbrains.kotlin.idea.k2.codeinsight.inspections.RemoveRedundantQualifierNameInspection"
                     groupPath="Kotlin"
                     groupBundle="messages.KotlinBundle" groupKey="group.names.redundant.constructs"
                     enabledByDefault="true"
                     level="WARNING"
                     cleanupTool="true" editorAttributes="NOT_USED_ELEMENT_ATTRIBUTES"
                     language="kotlin" key="inspection.remove.redundant.qualifier.name.display.name" bundle="messages.KotlinBundle"/>

    <localInspection implementationClass="org.jetbrains.kotlin.idea.k2.codeinsight.inspections.ReplaceIsEmptyWithIfEmptyInspection"
                     groupPath="Kotlin"
                     groupBundle="messages.KotlinBundle" groupKey="group.names.style.issues"
                     enabledByDefault="true"
                     level="WEAK WARNING"
                     language="kotlin" key="inspection.replace.isempty.with.ifempty.display.name" bundle="messages.KotlinBundle"/>

    <localInspection implementationClass="org.jetbrains.kotlin.idea.k2.codeinsight.inspections.KotlinEqualsBetweenInconvertibleTypesInspection"
                     groupPath="Kotlin"
                     groupBundle="messages.KotlinBundle" groupKey="group.names.probable.bugs"
                     enabledByDefault="true"
                     level="WARNING"
                     suppressId="EqualsBetweenInconvertibleTypes"
                     language="kotlin" key="inspection.kotlin.equals.between.inconvertible.types.display.name" bundle="messages.KotlinBundle"/>

    <localInspection implementationClass="org.jetbrains.kotlin.idea.k2.codeinsight.inspections.ProtectedInFinalInspection"
                     groupPath="Kotlin"
                     groupBundle="messages.KotlinBundle" groupKey="group.names.style.issues"
                     enabledByDefault="true"
                     level="WEAK WARNING"
                     language="kotlin" key="inspection.protected.in.final.display.name" bundle="messages.KotlinBundle"/>

    <localInspection implementationClass="org.jetbrains.kotlin.idea.k2.codeinsight.inspections.MayBeConstantInspection"
                     groupPath="Kotlin"
                     groupBundle="messages.KotlinBundle" groupKey="group.names.style.issues"
                     enabledByDefault="true"
                     level="WEAK WARNING"
                     language="kotlin" key="inspection.protected.in.final.display.name" bundle="messages.KotlinBundle"/>

    <localInspection implementationClass="org.jetbrains.kotlin.idea.k2.codeinsight.inspections.MoveLambdaOutsideParenthesesInspection"
                     groupPath="Kotlin"
                     groupBundle="messages.KotlinBundle" groupKey="group.names.style.issues"
                     enabledByDefault="true"
                     level="WEAK WARNING"
                     language="kotlin" key="inspection.move.lambda.outside.parentheses.display.name" bundle="messages.KotlinBundle"/>

    <localInspection implementationClass="org.jetbrains.kotlin.idea.k2.codeinsight.inspections.KotlinNoActualForExpectInspection"
                     groupPath="Kotlin"
                     groupBundle="messages.KotlinBundle" groupKey="group.names.other.problems"
                     enabledByDefault="true"
                     level="ERROR"
                     language="kotlin" key="inspection.no.actual.for.expect.display.name" bundle="messages.KotlinBundle"/>

    <localInspection implementationClass="org.jetbrains.kotlin.idea.k2.codeinsight.inspections.PackageDirectoryMismatchInspection"
                     groupPath="Kotlin"
                     groupBundle="messages.KotlinBundle" groupKey="group.names.java.interop.issues"
                     enabledByDefault="true"
                     level="WEAK WARNING"
                     language="kotlin" key="inspection.package.directory.mismatch.display.name" bundle="messages.KotlinBundle"/>

    <!-- TODO: We currently have a performance issue caused by reference search. See https://kotlin.jetbrains.space/p/kotlin/reviews/710.
               We have an idea of indexing reference counts. Enable this inspection after implement it. -->
    <localInspection implementationClass="org.jetbrains.kotlin.idea.k2.codeinsight.inspections.UnusedSymbolInspection"
                     enabledByDefault="true"
                     groupPath="Kotlin"
                     groupBundle="messages.KotlinBundle" groupKey="group.names.redundant.constructs"
                     runForWholeFile="true"
                     language="kotlin"
                     suppressId="unused" alternativeId="UNUSED_PARAMETER" editorAttributes="NOT_USED_ELEMENT_ATTRIBUTES"
                     key="inspection.unused.symbol.display.name" bundle="messages.KotlinBundle"/>

    <localInspection implementationClass="org.jetbrains.kotlin.idea.k2.codeinsight.inspections.K2MemberVisibilityCanBePrivateInspection"
                     shortName="MemberVisibilityCanBePrivate"
                     groupPath="Kotlin"
                     groupBundle="messages.KotlinBundle" groupKey="group.names.style.issues"
                     enabledByDefault="false"
                     level="WEAK WARNING"
                     language="kotlin"
                     runForWholeFile="true"
                     key="inspection.member.visibility.can.be.private.display.name" bundle="messages.KotlinBundle"/>

    <localInspection implementationClass="org.jetbrains.kotlin.idea.k2.codeinsight.inspections.FunctionNameInspection"
                     language="kotlin"
                     groupPath="Kotlin"
                     groupBundle="messages.KotlinBundle" groupKey="group.names.naming.conventions"
                     enabledByDefault="true"
                     level="WEAK WARNING" key="inspection.function.name.display.name" bundle="messages.KotlinBundle"/>

    <localInspection implementationClass="org.jetbrains.kotlin.idea.k2.codeinsight.inspections.FoldInitializerAndIfToElvisInspection"
                     language="kotlin"
                     groupPath="Kotlin"
                     groupBundle="messages.KotlinBundle" groupKey="group.names.style.issues"
                     enabledByDefault="true"
                     level="INFORMATION" key="if.null.return.break.foldable.to" bundle="messages.KotlinBundle"/>

    <localInspection implementationClass="org.jetbrains.kotlin.idea.k2.codeinsight.inspections.RedundantElseInIfInspection"
                     language="kotlin"
                     groupPath="Kotlin"
                     groupBundle="messages.KotlinBundle" groupKey="group.names.style.issues"
                     enabledByDefault="true"
                     level="INFORMATION" key="redundant.else" bundle="messages.KotlinBundle"/>

    <localInspection implementationClass="org.jetbrains.kotlin.idea.k2.codeinsight.inspections.JoinDeclarationAndAssignmentInspection"
                     language="kotlin"
                     groupPath="Kotlin"
                     groupBundle="messages.KotlinBundle" groupKey="group.names.style.issues"
                     enabledByDefault="true"
                     level="WEAK WARNING" key="inspection.if.then.to.safe.access.display.name" bundle="messages.KotlinBundle"/>

    <localInspection implementationClass="org.jetbrains.kotlin.idea.k2.codeinsight.inspections.IfThenToElvisInspection"
                     groupPath="Kotlin"
                     groupBundle="messages.KotlinBundle" groupKey="group.names.style.issues"
                     enabledByDefault="true"
                     level="WEAK WARNING"
                     language="kotlin"
                     key="inspection.if.then.to.elvis.display.name" bundle="messages.KotlinBundle"/>

    <localInspection implementationClass="org.jetbrains.kotlin.idea.k2.codeinsight.inspections.IfThenToSafeAccessInspection"
                     language="kotlin"
                     groupPath="Kotlin"
                     groupBundle="messages.KotlinBundle" groupKey="group.names.redundant.constructs"
                     enabledByDefault="true"
                     level="WEAK WARNING" key="can.be.joined.with.assignment" bundle="messages.KotlinBundle"/>

    <localInspection implementationClass="org.jetbrains.kotlin.idea.k2.codeinsight.inspections.ReplaceArrayOfWithLiteralInspection"
                     language="kotlin"
                     groupPath="Kotlin"
                     groupBundle="messages.KotlinBundle" groupKey="group.names.style.issues"
                     enabledByDefault="true"
                     level="WEAK WARNING" key="inspection.replace.array.of.with.literal.display.name" bundle="messages.KotlinBundle"/>

    <localInspection implementationClass="org.jetbrains.kotlin.idea.k2.codeinsight.inspections.SelfAssignmentInspection"
                     language="kotlin"
                     groupPath="Kotlin"
                     groupBundle="messages.KotlinBundle" groupKey="group.names.probable.bugs"
                     enabledByDefault="true"
                     cleanupTool="true"
                     level="WARNING" key="inspection.self.assignment.display.name" bundle="messages.KotlinBundle"/>

    <localInspection implementationClass="org.jetbrains.kotlin.idea.k2.codeinsight.inspections.FloatingPointLiteralPrecisionInspection"
                     language="kotlin"
                     groupPath="Kotlin"
                     groupBundle="messages.KotlinBundle" groupKey="group.names.other.problems"
                     enabledByDefault="true"
                     level="WEAK WARNING" key="floating.point.literal.precision.inspection.display.name" bundle="messages.KotlinBundle"/>

    <localInspection implementationClass="org.jetbrains.kotlin.idea.codeInsight.inspections.shared.collections.UselessCallOnNotNullInspection"
                     groupPath="Kotlin"
                     groupBundle="messages.KotlinBundle" groupKey="group.names.probable.bugs"
                     enabledByDefault="true"
                     level="WARNING"
                     language="kotlin"
                     key="inspection.useless.call.on.not.null.display.name" bundle="messages.KotlinBundle"/>

    <localInspection implementationClass="org.jetbrains.kotlin.idea.codeInsight.inspections.shared.collections.UselessCallOnCollectionInspection"
                     groupPath="Kotlin"
                     groupBundle="messages.KotlinBundle" groupKey="group.names.probable.bugs"
                     enabledByDefault="true"
                     level="WARNING"
                     language="kotlin"
                     key="inspection.useless.call.on.collection.display.name" bundle="messages.KotlinBundle"/>

    <localInspection implementationClass="org.jetbrains.kotlin.idea.k2.codeinsight.inspections.dfa.KotlinConstantConditionsInspection"
                     groupPath="Kotlin"
                     groupBundle="messages.KotlinBundle" groupKey="group.names.probable.bugs"
                     enabledByDefault="true"
                     level="WARNING"
                     language="kotlin"
                     key="inspection.kotlin.constant.conditions.display.name" bundle="messages.KotlinBundle"/>
    <dataflowIRProvider language="kotlin" implementationClass="org.jetbrains.kotlin.idea.k2.codeinsight.inspections.dfa.KotlinDataFlowIRProvider"/>

    <localInspection implementationClass="org.jetbrains.kotlin.idea.k2.codeinsight.inspections.IntroduceWhenSubjectInspection"
                     language="kotlin"
                     groupPath="Kotlin"
                     groupBundle="messages.KotlinBundle" groupKey="group.names.style.issues"
                     enabledByDefault="true"
                     level="WEAK WARNING" key="inspection.introduce.when.subject.display.name" bundle="messages.KotlinBundle"/>

    <localInspection implementationClass="org.jetbrains.kotlin.idea.k2.codeinsight.inspections.SimplifiableCallChainInspection"
                     language="kotlin"
                     groupPath="Kotlin"
                     groupBundle="messages.KotlinBundle" groupKey="group.names.style.issues"
                     enabledByDefault="true"
                     level="WARNING"
                     key="inspection.simplifiable.call.chain.display.name" bundle="messages.KotlinBundle"
                     />

    <localInspection implementationClass="org.jetbrains.kotlin.idea.k2.codeinsight.inspections.UsePropertyAccessSyntaxInspection"
                     shortName="UsePropertyAccessSyntax"
                     groupPath="Kotlin"
                     groupBundle="messages.KotlinBundle" groupKey="group.names.style.issues"
                     cleanupTool="true"
                     enabledByDefault="true"
                     level="WEAK WARNING"
                     language="kotlin"
                     key="inspection.use.property.access.syntax.display.name" bundle="messages.KotlinBundle"/>

    <localInspection implementationClass="org.jetbrains.kotlin.idea.k2.codeinsight.inspections.jdk2k.ReplaceJavaStaticMethodWithKotlinAnalogInspection"
                     groupPath="Kotlin"
                     groupBundle="messages.KotlinBundle" groupKey="group.names.style.issues"
                     enabledByDefault="true"
                     level="WEAK WARNING"
                     language="kotlin"
                     key="inspection.replace.java.static.method.with.kotlin.analog.display.name" bundle="messages.KotlinBundle"/>

    <localInspection implementationClass="org.jetbrains.kotlin.idea.k2.codeinsight.inspections.CanBeParameterInspection"
                     shortName="CanBeParameter"
                     groupPath="Kotlin"
                     groupBundle="messages.KotlinBundle" groupKey="group.names.redundant.constructs"
                     enabledByDefault="true"
                     level="WARNING"
                     language="kotlin" editorAttributes="NOT_USED_ELEMENT_ATTRIBUTES"
                     key="inspection.can.be.parameter.display.name" bundle="messages.KotlinBundle"/>

    <localInspection implementationClass="org.jetbrains.kotlin.idea.k2.codeinsight.inspections.declarations.ArrayInDataClassInspection"
                     shortName="ArrayInDataClass"
                     groupPath="Kotlin"
                     groupBundle="messages.KotlinBundle" groupKey="group.names.probable.bugs"
                     enabledByDefault="true"
                     level="WARNING"
                     language="kotlin"
                     key="inspection.array.in.data.class.display.name" bundle="messages.KotlinBundle"/>

    <localInspection implementationClass="org.jetbrains.kotlin.idea.k2.codeinsight.inspections.scripts.KotlinOptionsToCompilerOptionsInspection"
                     shortName="KotlinOptionsToCompilerOptions"
                     groupPathKey="group.path.kotlin.migration"
                     groupBundle="messages.KotlinBundle" groupKey="group.names.gradle"
                     enabledByDefault="true"
                     level="WARNING"
                     language="kotlin" editorAttributes="DEPRECATED_ATTRIBUTES"
                     key="inspection.kotlin.options.to.compiler.options.display.name" bundle="messages.KotlinBundle"/>

    <localInspection implementationClass="org.jetbrains.kotlin.idea.k2.codeinsight.inspections.HasPlatformTypeInspection"
                     groupPath="Kotlin"
                     groupBundle="messages.KotlinBundle" groupKey="group.names.java.interop.issues"
                     enabledByDefault="true"
                     level="WEAK WARNING"
                     language="kotlin"
                     key="inspection.has.platform.type.display.name" bundle="messages.KotlinBundle"/>

    <localInspection implementationClass="org.jetbrains.kotlin.idea.k2.codeinsight.inspections.PublicApiImplicitTypeInspection"
                     groupPath="Kotlin"
                     groupBundle="messages.KotlinBundle" groupKey="group.names.other.problems"
                     enabledByDefault="false"
                     level="WEAK WARNING"
                     language="kotlin"
                     key="inspection.public.api.implicit.type.display.name" bundle="messages.KotlinBundle"/>


    <localInspection implementationClass="org.jetbrains.kotlin.idea.k2.codeinsight.inspections.RedundantExplicitTypeInspection"
                     groupPath="Kotlin"
                     groupBundle="messages.KotlinBundle" groupKey="group.names.redundant.constructs"
                     enabledByDefault="true"
                     level="WARNING"
                     language="kotlin" editorAttributes="NOT_USED_ELEMENT_ATTRIBUTES"
                     key="inspection.redundant.explicit.type.display.name" bundle="messages.KotlinBundle"/>

    <localInspection implementationClass="org.jetbrains.kotlin.idea.k2.codeinsight.inspections.SuspiciousVarPropertyInspection"
                     groupPath="Kotlin"
                     groupBundle="messages.KotlinBundle" groupKey="group.names.probable.bugs"
                     enabledByDefault="true"
                     level="WARNING"
                     language="kotlin"
                     key="inspection.suspicious.var.property.display.name" bundle="messages.KotlinBundle"/>

    <localInspection implementationClass="org.jetbrains.kotlin.idea.k2.codeinsight.inspections.RedundantRunCatchingInspection"
                     groupPath="Kotlin"
                     groupBundle="messages.KotlinBundle" groupKey="group.names.style.issues"
                     enabledByDefault="true"
                     level="WEAK WARNING"
                     language="kotlin"
                     key="inspection.redundant.run.catching.display.name" bundle="messages.KotlinBundle"/>

    <localInspection implementationClass="org.jetbrains.kotlin.idea.k2.codeinsight.inspections.JavaDefaultMethodsNotOverriddenByDelegationInspection"
                     groupPath="Kotlin"
                     groupBundle="messages.KotlinBundle" groupKey="group.names.java.interop.issues"
                     enabledByDefault="true"
                     level="WARNING"
                     language="kotlin"
                     key="inspection.java.default.methods.not.overridden.by.delegation.display.name" bundle="messages.KotlinBundle"/>

    <localInspection implementationClass="org.jetbrains.kotlin.idea.k2.codeinsight.inspections.BooleanLiteralArgumentInspection"
                     groupPath="Kotlin"
                     groupBundle="messages.KotlinBundle" groupKey="group.names.style.issues"
                     enabledByDefault="true"
                     level="WEAK WARNING"
                     language="kotlin"
                     key="inspection.boolean.literal.argument.display.name" bundle="messages.KotlinBundle"/>

    <localInspection implementationClass="org.jetbrains.kotlin.idea.k2.codeinsight.inspections.SafeCastWithReturnInspection"
                     groupPath="Kotlin"
                     groupBundle="messages.KotlinBundle" groupKey="group.names.style.issues"
                     enabledByDefault="true"
                     level="WEAK WARNING"
                     language="kotlin"
                     key="inspection.safe.cast.with.return.display.name" bundle="messages.KotlinBundle"/>

    <localInspection implementationClass="org.jetbrains.kotlin.idea.k2.codeinsight.inspections.diagnosticBased.ReplaceArrayEqualityOpWithArraysEqualsInspection"
                     groupPath="Kotlin"
                     groupBundle="messages.KotlinBundle" groupKey="group.names.probable.bugs"
                     enabledByDefault="true"
                     level="WARNING"
                     language="kotlin"
                     key="inspection.replace.array.equality.op.with.arrays.equals.display.name" bundle="messages.KotlinBundle"/>

    <localInspection implementationClass="org.jetbrains.kotlin.idea.k2.codeinsight.inspections.UnusedReceiverParameterInspection"
                     groupPath="Kotlin"
                     groupBundle="messages.KotlinBundle" groupKey="group.names.redundant.constructs"
                     enabledByDefault="true"
                     level="WARNING"
                     language="kotlin" editorAttributes="NOT_USED_ELEMENT_ATTRIBUTES"
                     key="inspection.unused.receiver.parameter.display.name" bundle="messages.KotlinBundle"/>

    <localInspection implementationClass="org.jetbrains.kotlin.idea.k2.codeinsight.inspections.NestedLambdaShadowedImplicitParameterInspection"
                     groupPath="Kotlin"
                     groupBundle="messages.KotlinBundle" groupKey="group.names.style.issues"
                     enabledByDefault="true"
                     level="WEAK WARNING"
                     language="kotlin"
                     key="inspection.nested.lambda.shadowed.implicit.parameter.display.name" bundle="messages.KotlinBundle"/>

<<<<<<< HEAD
    <localInspection implementationClass="org.jetbrains.kotlin.idea.k2.codeinsight.inspections.SelfReferenceConstructorParameterInspection"
                     groupPath="Kotlin"
                     groupBundle="messages.KotlinBundle" groupKey="group.names.probable.bugs"
                     enabledByDefault="true"
                     level="WARNING"
                     language="kotlin"
                     key="inspection.self.reference.constructor.parameter.display.name" bundle="messages.KotlinBundle"/>

    <localInspection implementationClass="org.jetbrains.kotlin.idea.k2.codeinsight.inspections.diagnosticBased.CanBeValInspection"
                     groupPath="Kotlin"
                     groupBundle="messages.KotlinBundle" groupKey="group.names.style.issues"
                     enabledByDefault="true"
                     level="WARNING"
                     language="kotlin"
                     key="inspection.can.be.val.display.name" bundle="messages.KotlinBundle"/>
=======
    <localInspection implementationClass="org.jetbrains.kotlin.idea.k2.codeinsight.inspections.AddOperatorModifierInspection"
                     groupPath="Kotlin"
                     groupBundle="messages.KotlinBundle" groupKey="group.names.style.issues"
                     enabledByDefault="true"
                     level="INFORMATION"
                     language="kotlin"
                     key="inspection.add.operator.modifier.display.name" bundle="messages.KotlinBundle"/>
>>>>>>> a0c791af
  </extensions>
</idea-plugin><|MERGE_RESOLUTION|>--- conflicted
+++ resolved
@@ -608,7 +608,6 @@
                      language="kotlin"
                      key="inspection.nested.lambda.shadowed.implicit.parameter.display.name" bundle="messages.KotlinBundle"/>
 
-<<<<<<< HEAD
     <localInspection implementationClass="org.jetbrains.kotlin.idea.k2.codeinsight.inspections.SelfReferenceConstructorParameterInspection"
                      groupPath="Kotlin"
                      groupBundle="messages.KotlinBundle" groupKey="group.names.probable.bugs"
@@ -624,7 +623,7 @@
                      level="WARNING"
                      language="kotlin"
                      key="inspection.can.be.val.display.name" bundle="messages.KotlinBundle"/>
-=======
+
     <localInspection implementationClass="org.jetbrains.kotlin.idea.k2.codeinsight.inspections.AddOperatorModifierInspection"
                      groupPath="Kotlin"
                      groupBundle="messages.KotlinBundle" groupKey="group.names.style.issues"
@@ -632,6 +631,5 @@
                      level="INFORMATION"
                      language="kotlin"
                      key="inspection.add.operator.modifier.display.name" bundle="messages.KotlinBundle"/>
->>>>>>> a0c791af
   </extensions>
 </idea-plugin>