--- conflicted
+++ resolved
@@ -1,169 +1,3 @@
-<<<<<<< HEAD
-<?xml version="1.0" encoding="UTF-8"?>
-<idea-plugin version="2" url="http://code.google.com/p/lombok-intellij-plugin">
-  <id>Lombook Plugin</id>
-  <name>Lombok Plugin</name>
-  <vendor url="http://code.google.com/p/lombok-intellij-plugin" email="lombokplugin@plushnikov.de">Michail Plushnikov</vendor>
-  <version>0.6.6</version>
-  <idea-version since-build="123.72"/>
-
-  <description><![CDATA[
-    A plugin that adds first-class support for Project Lombok
-    ]]>
-  </description>
-  <category>Tools Integration</category>
-
-  <depends>com.intellij.modules.lang</depends>
-  <depends>com.intellij.modules.platform</depends>
-  <depends>com.intellij.modules.java</depends>
-
-  <application-components>
-    <component>
-      <implementation-class>de.plushnikov.intellij.plugin.LombokLoader</implementation-class>
-    </component>
-  </application-components>
-
-  <extensionPoints>
-    <extensionPoint name="processor" interface="de.plushnikov.intellij.lombok.processor.LombokProcessor"/>
-  </extensionPoints>
-
-  <extensions defaultExtensionNs="com.intellij">
-    <lang.psiAugmentProvider implementation="de.plushnikov.intellij.plugin.provider.LombokAugmentProvider"/>
-    <implicitUsageProvider implementation="de.plushnikov.intellij.plugin.provider.LombokImplicitUsageProvider"/>
-    <inspectionToolProvider implementation="de.plushnikov.intellij.plugin.provider.LombokInspectionProvider"/>
-    <projectConfigurable implementation="de.plushnikov.intellij.plugin.settings.ProjectSettingsPage"/>
-
-    <renameHandler implementation="de.plushnikov.intellij.lombok.extension.LombokElementRenameHandler" order="FIRST"/>
-    <treeGenerator implementation="de.plushnikov.intellij.lombok.extension.LombokLightMethodTreeGenerator"/>
-  </extensions>
-
-  <extensions defaultExtensionNs="Lombook Plugin">
-    <processor implementation="de.plushnikov.intellij.lombok.processor.clazz.constructor.AllArgsConstructorProcessor"/>
-    <processor implementation="de.plushnikov.intellij.lombok.processor.clazz.constructor.NoArgsConstructorProcessor"/>
-    <processor implementation="de.plushnikov.intellij.lombok.processor.clazz.constructor.RequiredArgsConstructorProcessor"/>
-
-    <processor implementation="de.plushnikov.intellij.lombok.processor.clazz.log.LogProcessor"/>
-    <processor implementation="de.plushnikov.intellij.lombok.processor.clazz.log.Log4jProcessor"/>
-    <processor implementation="de.plushnikov.intellij.lombok.processor.clazz.log.Log4j2Processor"/>
-    <processor implementation="de.plushnikov.intellij.lombok.processor.clazz.log.Slf4jProcessor"/>
-    <processor implementation="de.plushnikov.intellij.lombok.processor.clazz.log.XSlf4jProcessor"/>
-    <processor implementation="de.plushnikov.intellij.lombok.processor.clazz.log.CommonsLogProcessor"/>
-
-    <processor implementation="de.plushnikov.intellij.lombok.processor.clazz.DataProcessor"/>
-    <processor implementation="de.plushnikov.intellij.lombok.processor.clazz.BuilderProcessor"/>
-    <processor implementation="de.plushnikov.intellij.lombok.processor.clazz.BuilderInnerClassProcessor"/>
-    <processor implementation="de.plushnikov.intellij.lombok.processor.clazz.EqualsAndHashCodeProcessor"/>
-    <processor implementation="de.plushnikov.intellij.lombok.processor.clazz.GetterProcessor"/>
-    <processor implementation="de.plushnikov.intellij.lombok.processor.clazz.SetterProcessor"/>
-    <processor implementation="de.plushnikov.intellij.lombok.processor.clazz.ToStringProcessor"/>
-    <processor implementation="de.plushnikov.intellij.lombok.processor.clazz.WitherProcessor"/>
-
-    <processor implementation="de.plushnikov.intellij.lombok.processor.field.DelegateFieldProcessor"/>
-    <processor implementation="de.plushnikov.intellij.lombok.processor.field.GetterFieldProcessor"/>
-    <processor implementation="de.plushnikov.intellij.lombok.processor.field.LazyGetterFieldProcessor"/>
-    <processor implementation="de.plushnikov.intellij.lombok.processor.field.SetterFieldProcessor"/>
-    <processor implementation="de.plushnikov.intellij.lombok.processor.field.WitherFieldProcessor"/>
-
-    <processor implementation="de.plushnikov.intellij.lombok.processor.method.BuilderMethodProcessor"/>
-    <processor implementation="de.plushnikov.intellij.lombok.processor.method.BuilderMethodInnerClassProcessor"/>
-    <!-- lombok-pg-->
-    <processor implementation="de.plushnikov.intellij.lombok.processor.clazz.FluentSetterProcessor"/>
-    <processor implementation="de.plushnikov.intellij.lombok.processor.clazz.SingletonProcessor"/>
-    <processor implementation="de.plushnikov.intellij.lombok.processor.clazz.SingletonProcessor"/>
-
-    <processor implementation="de.plushnikov.intellij.lombok.processor.field.EnumIdFieldProcessor"/>
-    <processor implementation="de.plushnikov.intellij.lombok.processor.field.FluentSetterFieldProcessor"/>
-  </extensions>
-
-  <change-notes><![CDATA[
-		<ul>
-		  <li>0.6.6
-				<ol>
-				    <li>Added support for @Accessors lombok experimental annotation</li>
-				    <li>Added support for @Wither lombok experimental annotation</li>
-				</ol>
-			</li>
-			<li>0.6.5
-				<ol>
-				    <li>Issue #20	Fixed Using @Delegate together with generic methods produced red underlining in the editor window</li>
-				    <li>Issue #29	Fixed @Delegate leads to exception in LombokLightParameter</li>
-				    <li>Issue #37 and #59	Fixed @EqualsAndHashCode inspection for callSuper parameter</li>
-				    <li>Issue #54	Valid code produces inspections errors - anonymous instance, partial implementation</li>
-				</ol>
-			</li>
-		  <li>0.6.4
-				<ol>
-				    <li>Issue #49	Deprecated fields should generate deprecated methods</li>
-				</ol>
-			</li>
-			<li>0.6.3
-				<ol>
-				    <li>Issue #41 Added support for XSlf4j and Log4j2 logger</li>
-				    <li>Issue #44 Fixed Getter- and Setter- method generation, when method is already there with a parameter(s)</li>
-				    <li>Issue #56	Removed obsolete plugin dependencies (they have been merged into intellij core)</li>
-				</ol>
-			</li>
-			<li>0.6.2
-				<ol>
-				    <li>Issue #50 Compiled with java 1.7 -> Don't work under java 1.6 vms</li>
-				</ol>
-			</li>
-			<li>0.6
-				<ol>
-				    <li>Issue #23 Updated to run with IntelliJ 12</li>
-				    <li>Issue #42 IllegalArgumentException with Intellij 12</li>
-				    <li>Issue #48 IllegalArgumentException with Intellij 12</li>
-				    <li>Issue #38 Added ability to enable/disable lombok-intellij-plugin per project-configuration
-				    and reduced logging-level of plugin</li>
-				</ol>
-			</li>
-		  <li>0.5
-				<ol>
-				    <li>Issue #23 Initial support for IntelliJ 12</li>
-				    <li>Issue #12 Added support for "Singleton" and "EnumId" annotations from lombok-pg</li>
-				    <li>Fixed Issue #27 "@EqualsAndHashCode on final classes: Should not have a canEquals in that case."</li>
-				    <li>Fixed Issue #28 "Getters and setters should be generated even if the method exists with different parameter count"</li>
-				</ol>
-			</li>
-		  <li>0.4
-				<ol>
-				    <li>fix reflection access for intellij ultimate</li>
-				</ol>
-			</li>
-			<li>0.3
-				<ol>
-            <li>Fixed issue #4 "Getter/Setter on generic types"</li>
-            <li>Fixed issue #6 "The Plugin panel in IDEA lists the plugin as "Lombook Plugin (doubled letter 'o')"</li>
-            <li>Fixed issue #7 "Added support for IntelliJ 11"</li>
-            <li>Fixed issue #9 "@Data(staticConstructor="of") is not created"</li>
-            <li>Fixed issue #10 "Empty constructor is created even if it already exists"</li>
-            <li>Fixed issue #15 "@Data with @NoArgsConstructor does not generate default constructor"</li>
-            <li>Fixed issue #17 "Incompatibility with javax.annotation.Nonnull/Nullable"</li>
-            <li>Added more inspections and QuickFixes for some of lombok annotations.</li>
-            <li>Fixed: skip constructor generation for @Data if some constructor is already defined in the class</li>
-            <li>Fixed: skip getter generation for invalid lazy-getters</li>
-            <li>Added support for "LazyGetter" and "FluentSetter" annotations from lombok-pg</li>
-				</ol>
-			</li>
-			<li>0.2
-				<ol>
-					<li>Added inspections for lombok annotations.</li>
-					<li>Added some simple QuickFixes for lombok inspections.</li>
-					<li>Fixed bug with not working auto-completion in the same source file with lombok annotations that generate methods.</li>
-					<li>Better support of lombok annotations, especially for 'staticName','types' and 'excludes' properties of @Delegate and @XXXConstructor</li>
-					<li>General bug fixing and many improvements</li>
-				</ol>
-			</li>
-			<li>0.1
-				<ol>
-					<li>Initial Release for IDEA >= 10.0</li>
-				</ol>
-			</li>
-		</ul>
-	]]>
-  </change-notes>
-</idea-plugin>
-=======
 <?xml version="1.0" encoding="UTF-8"?>
 <idea-plugin version="2" url="http://code.google.com/p/lombok-intellij-plugin">
   <id>Lombook Plugin</id>
@@ -323,5 +157,4 @@
 		</ul>
 	]]>
   </change-notes>
-</idea-plugin>
->>>>>>> 13e91225
+</idea-plugin>