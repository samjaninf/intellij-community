--- conflicted
+++ resolved
@@ -1,11 +1,8 @@
 // Copyright 2000-2018 JetBrains s.r.o. Use of this source code is governed by the Apache 2.0 license that can be found in the LICENSE file.
 package org.jetbrains.plugins.terminal;
 
-<<<<<<< HEAD
 import com.google.common.collect.Lists;
-=======
 import com.intellij.execution.configuration.EnvironmentVariablesTextFieldWithBrowseButton;
->>>>>>> e3455055
 import com.intellij.openapi.fileChooser.FileChooserDescriptor;
 import com.intellij.openapi.options.ConfigurationException;
 import com.intellij.openapi.options.UnnamedConfigurable;
@@ -36,16 +33,16 @@
   private JBCheckBox myPasteOnMiddleButtonCheckBox;
   private JBCheckBox myCopyOnSelectionCheckBox;
   private JBCheckBox myOverrideIdeShortcuts;
-<<<<<<< HEAD
+
   private JBCheckBox myShellIntegration;
   private TextFieldWithBrowseButton myStartDirectoryField;
   private JPanel myProjectSettingsPanel;
   private JPanel myGlobalSettingsPanel;
   private JPanel myConfigurablesPanel;
   private JBCheckBox myHighlightHyperlinks;
-=======
+
   private EnvironmentVariablesTextFieldWithBrowseButton myEnvVarField;
->>>>>>> e3455055
+
   private TerminalOptionsProvider myOptionsProvider;
   private TerminalProjectOptionsProvider myProjectOptionsProvider;
 
@@ -119,15 +116,11 @@
            || (myCopyOnSelectionCheckBox.isSelected() != myOptionsProvider.copyOnSelection())
            || (myPasteOnMiddleButtonCheckBox.isSelected() != myOptionsProvider.pasteOnMiddleMouseButton())
            || (myOverrideIdeShortcuts.isSelected() != myOptionsProvider.overrideIdeShortcuts())
-<<<<<<< HEAD
            || (myShellIntegration.isSelected() != myOptionsProvider.shellIntegration())
            || (myHighlightHyperlinks.isSelected() != myOptionsProvider.highlightHyperlinks()) ||
-           myConfigurables.stream().anyMatch(c -> c.isModified());
-=======
+           myConfigurables.stream().anyMatch(c -> c.isModified())
            || !Comparing.equal(myEnvVarField.getEnvs(), myOptionsProvider.getUserSpecifiedEnvs())
-           || (myEnvVarField.isPassParentEnvs() != myOptionsProvider.passParentEnvs())
-      ;
->>>>>>> e3455055
+           || (myEnvVarField.isPassParentEnvs() != myOptionsProvider.passParentEnvs());
   }
 
   public void apply() {
@@ -140,7 +133,6 @@
     myOptionsProvider.setCopyOnSelection(myCopyOnSelectionCheckBox.isSelected());
     myOptionsProvider.setPasteOnMiddleMouseButton(myPasteOnMiddleButtonCheckBox.isSelected());
     myOptionsProvider.setOverrideIdeShortcuts(myOverrideIdeShortcuts.isSelected());
-<<<<<<< HEAD
     myOptionsProvider.setShellIntegration(myShellIntegration.isSelected());
     myOptionsProvider.setHighlightHyperlinks(myHighlightHyperlinks.isSelected());
     myConfigurables.forEach(c -> {
@@ -151,10 +143,8 @@
         //pass
       }
     });
-=======
     myOptionsProvider.setUserSpecifiedEnvs(myEnvVarField.getEnvs());
     myOptionsProvider.setPassParentEnvs(myEnvVarField.isPassParentEnvs());
->>>>>>> e3455055
   }
 
   public void reset() {
@@ -167,10 +157,11 @@
     myCopyOnSelectionCheckBox.setSelected(myOptionsProvider.copyOnSelection());
     myPasteOnMiddleButtonCheckBox.setSelected(myOptionsProvider.pasteOnMiddleMouseButton());
     myOverrideIdeShortcuts.setSelected(myOptionsProvider.overrideIdeShortcuts());
-<<<<<<< HEAD
     myShellIntegration.setSelected(myOptionsProvider.shellIntegration());
     myHighlightHyperlinks.setSelected(myOptionsProvider.highlightHyperlinks());
     myConfigurables.forEach(c -> c.reset());
+    myEnvVarField.setEnvs(myOptionsProvider.getUserSpecifiedEnvs());
+    myEnvVarField.setPassParentEnvs(myOptionsProvider.passParentEnvs());
   }
 
   public Color getDefaultValueColor() {
@@ -193,9 +184,5 @@
 
   public Color getChangedValueColor() {
     return findColorByKey("TextField.foreground");
-=======
-    myEnvVarField.setEnvs(myOptionsProvider.getUserSpecifiedEnvs());
-    myEnvVarField.setPassParentEnvs(myOptionsProvider.passParentEnvs());
->>>>>>> e3455055
   }
 }