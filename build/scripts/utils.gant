--- conflicted
+++ resolved
@@ -261,29 +261,6 @@
 
 
 binding.setVariable("platformImplementationModules", [
-<<<<<<< HEAD
-        "core-impl",
-        "indexing-impl",
-        "jps-model-impl",
-        "jps-model-serialization",
-        "projectModel-impl",
-        "platform-impl",
-        "vcs-impl",
-        "lang-impl",
-        "analysis-impl",
-        "testRunner",
-        "smRunner",
-        "xdebugger-impl",
-        "xml",
-        "xml-psi-impl",
-        "relaxng",
-        "lvcs-impl",
-        "spellchecker",
-        "images",
-        "RegExpSupport",
-        "dvcs",
-         "terminal"
-=======
   "analysis-impl",
   "core-impl",
   "dvcs",
@@ -304,7 +281,7 @@
   "xdebugger-impl",
   "xml",
   "xml-psi-impl",
->>>>>>> 516c38a3
+  "terminal",
 ])
 
 binding.setVariable("layoutMacApp", { String path, String ch, Map args ->
