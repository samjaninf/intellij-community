load("@rules_java//java:defs.bzl", "java_library", "java_binary", "java_import")
load("@rules_kotlin//kotlin:kotlin.bzl", "kt_compiler_plugin")
load("@rules_kotlin//kotlin:jvm.bzl", "kt_jvm_import", "kt_jvm_library")

load("@bazel_skylib//rules:run_binary.bzl", "run_binary")

kt_compiler_plugin(
  name = "kotlin-serialization-plugin",
  id = "org.jetbrains.kotlin.kotlin-serialization-compiler-plugin",
  visibility = ["//visibility:public"],
  deps = ["@rules_jvm//:kotlin-serialization-compiler-plugin"],
)

kt_compiler_plugin(
  name = "rhizomedb-plugin",
  id = "org.jetbrains.fleet.rhizomedb-compiler-plugin",
  visibility = ["//visibility:public"],
  deps = [":rhizomedb-compiler-plugin"],
)

kt_compiler_plugin(
  name = "expects-plugin",
  id = "jetbrains.fleet.expects-compiler-plugin",
  visibility = ["//visibility:public"],
  deps = [":expects-compiler-plugin"],
)

kt_compiler_plugin(
  name = "rpc-plugin",
  id = "com.jetbrains.fleet.rpc-compiler-plugin",
  visibility = ["//visibility:public"],
  deps = [":rpc-compiler-plugin"],
)

kt_compiler_plugin(
  name = "noria-plugin",
  id = "jetbrains.fleet.noria-compiler-plugin",
  visibility = ["//visibility:public"],
  deps = [":noria-compiler-plugin"],
)

kt_compiler_plugin(
  name = "compose-plugin",
  id = "org.jetbrains.kotlin.kotlin-compose-compiler-plugin",
  visibility = ["//visibility:public"],
  deps = ["@rules_jvm//:kotlin-compose-compiler-plugin"],
)

java_binary(
  name = "manifest_updater",
  srcs = ["ManifestUpdater.java"],
  main_class = "org.jetbrains.intellij.build.ManifestUpdater",
  visibility = ["//visibility:public"],
)

run_binary(
  name = "kotlinx-collections-immutable-jvm-source",
  tool = ":manifest_updater",
  srcs = ["@kotlinx_collections_immutable_jvm_0_3_8_http//file"],
  outs = ["kotlinx.collections.immutable.jvm.jar"],
  args = [
    "$(location @kotlinx_collections_immutable_jvm_0_3_8_http//file)",
    "$(location :kotlinx.collections.immutable.jvm.jar)",
  ],
)

run_binary(
  name = "bifurcan-source",
  tool = ":manifest_updater",
  srcs = ["@bifurcan_0_2_0_alpha6_http//file"],
  outs = ["bifurcan.jar"],
  args = [
    "$(location @bifurcan_0_2_0_alpha6_http//file)",
    "$(location :bifurcan.jar)",
  ],
)

kt_jvm_import(
  name = "kotlinx-collections-immutable-jvm",
  jar = "kotlinx.collections.immutable.jvm.jar",
  visibility = ["//visibility:public"],
)

kt_jvm_import(
  name = "bifurcan",
  jar = "bifurcan.jar",
  visibility = ["//visibility:public"]
)

### auto-generated section `local-libs` start
load("@rules_java//java:defs.bzl", "java_import", "java_library")

java_import(
  name = "commons-httpclient-3-1-patched",
  jars = ["commons-httpclient-3.1-patched.jar"],
  visibility = ["//visibility:public"]
)

java_import(
  name = "eawtstub",
  jars = ["eawtstub.jar"],
  visibility = ["//visibility:public"]
)

java_library(
  name = "eawtstub-provided",
  exports = [":eawtstub"],
  neverlink = True,
  visibility = ["//visibility:public"]
)

java_import(
  name = "ecj-4-25",
  jars = ["ecj-4.25.jar"],
  visibility = ["//visibility:public"]
)

java_library(
  name = "ecj-4-25-provided",
  exports = [":ecj-4-25"],
  neverlink = True,
  visibility = ["//visibility:public"]
)

java_import(
  name = "kotlinc-allopen-compiler-plugin",
  jars = ["kotlin-snapshot/org/jetbrains/kotlin/allopen-compiler-plugin-for-ide/2.3.255-dev-255/allopen-compiler-plugin-for-ide-2.3.255-dev-255.jar"],
  visibility = ["//visibility:public"]
)

java_library(
  name = "kotlinc-allopen-compiler-plugin-provided",
  exports = [":kotlinc-allopen-compiler-plugin"],
  neverlink = True,
  visibility = ["//visibility:public"]
)

java_import(
  name = "kotlinc-analysis-api",
  jars = ["kotlin-snapshot/org/jetbrains/kotlin/analysis-api-for-ide/2.3.255-dev-255/analysis-api-for-ide-2.3.255-dev-255.jar"],
  visibility = ["//visibility:public"]
)

java_library(
  name = "kotlinc-analysis-api-provided",
  exports = [":kotlinc-analysis-api"],
  neverlink = True,
  visibility = ["//visibility:public"]
)

java_import(
  name = "kotlinc-analysis-api-fe10",
  jars = ["kotlin-snapshot/org/jetbrains/kotlin/analysis-api-fe10-for-ide/2.3.255-dev-255/analysis-api-fe10-for-ide-2.3.255-dev-255.jar"],
  visibility = ["//visibility:public"]
)

java_library(
  name = "kotlinc-analysis-api-fe10-provided",
  exports = [":kotlinc-analysis-api-fe10"],
  neverlink = True,
  visibility = ["//visibility:public"]
)

java_import(
  name = "kotlinc-analysis-api-impl-base",
  jars = ["kotlin-snapshot/org/jetbrains/kotlin/analysis-api-impl-base-for-ide/2.3.255-dev-255/analysis-api-impl-base-for-ide-2.3.255-dev-255.jar"],
  visibility = ["//visibility:public"]
)

java_library(
  name = "kotlinc-analysis-api-impl-base-provided",
  exports = [":kotlinc-analysis-api-impl-base"],
  neverlink = True,
  visibility = ["//visibility:public"]
)

java_import(
  name = "kotlinc-analysis-api-impl-base-tests",
  jars = ["kotlin-snapshot/org/jetbrains/kotlin/analysis-api-impl-base-tests-for-ide/2.3.255-dev-255/analysis-api-impl-base-tests-for-ide-2.3.255-dev-255.jar"],
  visibility = ["//visibility:public"]
)

java_import(
  name = "kotlinc-analysis-api-k2",
  jars = ["kotlin-snapshot/org/jetbrains/kotlin/analysis-api-k2-for-ide/2.3.255-dev-255/analysis-api-k2-for-ide-2.3.255-dev-255.jar"],
  visibility = ["//visibility:public"]
)

java_library(
  name = "kotlinc-analysis-api-k2-provided",
  exports = [":kotlinc-analysis-api-k2"],
  neverlink = True,
  visibility = ["//visibility:public"]
)

java_import(
  name = "kotlinc-analysis-api-k2-tests",
  jars = ["kotlin-snapshot/org/jetbrains/kotlin/analysis-api-k2-tests-for-ide/2.3.255-dev-255/analysis-api-k2-tests-for-ide-2.3.255-dev-255.jar"],
  visibility = ["//visibility:public"]
)

java_import(
  name = "kotlinc-analysis-api-platform-interface",
  jars = ["kotlin-snapshot/org/jetbrains/kotlin/analysis-api-platform-interface-for-ide/2.3.255-dev-255/analysis-api-platform-interface-for-ide-2.3.255-dev-255.jar"],
  visibility = ["//visibility:public"]
)

java_library(
  name = "kotlinc-analysis-api-platform-interface-provided",
  exports = [":kotlinc-analysis-api-platform-interface"],
  neverlink = True,
  visibility = ["//visibility:public"]
)

java_import(
  name = "kotlinc-assignment-compiler-plugin",
  jars = ["kotlin-snapshot/org/jetbrains/kotlin/assignment-compiler-plugin-for-ide/2.3.255-dev-255/assignment-compiler-plugin-for-ide-2.3.255-dev-255.jar"],
  visibility = ["//visibility:public"]
)

java_import(
  name = "kotlinc-compose-compiler-plugin",
  jars = ["kotlin-snapshot/org/jetbrains/kotlin/compose-compiler-plugin-for-ide/2.3.255-dev-255/compose-compiler-plugin-for-ide-2.3.255-dev-255.jar"],
  visibility = ["//visibility:public"]
)

java_library(
  name = "kotlinc-compose-compiler-plugin-provided",
  exports = [":kotlinc-compose-compiler-plugin"],
  neverlink = True,
  visibility = ["//visibility:public"]
)

java_import(
  name = "kotlinc-incremental-compilation-impl-tests",
  jars = ["kotlin-snapshot/org/jetbrains/kotlin/incremental-compilation-impl-tests-for-ide/2.3.255-dev-255/incremental-compilation-impl-tests-for-ide-2.3.255-dev-255.jar"],
  visibility = ["//visibility:public"]
)

java_import(
  name = "kotlinc-js-plain-objects-compiler-plugin",
  jars = ["kotlin-snapshot/org/jetbrains/kotlin/js-plain-objects-compiler-plugin-for-ide/2.3.255-dev-255/js-plain-objects-compiler-plugin-for-ide-2.3.255-dev-255.jar"],
  visibility = ["//visibility:public"]
)

java_import(
  name = "kotlinc-kotlin-build-common-tests",
  jars = ["kotlin-snapshot/org/jetbrains/kotlin/kotlin-build-common-tests-for-ide/2.3.255-dev-255/kotlin-build-common-tests-for-ide-2.3.255-dev-255.jar"],
  visibility = ["//visibility:public"]
)

java_import(
  name = "kotlinc-kotlin-compiler-cli",
  jars = ["kotlin-snapshot/org/jetbrains/kotlin/kotlin-compiler-cli-for-ide/2.3.255-dev-255/kotlin-compiler-cli-for-ide-2.3.255-dev-255.jar"],
  visibility = ["//visibility:public"]
)

java_library(
  name = "kotlinc-kotlin-compiler-cli-provided",
  exports = [":kotlinc-kotlin-compiler-cli"],
  neverlink = True,
  visibility = ["//visibility:public"]
)

java_import(
  name = "kotlinc-kotlin-compiler-common",
  jars = ["kotlin-snapshot/org/jetbrains/kotlin/kotlin-compiler-common-for-ide/2.3.255-dev-255/kotlin-compiler-common-for-ide-2.3.255-dev-255.jar"],
  visibility = ["//visibility:public"]
)

java_library(
  name = "kotlinc-kotlin-compiler-common-provided",
  exports = [":kotlinc-kotlin-compiler-common"],
  neverlink = True,
  visibility = ["//visibility:public"]
)

java_import(
  name = "kotlinc-kotlin-compiler-fe10",
  jars = ["kotlin-snapshot/org/jetbrains/kotlin/kotlin-compiler-fe10-for-ide/2.3.255-dev-255/kotlin-compiler-fe10-for-ide-2.3.255-dev-255.jar"],
  visibility = ["//visibility:public"]
)

java_library(
  name = "kotlinc-kotlin-compiler-fe10-provided",
  exports = [":kotlinc-kotlin-compiler-fe10"],
  neverlink = True,
  visibility = ["//visibility:public"]
)

java_import(
  name = "kotlinc-kotlin-compiler-fir",
  jars = ["kotlin-snapshot/org/jetbrains/kotlin/kotlin-compiler-fir-for-ide/2.3.255-dev-255/kotlin-compiler-fir-for-ide-2.3.255-dev-255.jar"],
  visibility = ["//visibility:public"]
)

java_library(
  name = "kotlinc-kotlin-compiler-fir-provided",
  exports = [":kotlinc-kotlin-compiler-fir"],
  neverlink = True,
  visibility = ["//visibility:public"]
)

java_import(
  name = "kotlinc-kotlin-compiler-ir",
  jars = ["kotlin-snapshot/org/jetbrains/kotlin/kotlin-compiler-ir-for-ide/2.3.255-dev-255/kotlin-compiler-ir-for-ide-2.3.255-dev-255.jar"],
  visibility = ["//visibility:public"]
)

java_library(
  name = "kotlinc-kotlin-compiler-ir-provided",
  exports = [":kotlinc-kotlin-compiler-ir"],
  neverlink = True,
  visibility = ["//visibility:public"]
)

java_import(
  name = "kotlinc-kotlin-compiler-tests",
  jars = ["kotlin-snapshot/org/jetbrains/kotlin/kotlin-compiler-tests-for-ide/2.3.255-dev-255/kotlin-compiler-tests-for-ide-2.3.255-dev-255.jar"],
  visibility = ["//visibility:public"]
)

java_library(
  name = "kotlinc-kotlin-compiler-tests-provided",
  exports = [":kotlinc-kotlin-compiler-tests"],
  neverlink = True,
  visibility = ["//visibility:public"]
)

java_import(
  name = "kotlinc-kotlin-dataframe-compiler-plugin",
  jars = ["kotlin-snapshot/org/jetbrains/kotlin/kotlin-dataframe-compiler-plugin-for-ide/2.3.255-dev-255/kotlin-dataframe-compiler-plugin-for-ide-2.3.255-dev-255.jar"],
  visibility = ["//visibility:public"]
)

java_import(
  name = "kotlinc-kotlin-gradle-statistics",
  jars = ["kotlin-snapshot/org/jetbrains/kotlin/kotlin-gradle-statistics-for-ide/2.3.255-dev-255/kotlin-gradle-statistics-for-ide-2.3.255-dev-255.jar"],
  visibility = ["//visibility:public"]
)

java_library(
  name = "kotlinc-kotlin-gradle-statistics-provided",
  exports = [":kotlinc-kotlin-gradle-statistics"],
  neverlink = True,
  visibility = ["//visibility:public"]
)

java_import(
  name = "kotlinc-kotlin-jps-common",
  jars = ["kotlin-snapshot/org/jetbrains/kotlin/kotlin-jps-common-for-ide/2.3.255-dev-255/kotlin-jps-common-for-ide-2.3.255-dev-255.jar"],
  visibility = ["//visibility:public"]
)

java_library(
  name = "kotlinc-kotlin-jps-common-provided",
  exports = [":kotlinc-kotlin-jps-common"],
  neverlink = True,
  visibility = ["//visibility:public"]
)

java_import(
  name = "kotlinc-kotlin-jps-plugin-classpath-bootstrap-for-tests",
  jars = ["kotlin-snapshot/org/jetbrains/kotlin/kotlin-jps-plugin-classpath/2.3.255-dev-255/kotlin-jps-plugin-classpath-2.3.255-dev-255.jar"],
  visibility = ["//visibility:public"]
)

java_import(
  name = "kotlinc-kotlin-objcexport-header-generator",
  jars = ["kotlin-snapshot/org/jetbrains/kotlin/kotlin-objcexport-header-generator-for-ide/2.3.255-dev-255/kotlin-objcexport-header-generator-for-ide-2.3.255-dev-255.jar"],
  visibility = ["//visibility:public"]
)

java_library(
  name = "kotlinc-kotlin-objcexport-header-generator-provided",
  exports = [":kotlinc-kotlin-objcexport-header-generator"],
  neverlink = True,
  visibility = ["//visibility:public"]
)

java_import(
  name = "kotlinc-kotlin-script-runtime",
  jars = ["kotlin-snapshot/org/jetbrains/kotlin/kotlin-script-runtime/2.3.255-dev-255/kotlin-script-runtime-2.3.255-dev-255.jar"],
  visibility = ["//visibility:public"]
)

java_import(
  name = "kotlinc-kotlin-scripting-common",
  jars = ["kotlin-snapshot/org/jetbrains/kotlin/kotlin-scripting-common/2.3.255-dev-255/kotlin-scripting-common-2.3.255-dev-255.jar"],
  visibility = ["//visibility:public"]
)

java_library(
  name = "kotlinc-kotlin-scripting-common-provided",
  exports = [":kotlinc-kotlin-scripting-common"],
  neverlink = True,
  visibility = ["//visibility:public"]
)

java_import(
  name = "kotlinc-kotlin-scripting-compiler-impl",
  jars = ["kotlin-snapshot/org/jetbrains/kotlin/kotlin-scripting-compiler-impl/2.3.255-dev-255/kotlin-scripting-compiler-impl-2.3.255-dev-255.jar"],
  visibility = ["//visibility:public"]
)

java_library(
  name = "kotlinc-kotlin-scripting-compiler-impl-provided",
  exports = [":kotlinc-kotlin-scripting-compiler-impl"],
  neverlink = True,
  visibility = ["//visibility:public"]
)

java_import(
  name = "kotlinc-kotlin-scripting-dependencies",
  jars = ["kotlin-snapshot/org/jetbrains/kotlin/kotlin-scripting-dependencies/2.3.255-dev-255/kotlin-scripting-dependencies-2.3.255-dev-255.jar"],
  visibility = ["//visibility:public"]
)

java_import(
  name = "kotlinc-kotlin-scripting-jvm",
  jars = ["kotlin-snapshot/org/jetbrains/kotlin/kotlin-scripting-jvm/2.3.255-dev-255/kotlin-scripting-jvm-2.3.255-dev-255.jar"],
  visibility = ["//visibility:public"]
)

java_library(
  name = "kotlinc-kotlin-scripting-jvm-provided",
  exports = [":kotlinc-kotlin-scripting-jvm"],
  neverlink = True,
  visibility = ["//visibility:public"]
)

java_import(
  name = "kotlinc-kotlin-swift-export",
  jars = ["kotlin-snapshot/org/jetbrains/kotlin/kotlin-swift-export-for-ide/2.3.255-dev-255/kotlin-swift-export-for-ide-2.3.255-dev-255.jar"],
  visibility = ["//visibility:public"]
)

java_import(
  name = "kotlinc-kotlinx-serialization-compiler-plugin",
  jars = ["kotlin-snapshot/org/jetbrains/kotlin/kotlinx-serialization-compiler-plugin-for-ide/2.3.255-dev-255/kotlinx-serialization-compiler-plugin-for-ide-2.3.255-dev-255.jar"],
  visibility = ["//visibility:public"]
)

java_library(
  name = "kotlinc-kotlinx-serialization-compiler-plugin-provided",
  exports = [":kotlinc-kotlinx-serialization-compiler-plugin"],
  neverlink = True,
  visibility = ["//visibility:public"]
)

java_import(
  name = "kotlinc-lombok-compiler-plugin",
  jars = ["kotlin-snapshot/org/jetbrains/kotlin/lombok-compiler-plugin-for-ide/2.3.255-dev-255/lombok-compiler-plugin-for-ide-2.3.255-dev-255.jar"],
  visibility = ["//visibility:public"]
)

java_library(
  name = "kotlinc-lombok-compiler-plugin-provided",
  exports = [":kotlinc-lombok-compiler-plugin"],
  neverlink = True,
  visibility = ["//visibility:public"]
)

java_import(
  name = "kotlinc-low-level-api-fir",
  jars = ["kotlin-snapshot/org/jetbrains/kotlin/low-level-api-fir-for-ide/2.3.255-dev-255/low-level-api-fir-for-ide-2.3.255-dev-255.jar"],
  visibility = ["//visibility:public"]
)

java_import(
  name = "kotlinc-noarg-compiler-plugin",
  jars = ["kotlin-snapshot/org/jetbrains/kotlin/noarg-compiler-plugin-for-ide/2.3.255-dev-255/noarg-compiler-plugin-for-ide-2.3.255-dev-255.jar"],
  visibility = ["//visibility:public"]
)

java_library(
  name = "kotlinc-noarg-compiler-plugin-provided",
  exports = [":kotlinc-noarg-compiler-plugin"],
  neverlink = True,
  visibility = ["//visibility:public"]
)

java_import(
  name = "kotlinc-parcelize-compiler-plugin",
  jars = ["kotlin-snapshot/org/jetbrains/kotlin/parcelize-compiler-plugin-for-ide/2.3.255-dev-255/parcelize-compiler-plugin-for-ide-2.3.255-dev-255.jar"],
  visibility = ["//visibility:public"]
)

java_library(
  name = "kotlinc-parcelize-compiler-plugin-provided",
  exports = [":kotlinc-parcelize-compiler-plugin"],
  neverlink = True,
  visibility = ["//visibility:public"]
)

java_import(
  name = "kotlinc-sam-with-receiver-compiler-plugin",
  jars = ["kotlin-snapshot/org/jetbrains/kotlin/sam-with-receiver-compiler-plugin-for-ide/2.3.255-dev-255/sam-with-receiver-compiler-plugin-for-ide-2.3.255-dev-255.jar"],
  visibility = ["//visibility:public"]
)

java_import(
  name = "kotlinc-scripting-compiler-plugin",
  jars = ["kotlin-snapshot/org/jetbrains/kotlin/scripting-compiler-plugin-for-ide/2.3.255-dev-255/scripting-compiler-plugin-for-ide-2.3.255-dev-255.jar"],
  visibility = ["//visibility:public"]
)

java_import(
  name = "kotlinc-symbol-light-classes",
  jars = ["kotlin-snapshot/org/jetbrains/kotlin/symbol-light-classes-for-ide/2.3.255-dev-255/symbol-light-classes-for-ide-2.3.255-dev-255.jar"],
  visibility = ["//visibility:public"]
)
### auto-generated section `local-libs` end

### auto-generated section `maven libs` start
load("@rules_java//java:defs.bzl", "java_library")
load("@rules_jvm//:jvm.bzl", "jvm_import")

java_library(
  name = "aalto-xml",
  exports = [
    ":com_fasterxml-aalto-xml-1_3_3_http_import",
    ":org_codehaus_woodstox-stax2-api-4_2_2_http_import",
  ],
  visibility = ["//visibility:public"]
)

jvm_import(
  name = "com_fasterxml-aalto-xml-1_3_3_http_import",
  jar = "@com_fasterxml-aalto-xml-1_3_3_http//file",
  source_jar = "@com_fasterxml-aalto-xml-1_3_3_http//file"
)

jvm_import(
  name = "org_codehaus_woodstox-stax2-api-4_2_2_http_import",
  jar = "@org_codehaus_woodstox-stax2-api-4_2_2_http//file",
  source_jar = "@org_codehaus_woodstox-stax2-api-4_2_2_http//file"
)

jvm_import(
  name = "aapt-proto",
  jar = "@com_android_tools_build-aapt2-proto-8_1_0-10154469_http//file",
  visibility = ["//visibility:public"]
)

java_library(
  name = "ai-grazie-rule-engine",
  exports = [
    ":ai_grazie-grazie-rule-engine-0_3_11_http_import",
    ":net_fellbaum-jemoji-1_3_1_http_import",
  ],
  visibility = ["//visibility:public"]
)

jvm_import(
  name = "ai_grazie-grazie-rule-engine-0_3_11_http_import",
  jar = "@ai_grazie-grazie-rule-engine-0_3_11_http//file",
  source_jar = "@ai_grazie-grazie-rule-engine-0_3_11_http//file"
)

jvm_import(
  name = "net_fellbaum-jemoji-1_3_1_http_import",
  jar = "@net_fellbaum-jemoji-1_3_1_http//file",
  source_jar = "@net_fellbaum-jemoji-1_3_1_http//file"
)

java_library(
  name = "android-adt-ui-compose-jetbrains-compose-ui-test-junit4-desktop",
  exports = [
    ":org_jetbrains_compose_ui-ui-test-junit4-desktop-1_7_1_http_import",
    ":org_jetbrains_compose_ui-ui-test-desktop-1_7_1_http_import",
  ],
  visibility = ["//visibility:public"]
)

jvm_import(
  name = "org_jetbrains_compose_ui-ui-test-junit4-desktop-1_7_1_http_import",
  jar = "@org_jetbrains_compose_ui-ui-test-junit4-desktop-1_7_1_http//file"
)

jvm_import(
  name = "org_jetbrains_compose_ui-ui-test-desktop-1_7_1_http_import",
  jar = "@org_jetbrains_compose_ui-ui-test-desktop-1_7_1_http//file"
)

jvm_import(
  name = "android-adt-ui-compose-jetbrains-skiko-awt-runtime-all-0-8-18",
  jar = "@org_jetbrains_skiko-skiko-awt-runtime-all-0_8_18_http//file",
  source_jar = "@org_jetbrains_skiko-skiko-awt-runtime-all-0_8_18_http//file",
  visibility = ["//visibility:public"]
)

java_library(
  name = "android-adt-ui-compose-jewel-ide-laf-bridge-243",
  exports = [
    ":org_jetbrains_jewel-jewel-ide-laf-bridge-243-0_27_0_http_import",
    ":org_jetbrains_jewel-jewel-ui-243-0_27_0_http_import",
    ":org_jetbrains_jewel-jewel-foundation-243-0_27_0_http_import",
    ":org_jetbrains_compose_foundation-foundation-desktop-1_7_1_http_import",
    ":androidx_annotation-annotation-jvm-1_8_0_http_import",
    ":androidx_collection-collection-jvm-1_4_0_http_import",
    ":org_jetbrains_compose_animation-animation-desktop-1_7_1_http_import",
    ":org_jetbrains_compose_animation-animation-core-desktop-1_7_1_http_import",
    ":org_jetbrains_compose_ui-ui-geometry-desktop-1_7_1_http_import",
    ":org_jetbrains_compose_foundation-foundation-layout-desktop-1_7_1_http_import",
    ":org_jetbrains_compose_ui-ui-desktop-1_7_1_http_import",
    ":androidx_lifecycle-lifecycle-common-jvm-2_8_5_http_import",
    ":androidx_lifecycle-lifecycle-runtime-desktop-2_8_5_http_import",
    ":androidx_arch_core-core-common-2_2_0_http_import",
    ":androidx_lifecycle-lifecycle-viewmodel-desktop-2_8_5_http_import",
    ":org_jetbrains_androidx_lifecycle-lifecycle-runtime-compose-desktop-2_8_4_http_import",
    ":androidx_annotation-annotation-1_8_0_http_import",
    ":org_jetbrains_compose_runtime-runtime-saveable-desktop-1_7_1_http_import",
    ":org_jetbrains_compose_ui-ui-graphics-desktop-1_7_1_http_import",
    ":org_jetbrains_compose_ui-ui-unit-desktop-1_7_1_http_import",
    ":org_jetbrains_compose_ui-ui-text-desktop-1_7_1_http_import",
    ":org_jetbrains_compose_ui-ui-util-desktop-1_7_1_http_import",
    ":org_jetbrains_skiko-skiko-awt-0_8_18_http_import",
    ":org_jetbrains_compose_components-components-resources-desktop-1_7_1_http_import",
    ":org_jetbrains_compose_runtime-runtime-desktop-1_7_1_http_import",
  ],
  visibility = ["//visibility:public"]
)

jvm_import(
  name = "org_jetbrains_jewel-jewel-ide-laf-bridge-243-0_27_0_http_import",
  jar = "@org_jetbrains_jewel-jewel-ide-laf-bridge-243-0_27_0_http//file"
)

jvm_import(
  name = "org_jetbrains_jewel-jewel-ui-243-0_27_0_http_import",
  jar = "@org_jetbrains_jewel-jewel-ui-243-0_27_0_http//file"
)

jvm_import(
  name = "org_jetbrains_jewel-jewel-foundation-243-0_27_0_http_import",
  jar = "@org_jetbrains_jewel-jewel-foundation-243-0_27_0_http//file"
)

jvm_import(
  name = "org_jetbrains_compose_foundation-foundation-desktop-1_7_1_http_import",
  jar = "@org_jetbrains_compose_foundation-foundation-desktop-1_7_1_http//file"
)

jvm_import(
  name = "androidx_annotation-annotation-jvm-1_8_0_http_import",
  jar = "@androidx_annotation-annotation-jvm-1_8_0_http//file"
)

jvm_import(
  name = "androidx_collection-collection-jvm-1_4_0_http_import",
  jar = "@androidx_collection-collection-jvm-1_4_0_http//file"
)

jvm_import(
  name = "org_jetbrains_compose_animation-animation-desktop-1_7_1_http_import",
  jar = "@org_jetbrains_compose_animation-animation-desktop-1_7_1_http//file"
)

jvm_import(
  name = "org_jetbrains_compose_animation-animation-core-desktop-1_7_1_http_import",
  jar = "@org_jetbrains_compose_animation-animation-core-desktop-1_7_1_http//file"
)

jvm_import(
  name = "org_jetbrains_compose_ui-ui-geometry-desktop-1_7_1_http_import",
  jar = "@org_jetbrains_compose_ui-ui-geometry-desktop-1_7_1_http//file"
)

jvm_import(
  name = "org_jetbrains_compose_foundation-foundation-layout-desktop-1_7_1_http_import",
  jar = "@org_jetbrains_compose_foundation-foundation-layout-desktop-1_7_1_http//file"
)

jvm_import(
  name = "org_jetbrains_compose_ui-ui-desktop-1_7_1_http_import",
  jar = "@org_jetbrains_compose_ui-ui-desktop-1_7_1_http//file"
)

jvm_import(
  name = "androidx_lifecycle-lifecycle-common-jvm-2_8_5_http_import",
  jar = "@androidx_lifecycle-lifecycle-common-jvm-2_8_5_http//file"
)

jvm_import(
  name = "androidx_lifecycle-lifecycle-runtime-desktop-2_8_5_http_import",
  jar = "@androidx_lifecycle-lifecycle-runtime-desktop-2_8_5_http//file"
)

jvm_import(
  name = "androidx_arch_core-core-common-2_2_0_http_import",
  jar = "@androidx_arch_core-core-common-2_2_0_http//file"
)

jvm_import(
  name = "androidx_lifecycle-lifecycle-viewmodel-desktop-2_8_5_http_import",
  jar = "@androidx_lifecycle-lifecycle-viewmodel-desktop-2_8_5_http//file"
)

jvm_import(
  name = "org_jetbrains_androidx_lifecycle-lifecycle-runtime-compose-desktop-2_8_4_http_import",
  jar = "@org_jetbrains_androidx_lifecycle-lifecycle-runtime-compose-desktop-2_8_4_http//file"
)

jvm_import(
  name = "androidx_annotation-annotation-1_8_0_http_import",
  jar = "@androidx_annotation-annotation-1_8_0_http//file"
)

jvm_import(
  name = "org_jetbrains_compose_runtime-runtime-saveable-desktop-1_7_1_http_import",
  jar = "@org_jetbrains_compose_runtime-runtime-saveable-desktop-1_7_1_http//file"
)

jvm_import(
  name = "org_jetbrains_compose_ui-ui-graphics-desktop-1_7_1_http_import",
  jar = "@org_jetbrains_compose_ui-ui-graphics-desktop-1_7_1_http//file"
)

jvm_import(
  name = "org_jetbrains_compose_ui-ui-unit-desktop-1_7_1_http_import",
  jar = "@org_jetbrains_compose_ui-ui-unit-desktop-1_7_1_http//file"
)

jvm_import(
  name = "org_jetbrains_compose_ui-ui-text-desktop-1_7_1_http_import",
  jar = "@org_jetbrains_compose_ui-ui-text-desktop-1_7_1_http//file"
)

jvm_import(
  name = "org_jetbrains_compose_ui-ui-util-desktop-1_7_1_http_import",
  jar = "@org_jetbrains_compose_ui-ui-util-desktop-1_7_1_http//file"
)

jvm_import(
  name = "org_jetbrains_skiko-skiko-awt-0_8_18_http_import",
  jar = "@org_jetbrains_skiko-skiko-awt-0_8_18_http//file"
)

jvm_import(
  name = "org_jetbrains_compose_components-components-resources-desktop-1_7_1_http_import",
  jar = "@org_jetbrains_compose_components-components-resources-desktop-1_7_1_http//file"
)

jvm_import(
  name = "org_jetbrains_compose_runtime-runtime-desktop-1_7_1_http_import",
  jar = "@org_jetbrains_compose_runtime-runtime-desktop-1_7_1_http//file"
)

jvm_import(
  name = "android-adt-ui-compose-jewel-int-ui-standalone-243",
  jar = "@org_jetbrains_jewel-jewel-int-ui-standalone-243-0_27_0_http//file",
  visibility = ["//visibility:public"]
)

java_library(
  name = "android-adt-ui-compose-jewel-markdown-ide-laf-bridge-styling-243",
  exports = [
    ":org_jetbrains_jewel-jewel-markdown-ide-laf-bridge-styling-242-0_27_0_http_import",
    ":org_jetbrains_jewel-jewel-markdown-core-242-0_27_0_http_import",
    ":org_commonmark-commonmark-0_24_0_http_import",
    ":org_jetbrains_jewel-jewel-ide-laf-bridge-242-0_27_0_http_import",
  ],
  visibility = ["//visibility:public"]
)

jvm_import(
  name = "org_jetbrains_jewel-jewel-markdown-ide-laf-bridge-styling-242-0_27_0_http_import",
  jar = "@org_jetbrains_jewel-jewel-markdown-ide-laf-bridge-styling-242-0_27_0_http//file"
)

jvm_import(
  name = "org_jetbrains_jewel-jewel-markdown-core-242-0_27_0_http_import",
  jar = "@org_jetbrains_jewel-jewel-markdown-core-242-0_27_0_http//file"
)

jvm_import(
  name = "org_commonmark-commonmark-0_24_0_http_import",
  jar = "@org_commonmark-commonmark-0_24_0_http//file"
)

jvm_import(
  name = "org_jetbrains_jewel-jewel-ide-laf-bridge-242-0_27_0_http_import",
  jar = "@org_jetbrains_jewel-jewel-ide-laf-bridge-242-0_27_0_http//file"
)

java_library(
  name = "android-adt-ui-compose-jewel-markdown-int-ui-standalone-styling-243",
  exports = [
    ":org_jetbrains_jewel-jewel-markdown-int-ui-standalone-styling-243-0_27_0_http_import",
    ":org_jetbrains_jewel-jewel-markdown-core-243-0_27_0_http_import",
    ":org_commonmark-commonmark-0_24_0_http_import",
  ],
  visibility = ["//visibility:public"]
)

jvm_import(
  name = "org_jetbrains_jewel-jewel-markdown-int-ui-standalone-styling-243-0_27_0_http_import",
  jar = "@org_jetbrains_jewel-jewel-markdown-int-ui-standalone-styling-243-0_27_0_http//file"
)

jvm_import(
  name = "org_jetbrains_jewel-jewel-markdown-core-243-0_27_0_http_import",
  jar = "@org_jetbrains_jewel-jewel-markdown-core-243-0_27_0_http//file"
)

jvm_import(
  name = "android-adt-ui-ibm-db2-jcc",
  jar = "@com_ibm_db2-jcc-11_5_7_0_http//file",
  visibility = ["//visibility:public"]
)

jvm_import(
  name = "android-app-inspection-inspectors-backgroundtask-view-tests-background-inspector-proto",
  jar = "@org_jetbrains_intellij_deps_android_tools_base-backgroundtask_inspector_java_proto-232_1_23_0_http//file",
  visibility = ["//visibility:public"]
)

jvm_import(
  name = "android-app-inspection-inspectors-backgroundtask-view-tests-workmanager-inspector-proto",
  jar = "@org_jetbrains_intellij_deps_android_tools_base-workmanager_inspector_proto-232_1_23_0_http//file",
  visibility = ["//visibility:public"]
)

jvm_import(
  name = "android-app-inspection-inspectors-network-model-brotli-dec",
  jar = "@org_brotli-dec-0_1_2_http//file",
  visibility = ["//visibility:public"]
)

java_library(
  name = "android-artwork-compose-jewel-ide-laf-bridge-243",
  exports = [
    ":org_jetbrains_jewel-jewel-ide-laf-bridge-243-0_27_0_http_import",
    ":org_jetbrains_jewel-jewel-ui-243-0_27_0_http_import",
    ":org_jetbrains_jewel-jewel-foundation-243-0_27_0_http_import",
    ":org_jetbrains_compose_foundation-foundation-desktop-1_7_1_http_import",
    ":androidx_annotation-annotation-jvm-1_8_0_http_import",
    ":androidx_collection-collection-jvm-1_4_0_http_import",
    ":org_jetbrains_compose_animation-animation-desktop-1_7_1_http_import",
    ":org_jetbrains_compose_animation-animation-core-desktop-1_7_1_http_import",
    ":org_jetbrains_compose_ui-ui-geometry-desktop-1_7_1_http_import",
    ":org_jetbrains_compose_foundation-foundation-layout-desktop-1_7_1_http_import",
    ":org_jetbrains_compose_ui-ui-desktop-1_7_1_http_import",
    ":androidx_lifecycle-lifecycle-common-jvm-2_8_5_http_import",
    ":androidx_lifecycle-lifecycle-runtime-desktop-2_8_5_http_import",
    ":androidx_arch_core-core-common-2_2_0_http_import",
    ":androidx_lifecycle-lifecycle-viewmodel-desktop-2_8_5_http_import",
    ":org_jetbrains_androidx_lifecycle-lifecycle-runtime-compose-desktop-2_8_4_http_import",
    ":androidx_annotation-annotation-1_8_0_http_import",
    ":org_jetbrains_compose_runtime-runtime-saveable-desktop-1_7_1_http_import",
    ":org_jetbrains_compose_ui-ui-graphics-desktop-1_7_1_http_import",
    ":org_jetbrains_compose_ui-ui-unit-desktop-1_7_1_http_import",
    ":org_jetbrains_compose_ui-ui-text-desktop-1_7_1_http_import",
    ":org_jetbrains_compose_ui-ui-util-desktop-1_7_1_http_import",
    ":org_jetbrains_skiko-skiko-awt-0_8_18_http_import",
    ":org_jetbrains_compose_components-components-resources-desktop-1_7_1_http_import",
    ":org_jetbrains_compose_runtime-runtime-desktop-1_7_1_http_import",
  ],
  visibility = ["//visibility:public"]
)

java_library(
  name = "android-nav-editor-eclipse-layout-kernel",
  exports = [
    ":org_eclipse_elk-org_eclipse_elk_alg_layered-0_3_0-_alg_layered_http_import",
    ":org_eclipse_elk-org_eclipse_elk_core-0_3_0-_core_http_import",
    ":org_eclipse_elk-org_eclipse_elk_graph-0_3_0-_graph_http_import",
    ":org_eclipse_emf-org_eclipse_emf_common-2_12_0-_common_http_import",
    ":org_eclipse_emf-org_eclipse_emf_ecore-2_12_0-_ecore_http_import",
    ":org_eclipse_elk-org_eclipse_elk_alg_common_compaction-0_3_0-_alg_common_compaction_http_import",
  ],
  visibility = ["//visibility:public"]
)

jvm_import(
  name = "org_eclipse_elk-org_eclipse_elk_alg_layered-0_3_0-_alg_layered_http_import",
  jar = "@org_eclipse_elk-org_eclipse_elk_alg_layered-0_3_0-_alg_layered_http//file"
)

jvm_import(
  name = "org_eclipse_elk-org_eclipse_elk_core-0_3_0-_core_http_import",
  jar = "@org_eclipse_elk-org_eclipse_elk_core-0_3_0-_core_http//file"
)

jvm_import(
  name = "org_eclipse_elk-org_eclipse_elk_graph-0_3_0-_graph_http_import",
  jar = "@org_eclipse_elk-org_eclipse_elk_graph-0_3_0-_graph_http//file"
)

jvm_import(
  name = "org_eclipse_emf-org_eclipse_emf_common-2_12_0-_common_http_import",
  jar = "@org_eclipse_emf-org_eclipse_emf_common-2_12_0-_common_http//file"
)

jvm_import(
  name = "org_eclipse_emf-org_eclipse_emf_ecore-2_12_0-_ecore_http_import",
  jar = "@org_eclipse_emf-org_eclipse_emf_ecore-2_12_0-_ecore_http//file"
)

jvm_import(
  name = "org_eclipse_elk-org_eclipse_elk_alg_common_compaction-0_3_0-_alg_common_compaction_http_import",
  jar = "@org_eclipse_elk-org_eclipse_elk_alg_common_compaction-0_3_0-_alg_common_compaction_http//file"
)

jvm_import(
  name = "android-profilers-ui-traceprocessor-protos",
  jar = "@org_jetbrains_intellij_deps_android_tools_base-traceprocessor_protos-232_1_23_0_http//file",
  visibility = ["//visibility:public"]
)

jvm_import(
  name = "android-server-flags-libserver-flag-test-proto",
  jar = "@org_jetbrains_intellij_deps_android_tools_base-libserver-flag-test-proto-232_1_23_0_http//file",
  visibility = ["//visibility:public"]
)

jvm_import(
  name = "android-streaming-ffmpeg",
  jar = "@org_jetbrains_intellij_deps_android_tools_streaming_ffmpeg-bundle-ffmpeg-6_0-1_5_9-189_http//file",
  visibility = ["//visibility:public"]
)

jvm_import(
  name = "android-streaming-ffmpeg-javacpp",
  jar = "@org_jetbrains_intellij_deps_android_tools_streaming_ffmpeg-bundle-javacpp-1_5_9-189_http//file",
  visibility = ["//visibility:public"]
)

jvm_import(
  name = "android-streaming-ffmpeg-linux-x64",
  jar = "@org_jetbrains_intellij_deps_android_tools_streaming_ffmpeg-bundle-ffmpeg-linux-x86_64-6_0-1_5_9-189_http//file",
  visibility = ["//visibility:public"]
)

jvm_import(
  name = "android-streaming-ffmpeg-macos-aarch64",
  jar = "@org_jetbrains_intellij_deps_android_tools_streaming_ffmpeg-bundle-ffmpeg-macosx-arm64-6_0-1_5_9-189_http//file",
  visibility = ["//visibility:public"]
)

jvm_import(
  name = "android-streaming-ffmpeg-macos-x64",
  jar = "@org_jetbrains_intellij_deps_android_tools_streaming_ffmpeg-bundle-ffmpeg-macosx-x86_64-6_0-1_5_9-189_http//file",
  visibility = ["//visibility:public"]
)

jvm_import(
  name = "android-streaming-ffmpeg-windows-x64",
  jar = "@org_jetbrains_intellij_deps_android_tools_streaming_ffmpeg-bundle-ffmpeg-windows-x86_64-6_0-1_5_9-189_http//file",
  visibility = ["//visibility:public"]
)

jvm_import(
  name = "android-streaming-javacpp-linux-x64",
  jar = "@org_jetbrains_intellij_deps_android_tools_streaming_ffmpeg-bundle-javacpp-linux-x86_64-1_5_9-189_http//file",
  visibility = ["//visibility:public"]
)

jvm_import(
  name = "android-streaming-javacpp-macos-aarch64",
  jar = "@org_jetbrains_intellij_deps_android_tools_streaming_ffmpeg-bundle-javacpp-macosx-arm64-1_5_9-189_http//file",
  visibility = ["//visibility:public"]
)

jvm_import(
  name = "android-streaming-javacpp-macos-x64",
  jar = "@org_jetbrains_intellij_deps_android_tools_streaming_ffmpeg-bundle-javacpp-macosx-x86_64-1_5_9-189_http//file",
  visibility = ["//visibility:public"]
)

jvm_import(
  name = "android-streaming-javacpp-windows-x64",
  jar = "@org_jetbrains_intellij_deps_android_tools_streaming_ffmpeg-bundle-javacpp-windows-x86_64-1_5_9-189_http//file",
  visibility = ["//visibility:public"]
)

jvm_import(
  name = "android-streaming-test_util-ffmpeg",
  jar = "@org_jetbrains_intellij_deps_android_tools_streaming_ffmpeg-bundle-ffmpeg-6_0-1_5_9-189_http//file",
  visibility = ["//visibility:public"]
)

jvm_import(
  name = "android-streaming-test_util-ffmpeg-javacpp",
  jar = "@org_jetbrains_intellij_deps_android_tools_streaming_ffmpeg-bundle-javacpp-1_5_9-189_http//file",
  visibility = ["//visibility:public"]
)

jvm_import(
  name = "android-streaming-test_util-ffmpeg-linux-x64",
  jar = "@org_jetbrains_intellij_deps_android_tools_streaming_ffmpeg-bundle-ffmpeg-linux-x86_64-6_0-1_5_9-189_http//file",
  visibility = ["//visibility:public"]
)

jvm_import(
  name = "android-streaming-test_util-ffmpeg-macos-aarch64",
  jar = "@org_jetbrains_intellij_deps_android_tools_streaming_ffmpeg-bundle-ffmpeg-macosx-arm64-6_0-1_5_9-189_http//file",
  visibility = ["//visibility:public"]
)

jvm_import(
  name = "android-streaming-test_util-ffmpeg-macos-x64",
  jar = "@org_jetbrains_intellij_deps_android_tools_streaming_ffmpeg-bundle-ffmpeg-macosx-x86_64-6_0-1_5_9-189_http//file",
  visibility = ["//visibility:public"]
)

jvm_import(
  name = "android-streaming-test_util-ffmpeg-windows-x64",
  jar = "@org_jetbrains_intellij_deps_android_tools_streaming_ffmpeg-bundle-ffmpeg-windows-x86_64-6_0-1_5_9-189_http//file",
  visibility = ["//visibility:public"]
)

jvm_import(
  name = "android-streaming-test_util-javacpp-linux-x64",
  jar = "@org_jetbrains_intellij_deps_android_tools_streaming_ffmpeg-bundle-javacpp-linux-x86_64-1_5_9-189_http//file",
  visibility = ["//visibility:public"]
)

jvm_import(
  name = "android-streaming-test_util-javacpp-macos-aarch64",
  jar = "@org_jetbrains_intellij_deps_android_tools_streaming_ffmpeg-bundle-javacpp-macosx-arm64-1_5_9-189_http//file",
  visibility = ["//visibility:public"]
)

jvm_import(
  name = "android-streaming-test_util-javacpp-macos-x64",
  jar = "@org_jetbrains_intellij_deps_android_tools_streaming_ffmpeg-bundle-javacpp-macosx-x86_64-1_5_9-189_http//file",
  visibility = ["//visibility:public"]
)

jvm_import(
  name = "android-streaming-test_util-javacpp-windows-x64",
  jar = "@org_jetbrains_intellij_deps_android_tools_streaming_ffmpeg-bundle-javacpp-windows-x86_64-1_5_9-189_http//file",
  visibility = ["//visibility:public"]
)

jvm_import(
  name = "android-streaming-tests-ffmpeg",
  jar = "@org_jetbrains_intellij_deps_android_tools_streaming_ffmpeg-bundle-ffmpeg-6_0-1_5_9-189_http//file",
  visibility = ["//visibility:public"]
)

jvm_import(
  name = "android-streaming-tests-ffmpeg-javacpp",
  jar = "@org_jetbrains_intellij_deps_android_tools_streaming_ffmpeg-bundle-javacpp-1_5_9-189_http//file",
  visibility = ["//visibility:public"]
)

jvm_import(
  name = "android-streaming-tests-ffmpeg-linux-x64",
  jar = "@org_jetbrains_intellij_deps_android_tools_streaming_ffmpeg-bundle-ffmpeg-linux-x86_64-6_0-1_5_9-189_http//file",
  visibility = ["//visibility:public"]
)

jvm_import(
  name = "android-streaming-tests-ffmpeg-macos-aarch64",
  jar = "@org_jetbrains_intellij_deps_android_tools_streaming_ffmpeg-bundle-ffmpeg-macosx-arm64-6_0-1_5_9-189_http//file",
  visibility = ["//visibility:public"]
)

jvm_import(
  name = "android-streaming-tests-ffmpeg-macos-x64",
  jar = "@org_jetbrains_intellij_deps_android_tools_streaming_ffmpeg-bundle-ffmpeg-macosx-x86_64-6_0-1_5_9-189_http//file",
  visibility = ["//visibility:public"]
)

jvm_import(
  name = "android-streaming-tests-ffmpeg-windows-x64",
  jar = "@org_jetbrains_intellij_deps_android_tools_streaming_ffmpeg-bundle-ffmpeg-windows-x86_64-6_0-1_5_9-189_http//file",
  visibility = ["//visibility:public"]
)

jvm_import(
  name = "android-streaming-tests-javacpp-linux-x64",
  jar = "@org_jetbrains_intellij_deps_android_tools_streaming_ffmpeg-bundle-javacpp-linux-x86_64-1_5_9-189_http//file",
  visibility = ["//visibility:public"]
)

jvm_import(
  name = "android-streaming-tests-javacpp-macos-aarch64",
  jar = "@org_jetbrains_intellij_deps_android_tools_streaming_ffmpeg-bundle-javacpp-macosx-arm64-1_5_9-189_http//file",
  visibility = ["//visibility:public"]
)

jvm_import(
  name = "android-streaming-tests-javacpp-macos-x64",
  jar = "@org_jetbrains_intellij_deps_android_tools_streaming_ffmpeg-bundle-javacpp-macosx-x86_64-1_5_9-189_http//file",
  visibility = ["//visibility:public"]
)

jvm_import(
  name = "android-streaming-tests-javacpp-windows-x64",
  jar = "@org_jetbrains_intellij_deps_android_tools_streaming_ffmpeg-bundle-javacpp-windows-x86_64-1_5_9-189_http//file",
  visibility = ["//visibility:public"]
)

jvm_import(
  name = "android-tools-analytics-library-testing",
  jar = "@com_android_tools_analytics-library-testing-31_5_0-alpha08_http//file",
  visibility = ["//visibility:public"]
)

jvm_import(
  name = "apache-sshd-osgi",
  jar = "@org_apache_sshd-sshd-osgi-2_15_0_http//file",
  source_jar = "@org_apache_sshd-sshd-osgi-2_15_0_http//file",
  visibility = ["//visibility:public"]
)

jvm_import(
  name = "app-cash-turbine-jvm",
  jar = "@app_cash_turbine-turbine-jvm-1_0_0_http//file",
  source_jar = "@app_cash_turbine-turbine-jvm-1_0_0_http//file",
  visibility = ["//visibility:public"]
)

java_library(
  name = "asm-tools",
  exports = [
    ":org_ow2_asm-asm-analysis-9_8_http_import",
    ":org_ow2_asm-asm-tree-9_8_http_import",
    ":org_ow2_asm-asm-9_8_http_import",
  ],
  visibility = ["//visibility:public"]
)

jvm_import(
  name = "org_ow2_asm-asm-analysis-9_8_http_import",
  jar = "@org_ow2_asm-asm-analysis-9_8_http//file",
  source_jar = "@org_ow2_asm-asm-analysis-9_8_http//file"
)

jvm_import(
  name = "org_ow2_asm-asm-tree-9_8_http_import",
  jar = "@org_ow2_asm-asm-tree-9_8_http//file",
  source_jar = "@org_ow2_asm-asm-tree-9_8_http//file"
)

jvm_import(
  name = "org_ow2_asm-asm-9_8_http_import",
  jar = "@org_ow2_asm-asm-9_8_http//file",
  source_jar = "@org_ow2_asm-asm-9_8_http//file"
)

jvm_import(
  name = "assert_j",
  jar = "@org_assertj-assertj-core-4_0_0-M1_http//file",
  source_jar = "@org_assertj-assertj-core-4_0_0-M1_http//file",
  visibility = ["//visibility:public"]
)

jvm_import(
  name = "assertj-swing",
  jar = "@org_assertj-assertj-swing-3_17_1_http//file",
  source_jar = "@org_assertj-assertj-swing-3_17_1_http//file",
  visibility = ["//visibility:public"]
)

jvm_import(
  name = "automaton",
  jar = "@dk_brics-automaton-1_12-4_http//file",
  source_jar = "@dk_brics-automaton-1_12-4_http//file",
  visibility = ["//visibility:public"]
)

jvm_import(
  name = "bouncy-castle-pgp",
  jar = "@org_bouncycastle-bcpg-jdk18on-1_81_http//file",
  source_jar = "@org_bouncycastle-bcpg-jdk18on-1_81_http//file",
  visibility = ["//visibility:public"]
)

java_library(
  name = "bouncy-castle-provider",
  exports = [
    ":org_bouncycastle-bcpkix-jdk18on-1_81_http_import",
    ":org_bouncycastle-bcutil-jdk18on-1_81_http_import",
    ":org_bouncycastle-bcprov-jdk18on-1_81_http_import",
  ],
  visibility = ["//visibility:public"]
)

jvm_import(
  name = "org_bouncycastle-bcpkix-jdk18on-1_81_http_import",
  jar = "@org_bouncycastle-bcpkix-jdk18on-1_81_http//file",
  source_jar = "@org_bouncycastle-bcpkix-jdk18on-1_81_http//file"
)

jvm_import(
  name = "org_bouncycastle-bcutil-jdk18on-1_81_http_import",
  jar = "@org_bouncycastle-bcutil-jdk18on-1_81_http//file",
  source_jar = "@org_bouncycastle-bcutil-jdk18on-1_81_http//file"
)

jvm_import(
  name = "org_bouncycastle-bcprov-jdk18on-1_81_http_import",
  jar = "@org_bouncycastle-bcprov-jdk18on-1_81_http//file",
  source_jar = "@org_bouncycastle-bcprov-jdk18on-1_81_http//file"
)

jvm_import(
  name = "byte-buddy",
  jar = "@net_bytebuddy-byte-buddy-1_17_7_http//file",
  source_jar = "@net_bytebuddy-byte-buddy-1_17_7_http//file",
  visibility = ["//visibility:public"]
)

jvm_import(
  name = "caffeine",
  jar = "@com_github_ben-manes_caffeine-caffeine-3_2_2_http//file",
  source_jar = "@com_github_ben-manes_caffeine-caffeine-3_2_2_http//file",
  visibility = ["//visibility:public"]
)

jvm_import(
  name = "clikt",
  jar = "@com_github_ajalt_clikt-clikt-jvm-3_5_4_http//file",
  source_jar = "@com_github_ajalt_clikt-clikt-jvm-3_5_4_http//file",
  visibility = ["//visibility:public"]
)

jvm_import(
  name = "cloud-config-client",
  jar = "@com_jetbrains_cloudconfig-cloudconfig-2023_9_http//file",
  source_jar = "@com_jetbrains_cloudconfig-cloudconfig-2023_9_http//file",
  visibility = ["//visibility:public"]
)

jvm_import(
  name = "com-jetbrains-fus-reporting-ap-validation-all",
  jar = "@com_jetbrains_fus_reporting-ap-validation-all-1_0_205_http//file",
  source_jar = "@com_jetbrains_fus_reporting-ap-validation-all-1_0_205_http//file",
  visibility = ["//visibility:public"]
)

jvm_import(
  name = "com-jetbrains-fus-reporting-api",
  jar = "@com_jetbrains_fus_reporting-api-1_0_205_http//file",
  source_jar = "@com_jetbrains_fus_reporting-api-1_0_205_http//file",
  visibility = ["//visibility:public"]
)

jvm_import(
  name = "com-typesafe-config",
  jar = "@com_typesafe-config-1_4_4_http//file",
  source_jar = "@com_typesafe-config-1_4_4_http//file",
  visibility = ["//visibility:public"]
)

jvm_import(
  name = "commons-cli",
  jar = "@commons-cli-commons-cli-1_10_0_http//file",
  source_jar = "@commons-cli-commons-cli-1_10_0_http//file",
  visibility = ["//visibility:public"]
)

jvm_import(
  name = "commons-codec",
  jar = "@commons-codec-commons-codec-1_18_0_http//file",
  source_jar = "@commons-codec-commons-codec-1_18_0_http//file",
  visibility = ["//visibility:public"]
)

jvm_import(
  name = "commons-compress",
  jar = "@org_apache_commons-commons-compress-1_27_1_http//file",
  source_jar = "@org_apache_commons-commons-compress-1_27_1_http//file",
  visibility = ["//visibility:public"]
)

jvm_import(
  name = "commons-imaging",
  jar = "@org_jetbrains_intellij_deps-commons-imaging-1_0-RC-1_http//file",
  source_jar = "@org_jetbrains_intellij_deps-commons-imaging-1_0-RC-1_http//file",
  visibility = ["//visibility:public"]
)

jvm_import(
  name = "commons-io",
  jar = "@commons-io-commons-io-2_18_0_http//file",
  source_jar = "@commons-io-commons-io-2_18_0_http//file",
  visibility = ["//visibility:public"]
)

jvm_import(
  name = "commons-lang3",
  jar = "@org_apache_commons-commons-lang3-3_18_0_http//file",
  source_jar = "@org_apache_commons-commons-lang3-3_18_0_http//file",
  visibility = ["//visibility:public"]
)

jvm_import(
  name = "commons-logging",
  jar = "@commons-logging-commons-logging-1_2_http//file",
  source_jar = "@commons-logging-commons-logging-1_2_http//file",
  visibility = ["//visibility:public"]
)

jvm_import(
  name = "completion_ml_ranking_models-completion-ranking-cpp-exp",
  jar = "@org_jetbrains_intellij_deps_completion-completion-ranking-cpp-0_1_5_http//file",
  source_jar = "@org_jetbrains_intellij_deps_completion-completion-ranking-cpp-0_1_5_http//file",
  visibility = ["//visibility:public"]
)

jvm_import(
  name = "completion_ml_ranking_models-completion-ranking-css-exp",
  jar = "@org_jetbrains_intellij_deps_completion-completion-ranking-css-0_2_1_http//file",
  source_jar = "@org_jetbrains_intellij_deps_completion-completion-ranking-css-0_2_1_http//file",
  visibility = ["//visibility:public"]
)

jvm_import(
  name = "completion_ml_ranking_models-completion-ranking-dart-exp",
  jar = "@org_jetbrains_intellij_deps_completion-completion-ranking-dart-0_0_2_http//file",
  source_jar = "@org_jetbrains_intellij_deps_completion-completion-ranking-dart-0_0_2_http//file",
  visibility = ["//visibility:public"]
)

jvm_import(
  name = "completion_ml_ranking_models-completion-ranking-go-exp",
  jar = "@org_jetbrains_intellij_deps_completion-completion-ranking-go-0_2_4_http//file",
  source_jar = "@org_jetbrains_intellij_deps_completion-completion-ranking-go-0_2_4_http//file",
  visibility = ["//visibility:public"]
)

jvm_import(
  name = "completion_ml_ranking_models-completion-ranking-html-exp",
  jar = "@org_jetbrains_intellij_deps_completion-completion-ranking-html-0_0_1_http//file",
  source_jar = "@org_jetbrains_intellij_deps_completion-completion-ranking-html-0_0_1_http//file",
  visibility = ["//visibility:public"]
)

jvm_import(
  name = "completion_ml_ranking_models-completion-ranking-java-exp",
  jar = "@org_jetbrains_intellij_deps_completion-completion-ranking-java-0_8_2_http//file",
  source_jar = "@org_jetbrains_intellij_deps_completion-completion-ranking-java-0_8_2_http//file",
  visibility = ["//visibility:public"]
)

jvm_import(
  name = "completion_ml_ranking_models-completion-ranking-java-exp2",
  jar = "@org_jetbrains_intellij_deps_completion-completion-ranking-java-0_9_2_http//file",
  source_jar = "@org_jetbrains_intellij_deps_completion-completion-ranking-java-0_9_2_http//file",
  visibility = ["//visibility:public"]
)

jvm_import(
  name = "completion_ml_ranking_models-completion-ranking-js-exp",
  jar = "@org_jetbrains_intellij_deps_completion-completion-ranking-js-0_3_0_http//file",
  source_jar = "@org_jetbrains_intellij_deps_completion-completion-ranking-js-0_3_0_http//file",
  visibility = ["//visibility:public"]
)

jvm_import(
  name = "completion_ml_ranking_models-completion-ranking-kotlin-exp",
  jar = "@org_jetbrains_intellij_deps_completion-completion-ranking-kotlin-0_4_1_http//file",
  source_jar = "@org_jetbrains_intellij_deps_completion-completion-ranking-kotlin-0_4_1_http//file",
  visibility = ["//visibility:public"]
)

jvm_import(
  name = "completion_ml_ranking_models-completion-ranking-php-exp",
  jar = "@org_jetbrains_intellij_deps_completion-completion-ranking-php-0_2_4_http//file",
  source_jar = "@org_jetbrains_intellij_deps_completion-completion-ranking-php-0_2_4_http//file",
  visibility = ["//visibility:public"]
)

jvm_import(
  name = "completion_ml_ranking_models-completion-ranking-python-exp",
  jar = "@org_jetbrains_intellij_deps_completion-completion-ranking-python-0_2_4_http//file",
  source_jar = "@org_jetbrains_intellij_deps_completion-completion-ranking-python-0_2_4_http//file",
  visibility = ["//visibility:public"]
)

jvm_import(
  name = "completion_ml_ranking_models-completion-ranking-ruby-exp",
  jar = "@org_jetbrains_intellij_deps_completion-completion-ranking-ruby-0_2_4_http//file",
  source_jar = "@org_jetbrains_intellij_deps_completion-completion-ranking-ruby-0_2_4_http//file",
  visibility = ["//visibility:public"]
)

jvm_import(
  name = "completion_ml_ranking_models-completion-ranking-rust-exp",
  jar = "@org_jetbrains_intellij_deps_completion-completion-ranking-rust-0_4_0_http//file",
  source_jar = "@org_jetbrains_intellij_deps_completion-completion-ranking-rust-0_4_0_http//file",
  visibility = ["//visibility:public"]
)

jvm_import(
  name = "completion_ml_ranking_models-completion-ranking-scala-exp",
  jar = "@org_jetbrains_intellij_deps_completion-completion-ranking-scala-0_4_1_http//file",
  source_jar = "@org_jetbrains_intellij_deps_completion-completion-ranking-scala-0_4_1_http//file",
  visibility = ["//visibility:public"]
)

jvm_import(
  name = "completion_ml_ranking_models-completion-ranking-sh-exp",
  jar = "@org_jetbrains_intellij_deps_completion-completion-ranking-sh-0_0_1_http//file",
  source_jar = "@org_jetbrains_intellij_deps_completion-completion-ranking-sh-0_0_1_http//file",
  visibility = ["//visibility:public"]
)

jvm_import(
  name = "completion_ml_ranking_models-completion-ranking-swift-exp",
  jar = "@org_jetbrains_intellij_deps_completion-completion-ranking-swift-0_1_3_http//file",
  source_jar = "@org_jetbrains_intellij_deps_completion-completion-ranking-swift-0_1_3_http//file",
  visibility = ["//visibility:public"]
)

jvm_import(
  name = "completion_ml_ranking_models-completion-ranking-typescript-exp",
  jar = "@org_jetbrains_intellij_deps_completion-completion-ranking-typescript-0_4_0_http//file",
  source_jar = "@org_jetbrains_intellij_deps_completion-completion-ranking-typescript-0_4_0_http//file",
  visibility = ["//visibility:public"]
)

java_library(
  name = "cucumber-core-1",
  exports = [
    ":io_cucumber-cucumber-core-1_2_6_http_import",
    ":info_cukes-gherkin-2_12_2_http_import",
  ],
  visibility = ["//visibility:public"]
)

jvm_import(
  name = "io_cucumber-cucumber-core-1_2_6_http_import",
  jar = "@io_cucumber-cucumber-core-1_2_6_http//file",
  source_jar = "@io_cucumber-cucumber-core-1_2_6_http//file"
)

jvm_import(
  name = "info_cukes-gherkin-2_12_2_http_import",
  jar = "@info_cukes-gherkin-2_12_2_http//file",
  source_jar = "@info_cukes-gherkin-2_12_2_http//file"
)

java_library(
  name = "cucumber-core-1-provided",
  exports = [":cucumber-core-1"],
  neverlink = True,
  visibility = ["//visibility:public"]
)

java_library(
  name = "cucumber-core-2",
  exports = [
    ":io_cucumber-cucumber-core-2_4_0_http_import",
    ":info_cukes-cucumber-html-0_2_6_http_import",
    ":io_cucumber-cucumber-jvm-deps-1_0_6_http_import",
    ":io_cucumber-gherkin-5_0_0_http_import",
    ":io_cucumber-tag-expressions-1_1_1_http_import",
  ],
  visibility = ["//visibility:public"]
)

jvm_import(
  name = "io_cucumber-cucumber-core-2_4_0_http_import",
  jar = "@io_cucumber-cucumber-core-2_4_0_http//file",
  source_jar = "@io_cucumber-cucumber-core-2_4_0_http//file"
)

jvm_import(
  name = "info_cukes-cucumber-html-0_2_6_http_import",
  jar = "@info_cukes-cucumber-html-0_2_6_http//file",
  source_jar = "@info_cukes-cucumber-html-0_2_6_http//file"
)

jvm_import(
  name = "io_cucumber-cucumber-jvm-deps-1_0_6_http_import",
  jar = "@io_cucumber-cucumber-jvm-deps-1_0_6_http//file",
  source_jar = "@io_cucumber-cucumber-jvm-deps-1_0_6_http//file"
)

jvm_import(
  name = "io_cucumber-gherkin-5_0_0_http_import",
  jar = "@io_cucumber-gherkin-5_0_0_http//file",
  source_jar = "@io_cucumber-gherkin-5_0_0_http//file"
)

jvm_import(
  name = "io_cucumber-tag-expressions-1_1_1_http_import",
  jar = "@io_cucumber-tag-expressions-1_1_1_http//file",
  source_jar = "@io_cucumber-tag-expressions-1_1_1_http//file"
)

java_library(
  name = "cucumber-core-2-provided",
  exports = [":cucumber-core-2"],
  neverlink = True,
  visibility = ["//visibility:public"]
)

java_library(
  name = "cucumber-jvm_formatter3-cucumber-core-3-0-2",
  exports = [
    ":io_cucumber-cucumber-core-3_0_2_http_import",
    ":io_cucumber-cucumber-html-0_2_7_http_import",
    ":io_cucumber-gherkin-5_0_0_http_import",
    ":io_cucumber-tag-expressions-1_1_1_http_import",
    ":io_cucumber-cucumber-expressions-5_0_19_http_import",
    ":io_cucumber-datatable-1_0_3_http_import",
    ":io_cucumber-datatable-dependencies-1_0_3_http_import",
  ],
  visibility = ["//visibility:public"]
)

jvm_import(
  name = "io_cucumber-cucumber-core-3_0_2_http_import",
  jar = "@io_cucumber-cucumber-core-3_0_2_http//file",
  source_jar = "@io_cucumber-cucumber-core-3_0_2_http//file"
)

jvm_import(
  name = "io_cucumber-cucumber-html-0_2_7_http_import",
  jar = "@io_cucumber-cucumber-html-0_2_7_http//file",
  source_jar = "@io_cucumber-cucumber-html-0_2_7_http//file"
)

jvm_import(
  name = "io_cucumber-cucumber-expressions-5_0_19_http_import",
  jar = "@io_cucumber-cucumber-expressions-5_0_19_http//file",
  source_jar = "@io_cucumber-cucumber-expressions-5_0_19_http//file"
)

jvm_import(
  name = "io_cucumber-datatable-1_0_3_http_import",
  jar = "@io_cucumber-datatable-1_0_3_http//file",
  source_jar = "@io_cucumber-datatable-1_0_3_http//file"
)

jvm_import(
  name = "io_cucumber-datatable-dependencies-1_0_3_http_import",
  jar = "@io_cucumber-datatable-dependencies-1_0_3_http//file",
  source_jar = "@io_cucumber-datatable-dependencies-1_0_3_http//file"
)

java_library(
  name = "cucumber-jvm_formatter3-cucumber-core-3-0-2-provided",
  exports = [":cucumber-jvm_formatter3-cucumber-core-3-0-2"],
  neverlink = True,
  visibility = ["//visibility:public"]
)

java_library(
  name = "cucumber-jvm_formatter4-cucumber-core-4-0-1",
  exports = [
    ":io_cucumber-cucumber-core-4_0_1_http_import",
    ":io_cucumber-cucumber-html-0_2_7_http_import",
    ":io_cucumber-gherkin-5_1_0_http_import",
    ":io_cucumber-tag-expressions-1_1_1_http_import",
    ":io_cucumber-cucumber-expressions-6_1_0_http_import",
    ":io_cucumber-datatable-1_1_3_http_import",
    ":io_cucumber-datatable-dependencies-1_1_3_http_import",
  ],
  visibility = ["//visibility:public"]
)

jvm_import(
  name = "io_cucumber-cucumber-core-4_0_1_http_import",
  jar = "@io_cucumber-cucumber-core-4_0_1_http//file",
  source_jar = "@io_cucumber-cucumber-core-4_0_1_http//file"
)

jvm_import(
  name = "io_cucumber-gherkin-5_1_0_http_import",
  jar = "@io_cucumber-gherkin-5_1_0_http//file",
  source_jar = "@io_cucumber-gherkin-5_1_0_http//file"
)

jvm_import(
  name = "io_cucumber-cucumber-expressions-6_1_0_http_import",
  jar = "@io_cucumber-cucumber-expressions-6_1_0_http//file",
  source_jar = "@io_cucumber-cucumber-expressions-6_1_0_http//file"
)

jvm_import(
  name = "io_cucumber-datatable-1_1_3_http_import",
  jar = "@io_cucumber-datatable-1_1_3_http//file",
  source_jar = "@io_cucumber-datatable-1_1_3_http//file"
)

jvm_import(
  name = "io_cucumber-datatable-dependencies-1_1_3_http_import",
  jar = "@io_cucumber-datatable-dependencies-1_1_3_http//file",
  source_jar = "@io_cucumber-datatable-dependencies-1_1_3_http//file"
)

java_library(
  name = "cucumber-jvm_formatter4-cucumber-core-4-0-1-provided",
  exports = [":cucumber-jvm_formatter4-cucumber-core-4-0-1"],
  neverlink = True,
  visibility = ["//visibility:public"]
)

java_library(
  name = "cucumber-jvm_formatter5-cucumber-java-5-0-0-_r_c1",
  exports = [
    ":io_cucumber-cucumber-java-5_0_0-RC1_http_import",
    ":io_cucumber-cucumber-core-5_0_0-RC1_http_import",
    ":io_cucumber-gherkin-5_2_0_http_import",
    ":io_cucumber-gherkin-jvm-deps-1_0_6_http_import",
    ":io_cucumber-tag-expressions-2_0_2_http_import",
    ":io_cucumber-cucumber-expressions-8_0_0_http_import",
    ":org_hamcrest-hamcrest-core-2_1_http_import",
    ":org_hamcrest-hamcrest-2_1_http_import",
    ":org_hamcrest-hamcrest-library-2_1_http_import",
    ":io_cucumber-datatable-3_0_0_http_import",
    ":io_cucumber-datatable-dependencies-3_0_0_http_import",
    ":io_cucumber-cucumber-plugin-5_0_0-RC1_http_import",
    ":io_cucumber-docstring-5_0_0-RC1_http_import",
    ":org_apiguardian-apiguardian-api-1_1_0_http_import",
  ],
  visibility = ["//visibility:public"]
)

jvm_import(
  name = "io_cucumber-cucumber-java-5_0_0-RC1_http_import",
  jar = "@io_cucumber-cucumber-java-5_0_0-RC1_http//file",
  source_jar = "@io_cucumber-cucumber-java-5_0_0-RC1_http//file"
)

jvm_import(
  name = "io_cucumber-cucumber-core-5_0_0-RC1_http_import",
  jar = "@io_cucumber-cucumber-core-5_0_0-RC1_http//file",
  source_jar = "@io_cucumber-cucumber-core-5_0_0-RC1_http//file"
)

jvm_import(
  name = "io_cucumber-gherkin-5_2_0_http_import",
  jar = "@io_cucumber-gherkin-5_2_0_http//file",
  source_jar = "@io_cucumber-gherkin-5_2_0_http//file"
)

jvm_import(
  name = "io_cucumber-gherkin-jvm-deps-1_0_6_http_import",
  jar = "@io_cucumber-gherkin-jvm-deps-1_0_6_http//file",
  source_jar = "@io_cucumber-gherkin-jvm-deps-1_0_6_http//file"
)

jvm_import(
  name = "io_cucumber-tag-expressions-2_0_2_http_import",
  jar = "@io_cucumber-tag-expressions-2_0_2_http//file",
  source_jar = "@io_cucumber-tag-expressions-2_0_2_http//file"
)

jvm_import(
  name = "io_cucumber-cucumber-expressions-8_0_0_http_import",
  jar = "@io_cucumber-cucumber-expressions-8_0_0_http//file",
  source_jar = "@io_cucumber-cucumber-expressions-8_0_0_http//file"
)

jvm_import(
  name = "org_hamcrest-hamcrest-core-2_1_http_import",
  jar = "@org_hamcrest-hamcrest-core-2_1_http//file",
  source_jar = "@org_hamcrest-hamcrest-core-2_1_http//file"
)

jvm_import(
  name = "org_hamcrest-hamcrest-2_1_http_import",
  jar = "@org_hamcrest-hamcrest-2_1_http//file",
  source_jar = "@org_hamcrest-hamcrest-2_1_http//file"
)

jvm_import(
  name = "org_hamcrest-hamcrest-library-2_1_http_import",
  jar = "@org_hamcrest-hamcrest-library-2_1_http//file",
  source_jar = "@org_hamcrest-hamcrest-library-2_1_http//file"
)

jvm_import(
  name = "io_cucumber-datatable-3_0_0_http_import",
  jar = "@io_cucumber-datatable-3_0_0_http//file",
  source_jar = "@io_cucumber-datatable-3_0_0_http//file"
)

jvm_import(
  name = "io_cucumber-datatable-dependencies-3_0_0_http_import",
  jar = "@io_cucumber-datatable-dependencies-3_0_0_http//file",
  source_jar = "@io_cucumber-datatable-dependencies-3_0_0_http//file"
)

jvm_import(
  name = "io_cucumber-cucumber-plugin-5_0_0-RC1_http_import",
  jar = "@io_cucumber-cucumber-plugin-5_0_0-RC1_http//file",
  source_jar = "@io_cucumber-cucumber-plugin-5_0_0-RC1_http//file"
)

jvm_import(
  name = "io_cucumber-docstring-5_0_0-RC1_http_import",
  jar = "@io_cucumber-docstring-5_0_0-RC1_http//file",
  source_jar = "@io_cucumber-docstring-5_0_0-RC1_http//file"
)

jvm_import(
  name = "org_apiguardian-apiguardian-api-1_1_0_http_import",
  jar = "@org_apiguardian-apiguardian-api-1_1_0_http//file",
  source_jar = "@org_apiguardian-apiguardian-api-1_1_0_http//file"
)

java_library(
  name = "cucumber-jvm_formatter5-cucumber-java-5-0-0-_r_c1-provided",
  exports = [":cucumber-jvm_formatter5-cucumber-java-5-0-0-_r_c1"],
  neverlink = True,
  visibility = ["//visibility:public"]
)

jvm_import(
  name = "cucumber-testing",
  jar = "@info_cukes-cucumber-jvm-deps-1_0_5_http//file",
  source_jar = "@info_cukes-cucumber-jvm-deps-1_0_5_http//file",
  visibility = ["//visibility:public"]
)

jvm_import(
  name = "de-cketti-unicode-kotlin-codepoints-jvm",
  jar = "@de_cketti_unicode-kotlin-codepoints-jvm-0_9_0_http//file",
  source_jar = "@de_cketti_unicode-kotlin-codepoints-jvm-0_9_0_http//file",
  visibility = ["//visibility:public"]
)

jvm_import(
  name = "download-pgp-verifier",
  jar = "@com_jetbrains_infra-download-pgp-verifier-1_1_4_http//file",
  source_jar = "@com_jetbrains_infra-download-pgp-verifier-1_1_4_http//file",
  visibility = ["//visibility:public"]
)

jvm_import(
  name = "easymock",
  jar = "@org_easymock-easymock-5_6_0_http//file",
  source_jar = "@org_easymock-easymock-5_6_0_http//file",
  visibility = ["//visibility:public"]
)

jvm_import(
  name = "ec4j-core",
  jar = "@org_ec4j_core-ec4j-core-0_3_0_http//file",
  source_jar = "@org_ec4j_core-ec4j-core-0_3_0_http//file",
  visibility = ["//visibility:public"]
)

java_library(
  name = "equalsverifier",
  exports = [
    ":nl_jqno_equalsverifier-equalsverifier-3_19_4_http_import",
    ":org_objenesis-objenesis-3_4_http_import",
    ":net_bytebuddy-byte-buddy-1_17_5_http_import",
  ],
  visibility = ["//visibility:public"]
)

jvm_import(
  name = "nl_jqno_equalsverifier-equalsverifier-3_19_4_http_import",
  jar = "@nl_jqno_equalsverifier-equalsverifier-3_19_4_http//file",
  source_jar = "@nl_jqno_equalsverifier-equalsverifier-3_19_4_http//file"
)

jvm_import(
  name = "org_objenesis-objenesis-3_4_http_import",
  jar = "@org_objenesis-objenesis-3_4_http//file",
  source_jar = "@org_objenesis-objenesis-3_4_http//file"
)

jvm_import(
  name = "net_bytebuddy-byte-buddy-1_17_5_http_import",
  jar = "@net_bytebuddy-byte-buddy-1_17_5_http//file",
  source_jar = "@net_bytebuddy-byte-buddy-1_17_5_http//file"
)

jvm_import(
  name = "execution-process-mediator-client-grpc-inprocess",
  jar = "@io_grpc-grpc-inprocess-1_65_1_http//file",
  source_jar = "@io_grpc-grpc-inprocess-1_65_1_http//file",
  visibility = ["//visibility:public"]
)

java_library(
  name = "execution-process-mediator-common-com-willowtreeapps-assertk-assertk-jvm",
  exports = [
    ":com_willowtreeapps_assertk-assertk-jvm-0_23_http_import",
    ":com_willowtreeapps_opentest4k-opentest4k-jvm-1_2_1_http_import",
    ":org_opentest4j-opentest4j-1_2_0_http_import",
  ],
  visibility = ["//visibility:public"]
)

jvm_import(
  name = "com_willowtreeapps_assertk-assertk-jvm-0_23_http_import",
  jar = "@com_willowtreeapps_assertk-assertk-jvm-0_23_http//file",
  source_jar = "@com_willowtreeapps_assertk-assertk-jvm-0_23_http//file"
)

jvm_import(
  name = "com_willowtreeapps_opentest4k-opentest4k-jvm-1_2_1_http_import",
  jar = "@com_willowtreeapps_opentest4k-opentest4k-jvm-1_2_1_http//file",
  source_jar = "@com_willowtreeapps_opentest4k-opentest4k-jvm-1_2_1_http//file"
)

jvm_import(
  name = "org_opentest4j-opentest4j-1_2_0_http_import",
  jar = "@org_opentest4j-opentest4j-1_2_0_http//file",
  source_jar = "@org_opentest4j-opentest4j-1_2_0_http//file"
)

jvm_import(
  name = "expects-compiler-plugin",
  jar = "@jetbrains_fleet-expects-compiler-plugin-2_2_21-RC2-0_1_http//file",
  source_jar = "@jetbrains_fleet-expects-compiler-plugin-2_2_21-RC2-0_1_http//file",
  visibility = ["//visibility:public"]
)

jvm_import(
  name = "fastutil-min",
  jar = "@org_jetbrains_intellij_deps_fastutil-intellij-deps-fastutil-8_5_16-jb1_http//file",
  source_jar = "@org_jetbrains_intellij_deps_fastutil-intellij-deps-fastutil-8_5_16-jb1_http//file",
  visibility = ["//visibility:public"]
)

jvm_import(
  name = "file_prediction-file-prediction-model",
  jar = "@org_jetbrains_intellij_deps_filePrediction_model-file-prediction-model-0_3_0_http//file",
  source_jar = "@org_jetbrains_intellij_deps_filePrediction_model-file-prediction-model-0_3_0_http//file",
  visibility = ["//visibility:public"]
)

java_library(
  name = "fleet-aws-sdk-kotlin-s3-jvm",
  exports = [
    ":aws_sdk_kotlin-s3-jvm-1_0_69_http_import",
    ":aws_sdk_kotlin-aws-config-jvm-1_0_69_http_import",
    ":aws_smithy_kotlin-serde-json-jvm-1_0_16_http_import",
    ":aws_smithy_kotlin-serde-form-url-jvm-1_0_16_http_import",
    ":aws_smithy_kotlin-aws-json-protocols-jvm-1_0_16_http_import",
    ":aws_sdk_kotlin-aws-core-jvm-1_0_69_http_import",
    ":aws_sdk_kotlin-aws-endpoint-jvm-1_0_69_http_import",
    ":aws_smithy_kotlin-http-client-jvm-1_0_16_http_import",
    ":aws_smithy_kotlin-runtime-core-jvm-1_0_16_http_import",
    ":com_squareup_okio-okio-jvm-3_6_0_http_import",
    ":aws_smithy_kotlin-smithy-client-jvm-1_0_16_http_import",
    ":aws_smithy_kotlin-telemetry-api-jvm-1_0_16_http_import",
    ":aws_smithy_kotlin-aws-credentials-jvm-1_0_16_http_import",
    ":aws_smithy_kotlin-aws-event-stream-jvm-1_0_16_http_import",
    ":aws_sdk_kotlin-aws-http-jvm-1_0_69_http_import",
    ":aws_smithy_kotlin-aws-protocol-core-jvm-1_0_16_http_import",
    ":aws_smithy_kotlin-aws-signing-common-jvm-1_0_16_http_import",
    ":aws_smithy_kotlin-aws-signing-default-jvm-1_0_16_http_import",
    ":aws_smithy_kotlin-aws-xml-protocols-jvm-1_0_16_http_import",
    ":aws_smithy_kotlin-http-jvm-1_0_16_http_import",
    ":aws_smithy_kotlin-http-auth-jvm-1_0_16_http_import",
    ":aws_smithy_kotlin-http-auth-api-jvm-1_0_16_http_import",
    ":aws_smithy_kotlin-http-auth-aws-jvm-1_0_16_http_import",
    ":aws_smithy_kotlin-http-client-engine-default-jvm-1_0_16_http_import",
    ":aws_smithy_kotlin-http-client-engine-okhttp-jvm-1_0_16_http_import",
    ":com_squareup_okhttp3-okhttp-jvm-5_0_0-alpha_11_http_import",
    ":com_squareup_okhttp3-okhttp-coroutines-jvm-5_0_0-alpha_11_http_import",
    ":aws_smithy_kotlin-identity-api-jvm-1_0_16_http_import",
    ":aws_smithy_kotlin-serde-jvm-1_0_16_http_import",
    ":aws_smithy_kotlin-serde-xml-jvm-1_0_16_http_import",
    ":aws_smithy_kotlin-telemetry-defaults-jvm-1_0_16_http_import",
    ":aws_smithy_kotlin-logging-slf4j2-jvm-1_0_16_http_import",
  ],
  visibility = ["//visibility:public"]
)

jvm_import(
  name = "aws_sdk_kotlin-s3-jvm-1_0_69_http_import",
  jar = "@aws_sdk_kotlin-s3-jvm-1_0_69_http//file",
  source_jar = "@aws_sdk_kotlin-s3-jvm-1_0_69_http//file"
)

jvm_import(
  name = "aws_sdk_kotlin-aws-config-jvm-1_0_69_http_import",
  jar = "@aws_sdk_kotlin-aws-config-jvm-1_0_69_http//file",
  source_jar = "@aws_sdk_kotlin-aws-config-jvm-1_0_69_http//file"
)

jvm_import(
  name = "aws_smithy_kotlin-serde-json-jvm-1_0_16_http_import",
  jar = "@aws_smithy_kotlin-serde-json-jvm-1_0_16_http//file",
  source_jar = "@aws_smithy_kotlin-serde-json-jvm-1_0_16_http//file"
)

jvm_import(
  name = "aws_smithy_kotlin-serde-form-url-jvm-1_0_16_http_import",
  jar = "@aws_smithy_kotlin-serde-form-url-jvm-1_0_16_http//file",
  source_jar = "@aws_smithy_kotlin-serde-form-url-jvm-1_0_16_http//file"
)

jvm_import(
  name = "aws_smithy_kotlin-aws-json-protocols-jvm-1_0_16_http_import",
  jar = "@aws_smithy_kotlin-aws-json-protocols-jvm-1_0_16_http//file",
  source_jar = "@aws_smithy_kotlin-aws-json-protocols-jvm-1_0_16_http//file"
)

jvm_import(
  name = "aws_sdk_kotlin-aws-core-jvm-1_0_69_http_import",
  jar = "@aws_sdk_kotlin-aws-core-jvm-1_0_69_http//file",
  source_jar = "@aws_sdk_kotlin-aws-core-jvm-1_0_69_http//file"
)

jvm_import(
  name = "aws_sdk_kotlin-aws-endpoint-jvm-1_0_69_http_import",
  jar = "@aws_sdk_kotlin-aws-endpoint-jvm-1_0_69_http//file",
  source_jar = "@aws_sdk_kotlin-aws-endpoint-jvm-1_0_69_http//file"
)

jvm_import(
  name = "aws_smithy_kotlin-http-client-jvm-1_0_16_http_import",
  jar = "@aws_smithy_kotlin-http-client-jvm-1_0_16_http//file",
  source_jar = "@aws_smithy_kotlin-http-client-jvm-1_0_16_http//file"
)

jvm_import(
  name = "aws_smithy_kotlin-runtime-core-jvm-1_0_16_http_import",
  jar = "@aws_smithy_kotlin-runtime-core-jvm-1_0_16_http//file",
  source_jar = "@aws_smithy_kotlin-runtime-core-jvm-1_0_16_http//file"
)

jvm_import(
  name = "com_squareup_okio-okio-jvm-3_6_0_http_import",
  jar = "@com_squareup_okio-okio-jvm-3_6_0_http//file",
  source_jar = "@com_squareup_okio-okio-jvm-3_6_0_http//file"
)

jvm_import(
  name = "aws_smithy_kotlin-smithy-client-jvm-1_0_16_http_import",
  jar = "@aws_smithy_kotlin-smithy-client-jvm-1_0_16_http//file",
  source_jar = "@aws_smithy_kotlin-smithy-client-jvm-1_0_16_http//file"
)

jvm_import(
  name = "aws_smithy_kotlin-telemetry-api-jvm-1_0_16_http_import",
  jar = "@aws_smithy_kotlin-telemetry-api-jvm-1_0_16_http//file",
  source_jar = "@aws_smithy_kotlin-telemetry-api-jvm-1_0_16_http//file"
)

jvm_import(
  name = "aws_smithy_kotlin-aws-credentials-jvm-1_0_16_http_import",
  jar = "@aws_smithy_kotlin-aws-credentials-jvm-1_0_16_http//file",
  source_jar = "@aws_smithy_kotlin-aws-credentials-jvm-1_0_16_http//file"
)

jvm_import(
  name = "aws_smithy_kotlin-aws-event-stream-jvm-1_0_16_http_import",
  jar = "@aws_smithy_kotlin-aws-event-stream-jvm-1_0_16_http//file",
  source_jar = "@aws_smithy_kotlin-aws-event-stream-jvm-1_0_16_http//file"
)

jvm_import(
  name = "aws_sdk_kotlin-aws-http-jvm-1_0_69_http_import",
  jar = "@aws_sdk_kotlin-aws-http-jvm-1_0_69_http//file",
  source_jar = "@aws_sdk_kotlin-aws-http-jvm-1_0_69_http//file"
)

jvm_import(
  name = "aws_smithy_kotlin-aws-protocol-core-jvm-1_0_16_http_import",
  jar = "@aws_smithy_kotlin-aws-protocol-core-jvm-1_0_16_http//file",
  source_jar = "@aws_smithy_kotlin-aws-protocol-core-jvm-1_0_16_http//file"
)

jvm_import(
  name = "aws_smithy_kotlin-aws-signing-common-jvm-1_0_16_http_import",
  jar = "@aws_smithy_kotlin-aws-signing-common-jvm-1_0_16_http//file",
  source_jar = "@aws_smithy_kotlin-aws-signing-common-jvm-1_0_16_http//file"
)

jvm_import(
  name = "aws_smithy_kotlin-aws-signing-default-jvm-1_0_16_http_import",
  jar = "@aws_smithy_kotlin-aws-signing-default-jvm-1_0_16_http//file",
  source_jar = "@aws_smithy_kotlin-aws-signing-default-jvm-1_0_16_http//file"
)

jvm_import(
  name = "aws_smithy_kotlin-aws-xml-protocols-jvm-1_0_16_http_import",
  jar = "@aws_smithy_kotlin-aws-xml-protocols-jvm-1_0_16_http//file",
  source_jar = "@aws_smithy_kotlin-aws-xml-protocols-jvm-1_0_16_http//file"
)

jvm_import(
  name = "aws_smithy_kotlin-http-jvm-1_0_16_http_import",
  jar = "@aws_smithy_kotlin-http-jvm-1_0_16_http//file",
  source_jar = "@aws_smithy_kotlin-http-jvm-1_0_16_http//file"
)

jvm_import(
  name = "aws_smithy_kotlin-http-auth-jvm-1_0_16_http_import",
  jar = "@aws_smithy_kotlin-http-auth-jvm-1_0_16_http//file",
  source_jar = "@aws_smithy_kotlin-http-auth-jvm-1_0_16_http//file"
)

jvm_import(
  name = "aws_smithy_kotlin-http-auth-api-jvm-1_0_16_http_import",
  jar = "@aws_smithy_kotlin-http-auth-api-jvm-1_0_16_http//file",
  source_jar = "@aws_smithy_kotlin-http-auth-api-jvm-1_0_16_http//file"
)

jvm_import(
  name = "aws_smithy_kotlin-http-auth-aws-jvm-1_0_16_http_import",
  jar = "@aws_smithy_kotlin-http-auth-aws-jvm-1_0_16_http//file",
  source_jar = "@aws_smithy_kotlin-http-auth-aws-jvm-1_0_16_http//file"
)

jvm_import(
  name = "aws_smithy_kotlin-http-client-engine-default-jvm-1_0_16_http_import",
  jar = "@aws_smithy_kotlin-http-client-engine-default-jvm-1_0_16_http//file",
  source_jar = "@aws_smithy_kotlin-http-client-engine-default-jvm-1_0_16_http//file"
)

jvm_import(
  name = "aws_smithy_kotlin-http-client-engine-okhttp-jvm-1_0_16_http_import",
  jar = "@aws_smithy_kotlin-http-client-engine-okhttp-jvm-1_0_16_http//file",
  source_jar = "@aws_smithy_kotlin-http-client-engine-okhttp-jvm-1_0_16_http//file"
)

jvm_import(
  name = "com_squareup_okhttp3-okhttp-jvm-5_0_0-alpha_11_http_import",
  jar = "@com_squareup_okhttp3-okhttp-jvm-5_0_0-alpha_11_http//file",
  source_jar = "@com_squareup_okhttp3-okhttp-jvm-5_0_0-alpha_11_http//file"
)

jvm_import(
  name = "com_squareup_okhttp3-okhttp-coroutines-jvm-5_0_0-alpha_11_http_import",
  jar = "@com_squareup_okhttp3-okhttp-coroutines-jvm-5_0_0-alpha_11_http//file",
  source_jar = "@com_squareup_okhttp3-okhttp-coroutines-jvm-5_0_0-alpha_11_http//file"
)

jvm_import(
  name = "aws_smithy_kotlin-identity-api-jvm-1_0_16_http_import",
  jar = "@aws_smithy_kotlin-identity-api-jvm-1_0_16_http//file",
  source_jar = "@aws_smithy_kotlin-identity-api-jvm-1_0_16_http//file"
)

jvm_import(
  name = "aws_smithy_kotlin-serde-jvm-1_0_16_http_import",
  jar = "@aws_smithy_kotlin-serde-jvm-1_0_16_http//file",
  source_jar = "@aws_smithy_kotlin-serde-jvm-1_0_16_http//file"
)

jvm_import(
  name = "aws_smithy_kotlin-serde-xml-jvm-1_0_16_http_import",
  jar = "@aws_smithy_kotlin-serde-xml-jvm-1_0_16_http//file",
  source_jar = "@aws_smithy_kotlin-serde-xml-jvm-1_0_16_http//file"
)

jvm_import(
  name = "aws_smithy_kotlin-telemetry-defaults-jvm-1_0_16_http_import",
  jar = "@aws_smithy_kotlin-telemetry-defaults-jvm-1_0_16_http//file",
  source_jar = "@aws_smithy_kotlin-telemetry-defaults-jvm-1_0_16_http//file"
)

jvm_import(
  name = "aws_smithy_kotlin-logging-slf4j2-jvm-1_0_16_http_import",
  jar = "@aws_smithy_kotlin-logging-slf4j2-jvm-1_0_16_http//file",
  source_jar = "@aws_smithy_kotlin-logging-slf4j2-jvm-1_0_16_http//file"
)

java_library(
  name = "fleet-clikt",
  exports = [
    ":com_github_ajalt_clikt-clikt-jvm-5_0_3_http_import",
    ":com_github_ajalt_mordant-mordant-jvm-3_0_1_http_import",
    ":com_github_ajalt_mordant-mordant-core-jvm-3_0_1_http_import",
    ":com_github_ajalt_colormath-colormath-jvm-3_6_0_http_import",
  ],
  visibility = ["//visibility:public"]
)

jvm_import(
  name = "com_github_ajalt_clikt-clikt-jvm-5_0_3_http_import",
  jar = "@com_github_ajalt_clikt-clikt-jvm-5_0_3_http//file",
  source_jar = "@com_github_ajalt_clikt-clikt-jvm-5_0_3_http//file"
)

jvm_import(
  name = "com_github_ajalt_mordant-mordant-jvm-3_0_1_http_import",
  jar = "@com_github_ajalt_mordant-mordant-jvm-3_0_1_http//file",
  source_jar = "@com_github_ajalt_mordant-mordant-jvm-3_0_1_http//file"
)

jvm_import(
  name = "com_github_ajalt_mordant-mordant-core-jvm-3_0_1_http_import",
  jar = "@com_github_ajalt_mordant-mordant-core-jvm-3_0_1_http//file",
  source_jar = "@com_github_ajalt_mordant-mordant-core-jvm-3_0_1_http//file"
)

jvm_import(
  name = "com_github_ajalt_colormath-colormath-jvm-3_6_0_http_import",
  jar = "@com_github_ajalt_colormath-colormath-jvm-3_6_0_http//file",
  source_jar = "@com_github_ajalt_colormath-colormath-jvm-3_6_0_http//file"
)

jvm_import(
  name = "fleet-clikt-core",
  jar = "@com_github_ajalt_clikt-clikt-core-jvm-5_0_3_http//file",
  source_jar = "@com_github_ajalt_clikt-clikt-core-jvm-5_0_3_http//file",
  visibility = ["//visibility:public"]
)

jvm_import(
  name = "fleet-github-luben-zstd-jni",
  jar = "@com_github_luben-zstd-jni-1_5_5-11_http//file",
  source_jar = "@com_github_luben-zstd-jni-1_5_5-11_http//file",
  visibility = ["//visibility:public"]
)

jvm_import(
  name = "fleet-io-github-pdvrieze-xmlutil-core-jvm",
  jar = "@io_github_pdvrieze_xmlutil-core-jvm-0_86_3_http//file",
  source_jar = "@io_github_pdvrieze_xmlutil-core-jvm-0_86_3_http//file",
  visibility = ["//visibility:public"]
)

jvm_import(
  name = "fleet-io-github-pdvrieze-xmlutil-serialization-jvm",
  jar = "@io_github_pdvrieze_xmlutil-serialization-jvm-0_86_3_http//file",
  source_jar = "@io_github_pdvrieze_xmlutil-serialization-jvm-0_86_3_http//file",
  visibility = ["//visibility:public"]
)

jvm_import(
  name = "fleet-io-ktor-client-cio",
  jar = "@io_ktor-ktor-client-cio-jvm-3_1_3_http//file",
  source_jar = "@io_ktor-ktor-client-cio-jvm-3_1_3_http//file",
  visibility = ["//visibility:public"]
)

jvm_import(
  name = "fleet-io-ktor-client-core",
  jar = "@io_ktor-ktor-client-core-jvm-3_1_3_http//file",
  source_jar = "@io_ktor-ktor-client-core-jvm-3_1_3_http//file",
  visibility = ["//visibility:public"]
)

jvm_import(
  name = "fleet-io-ktor-client-logging",
  jar = "@io_ktor-ktor-client-logging-jvm-3_1_3_http//file",
  source_jar = "@io_ktor-ktor-client-logging-jvm-3_1_3_http//file",
  visibility = ["//visibility:public"]
)

jvm_import(
  name = "fleet-io-ktor-client-mock",
  jar = "@io_ktor-ktor-client-mock-jvm-3_1_3_http//file",
  source_jar = "@io_ktor-ktor-client-mock-jvm-3_1_3_http//file",
  visibility = ["//visibility:public"]
)

jvm_import(
  name = "fleet-io-ktor-events",
  jar = "@io_ktor-ktor-events-jvm-3_1_3_http//file",
  source_jar = "@io_ktor-ktor-events-jvm-3_1_3_http//file",
  visibility = ["//visibility:public"]
)

jvm_import(
  name = "fleet-io-ktor-http",
  jar = "@io_ktor-ktor-http-jvm-3_1_3_http//file",
  source_jar = "@io_ktor-ktor-http-jvm-3_1_3_http//file",
  visibility = ["//visibility:public"]
)

jvm_import(
  name = "fleet-io-ktor-http-cio",
  jar = "@io_ktor-ktor-http-cio-jvm-3_1_3_http//file",
  source_jar = "@io_ktor-ktor-http-cio-jvm-3_1_3_http//file",
  visibility = ["//visibility:public"]
)

jvm_import(
  name = "fleet-io-ktor-io",
  jar = "@io_ktor-ktor-io-jvm-3_1_3_http//file",
  source_jar = "@io_ktor-ktor-io-jvm-3_1_3_http//file",
  visibility = ["//visibility:public"]
)

jvm_import(
  name = "fleet-io-ktor-network",
  jar = "@io_ktor-ktor-network-jvm-3_1_3_http//file",
  source_jar = "@io_ktor-ktor-network-jvm-3_1_3_http//file",
  visibility = ["//visibility:public"]
)

jvm_import(
  name = "fleet-io-ktor-network-tls",
  jar = "@io_ktor-ktor-network-tls-jvm-3_1_3_http//file",
  source_jar = "@io_ktor-ktor-network-tls-jvm-3_1_3_http//file",
  visibility = ["//visibility:public"]
)

jvm_import(
  name = "fleet-io-ktor-serialization",
  jar = "@io_ktor-ktor-serialization-jvm-3_1_3_http//file",
  source_jar = "@io_ktor-ktor-serialization-jvm-3_1_3_http//file",
  visibility = ["//visibility:public"]
)

jvm_import(
  name = "fleet-io-ktor-server-cio",
  jar = "@io_ktor-ktor-server-cio-jvm-3_1_3_http//file",
  source_jar = "@io_ktor-ktor-server-cio-jvm-3_1_3_http//file",
  visibility = ["//visibility:public"]
)

jvm_import(
  name = "fleet-io-ktor-server-core",
  jar = "@io_ktor-ktor-server-core-jvm-3_1_3_http//file",
  source_jar = "@io_ktor-ktor-server-core-jvm-3_1_3_http//file",
  visibility = ["//visibility:public"]
)

jvm_import(
  name = "fleet-io-ktor-server-host-common",
  jar = "@io_ktor-ktor-server-host-common-jvm-3_1_3_http//file",
  source_jar = "@io_ktor-ktor-server-host-common-jvm-3_1_3_http//file",
  visibility = ["//visibility:public"]
)

jvm_import(
  name = "fleet-io-ktor-sse",
  jar = "@io_ktor-ktor-sse-jvm-3_1_3_http//file",
  source_jar = "@io_ktor-ktor-sse-jvm-3_1_3_http//file",
  visibility = ["//visibility:public"]
)

jvm_import(
  name = "fleet-io-ktor-utils",
  jar = "@io_ktor-ktor-utils-jvm-3_1_3_http//file",
  source_jar = "@io_ktor-ktor-utils-jvm-3_1_3_http//file",
  visibility = ["//visibility:public"]
)

jvm_import(
  name = "fleet-io-ktor-websocket-serialization",
  jar = "@io_ktor-ktor-websocket-serialization-jvm-3_1_3_http//file",
  source_jar = "@io_ktor-ktor-websocket-serialization-jvm-3_1_3_http//file",
  visibility = ["//visibility:public"]
)

jvm_import(
  name = "fleet-io-ktor-websockets",
  jar = "@io_ktor-ktor-websockets-jvm-3_1_3_http//file",
  source_jar = "@io_ktor-ktor-websockets-jvm-3_1_3_http//file",
  visibility = ["//visibility:public"]
)

java_library(
  name = "fleet-jetbrains-intellij-idea-community-build-zip",
  exports = [
    ":com_jetbrains_intellij_idea-idea-community-build-zip-252_11244_http_import",
    ":io_netty-netty-buffer-4_2_0_RC2_http_import",
    ":io_netty-netty-common-4_2_0_RC2_http_import",
    ":org_jetbrains_intellij_deps_fastutil-intellij-deps-fastutil-8_5_15-jb1_http_import",
    ":com_dynatrace_hash4j-hash4j-0_20_0_http_import",
  ],
  visibility = ["//visibility:public"]
)

jvm_import(
  name = "com_jetbrains_intellij_idea-idea-community-build-zip-252_11244_http_import",
  jar = "@com_jetbrains_intellij_idea-idea-community-build-zip-252_11244_http//file",
  source_jar = "@com_jetbrains_intellij_idea-idea-community-build-zip-252_11244_http//file"
)

jvm_import(
  name = "io_netty-netty-buffer-4_2_0_RC2_http_import",
  jar = "@io_netty-netty-buffer-4_2_0_RC2_http//file",
  source_jar = "@io_netty-netty-buffer-4_2_0_RC2_http//file"
)

jvm_import(
  name = "io_netty-netty-common-4_2_0_RC2_http_import",
  jar = "@io_netty-netty-common-4_2_0_RC2_http//file",
  source_jar = "@io_netty-netty-common-4_2_0_RC2_http//file"
)

jvm_import(
  name = "org_jetbrains_intellij_deps_fastutil-intellij-deps-fastutil-8_5_15-jb1_http_import",
  jar = "@org_jetbrains_intellij_deps_fastutil-intellij-deps-fastutil-8_5_15-jb1_http//file",
  source_jar = "@org_jetbrains_intellij_deps_fastutil-intellij-deps-fastutil-8_5_15-jb1_http//file"
)

jvm_import(
  name = "com_dynatrace_hash4j-hash4j-0_20_0_http_import",
  jar = "@com_dynatrace_hash4j-hash4j-0_20_0_http//file",
  source_jar = "@com_dynatrace_hash4j-hash4j-0_20_0_http//file"
)

jvm_import(
  name = "fleet-jetbrains-intellij-platform-util-zip-squashed",
  jar = "@com_jetbrains_intellij_platform-util-zip-squashed-252_16432_http//file",
  source_jar = "@com_jetbrains_intellij_platform-util-zip-squashed-252_16432_http//file",
  visibility = ["//visibility:public"]
)

jvm_import(
  name = "fleet-org-fusesource-jansi",
  jar = "@org_fusesource_jansi-jansi-2_4_1_http//file",
  source_jar = "@org_fusesource_jansi-jansi-2_4_1_http//file",
  visibility = ["//visibility:public"]
)

jvm_import(
  name = "fleet-tukaani-xz",
  jar = "@org_tukaani-xz-1_9_http//file",
  source_jar = "@org_tukaani-xz-1_9_http//file",
  visibility = ["//visibility:public"]
)

jvm_import(
  name = "fleet-util-modules-jetbrains-intellij-platform-util-zip-squashed",
  jar = "@com_jetbrains_intellij_platform-util-zip-squashed-252_16432_http//file",
  source_jar = "@com_jetbrains_intellij_platform-util-zip-squashed-252_16432_http//file",
  visibility = ["//visibility:public"]
)

jvm_import(
  name = "git-learning-project",
  jar = "@org_jetbrains_intellij_deps_ift-git-learning-project-212_0_2_http//file",
  visibility = ["//visibility:public"]
)

jvm_import(
  name = "github-oshi-core",
  jar = "@com_github_oshi-oshi-core-6_8_2_http//file",
  source_jar = "@com_github_oshi-oshi-core-6_8_2_http//file",
  visibility = ["//visibility:public"]
)

java_library(
  name = "google-baksmali",
  exports = [
    ":com_android_tools_smali-smali-baksmali-3_0_3_http_import",
    ":com_android_tools_smali-smali-util-3_0_3_http_import",
  ],
  visibility = ["//visibility:public"]
)

jvm_import(
  name = "com_android_tools_smali-smali-baksmali-3_0_3_http_import",
  jar = "@com_android_tools_smali-smali-baksmali-3_0_3_http//file",
  source_jar = "@com_android_tools_smali-smali-baksmali-3_0_3_http//file"
)

jvm_import(
  name = "com_android_tools_smali-smali-util-3_0_3_http_import",
  jar = "@com_android_tools_smali-smali-util-3_0_3_http//file",
  source_jar = "@com_android_tools_smali-smali-util-3_0_3_http//file"
)

jvm_import(
  name = "google-dexlib2",
  jar = "@com_android_tools_smali-smali-dexlib2-3_0_3_http//file",
  source_jar = "@com_android_tools_smali-smali-dexlib2-3_0_3_http//file",
  visibility = ["//visibility:public"]
)

jvm_import(
  name = "google-protobuf-java-util",
  jar = "@com_google_protobuf-protobuf-java-util-3_24_4-jb_2_http//file",
  source_jar = "@com_google_protobuf-protobuf-java-util-3_24_4-jb_2_http//file",
  visibility = ["//visibility:public"]
)

jvm_import(
  name = "googlecode-plist-dd",
  jar = "@com_googlecode_plist-dd-plist-1_28_http//file",
  source_jar = "@com_googlecode_plist-dd-plist-1_28_http//file",
  visibility = ["//visibility:public"]
)

jvm_import(
  name = "gradle",
  jar = "@org_jetbrains_intellij_deps-gradle-api-9_0_0_http//file",
  visibility = ["//visibility:public"]
)

jvm_import(
  name = "gradle-jps-ant",
  jar = "@org_apache_ant-ant-1_10_15_http//file",
  source_jar = "@org_apache_ant-ant-1_10_15_http//file",
  visibility = ["//visibility:public"]
)

jvm_import(
  name = "gradle-tooling_extension-tests-io-github-classgraph-classgraph-4-8-87",
  jar = "@io_github_classgraph-classgraph-4_8_87_http//file",
  source_jar = "@io_github_classgraph-classgraph-4_8_87_http//file",
  visibility = ["//visibility:public"]
)

java_library(
  name = "gradle-tooling_extension-tests-org-jeasy-easy-random-core-4-2-0",
  exports = [
    ":org_jeasy-easy-random-core-4_2_0_http_import",
    ":org_objenesis-objenesis-3_1_http_import",
  ],
  visibility = ["//visibility:public"]
)

jvm_import(
  name = "org_jeasy-easy-random-core-4_2_0_http_import",
  jar = "@org_jeasy-easy-random-core-4_2_0_http//file",
  source_jar = "@org_jeasy-easy-random-core-4_2_0_http//file"
)

jvm_import(
  name = "org_objenesis-objenesis-3_1_http_import",
  jar = "@org_objenesis-objenesis-3_1_http//file",
  source_jar = "@org_objenesis-objenesis-3_1_http//file"
)

java_library(
  name = "grazie-core-ai-grazie-api-gateway-client-jvm",
  exports = [
    ":ai_grazie_api-api-gateway-client-jvm-0_8_66_http_import",
    ":ai_grazie_api-api-gateway-api-jvm-0_8_66_http_import",
    ":ai_grazie_auth-gec-agg-model-public-jvm-0_8_66_http_import",
    ":ai_grazie_llm-llm-agg-api-model-jvm-0_8_66_http_import",
    ":ai_grazie_model-model-feedback-jvm-0_8_66_http_import",
    ":ai_grazie_model-model-indexing-jvm-0_8_66_http_import",
    ":ai_grazie_model-model-sum-jvm-0_8_66_http_import",
    ":ai_grazie_model-model-llm-jvm-0_8_66_http_import",
    ":ai_grazie_model-model-bdg-jvm-0_8_66_http_import",
    ":ai_grazie_model-model-nlp-jvm-0_8_66_http_import",
    ":ai_grazie_model-model-quota-jvm-0_8_66_http_import",
    ":ai_grazie_model-model-license-jvm-0_8_66_http_import",
    ":ai_grazie_model-model-tone-formality-jvm-0_8_66_http_import",
    ":ai_grazie_model-model-gateway-jvm-0_8_66_http_import",
    ":ai_grazie_auth-auth-model-jvm-0_8_66_http_import",
    ":ai_grazie_auth_product-auth-product-model-jvm-0_8_66_http_import",
    ":ai_grazie_user_cfg-user-cfg-model-jvm-0_8_66_http_import",
    ":ai_grazie_utils-utils-jwt-jvm-0_8_66_http_import",
    ":ai_grazie_user_strg-user-strg-model-jvm-0_8_66_http_import",
    ":ai_grazie_indexing-indexing-server-api-jvm-0_8_66_http_import",
    ":ai_grazie_model-swagger-annotations-jvm-0_8_66_http_import",
    ":ai_grazie_client-client-common-jvm-0_8_66_http_import",
    ":ai_grazie_model-model-common-jvm-0_8_66_http_import",
    ":ai_grazie_model-model-auth-jvm-0_8_66_http_import",
    ":ai_grazie_client-client-attribute-jvm-0_8_66_http_import",
    ":ai_grazie_model-model-cloud-jvm-0_8_66_http_import",
    ":ai_grazie_model-model-nmt-jvm-0_8_66_http_import",
    ":ai_grazie_model-model-nlc-jvm-0_8_66_http_import",
    ":ai_grazie_nlp-nlp-common-jvm-0_8_66_http_import",
    ":ai_grazie_model-model-def-jvm-0_8_66_http_import",
    ":ai_grazie_model-model-syn-jvm-0_8_66_http_import",
    ":ai_grazie_model-model-qa-jvm-0_8_66_http_import",
    ":ai_grazie_model-model-emb-jvm-0_8_66_http_import",
    ":ai_grazie_model-model-task-jvm-0_8_66_http_import",
    ":ai_grazie_model-model-jet-jvm-0_8_66_http_import",
    ":ai_grazie_model-model-chat-jvm-0_8_66_http_import",
    ":ai_grazie_tasks_provider_model-tasks-provider-jet-completion-model-jvm-0_8_66_http_import",
    ":ai_grazie_tasks_provider-tasks-provider-task-schema-0_8_66_http_import",
    ":ai_grazie_tasks_provider_llm_completion-tasks-provider-llm-completion-model-jvm-0_8_66_http_import",
    ":ai_grazie_tasks_provider_model-tasks-provider-proxy-model-jvm-0_8_66_http_import",
    ":ai_grazie_utils-utils-common-jvm-0_8_66_http_import",
    ":ai_grazie_utils-utils-multiplatform-jvm-0_8_66_http_import",
  ],
  visibility = ["//visibility:public"]
)

jvm_import(
  name = "ai_grazie_api-api-gateway-client-jvm-0_8_66_http_import",
  jar = "@ai_grazie_api-api-gateway-client-jvm-0_8_66_http//file",
  source_jar = "@ai_grazie_api-api-gateway-client-jvm-0_8_66_http//file"
)

jvm_import(
  name = "ai_grazie_api-api-gateway-api-jvm-0_8_66_http_import",
  jar = "@ai_grazie_api-api-gateway-api-jvm-0_8_66_http//file",
  source_jar = "@ai_grazie_api-api-gateway-api-jvm-0_8_66_http//file"
)

jvm_import(
  name = "ai_grazie_auth-gec-agg-model-public-jvm-0_8_66_http_import",
  jar = "@ai_grazie_auth-gec-agg-model-public-jvm-0_8_66_http//file",
  source_jar = "@ai_grazie_auth-gec-agg-model-public-jvm-0_8_66_http//file"
)

jvm_import(
  name = "ai_grazie_llm-llm-agg-api-model-jvm-0_8_66_http_import",
  jar = "@ai_grazie_llm-llm-agg-api-model-jvm-0_8_66_http//file",
  source_jar = "@ai_grazie_llm-llm-agg-api-model-jvm-0_8_66_http//file"
)

jvm_import(
  name = "ai_grazie_model-model-feedback-jvm-0_8_66_http_import",
  jar = "@ai_grazie_model-model-feedback-jvm-0_8_66_http//file",
  source_jar = "@ai_grazie_model-model-feedback-jvm-0_8_66_http//file"
)

jvm_import(
  name = "ai_grazie_model-model-indexing-jvm-0_8_66_http_import",
  jar = "@ai_grazie_model-model-indexing-jvm-0_8_66_http//file",
  source_jar = "@ai_grazie_model-model-indexing-jvm-0_8_66_http//file"
)

jvm_import(
  name = "ai_grazie_model-model-sum-jvm-0_8_66_http_import",
  jar = "@ai_grazie_model-model-sum-jvm-0_8_66_http//file",
  source_jar = "@ai_grazie_model-model-sum-jvm-0_8_66_http//file"
)

jvm_import(
  name = "ai_grazie_model-model-llm-jvm-0_8_66_http_import",
  jar = "@ai_grazie_model-model-llm-jvm-0_8_66_http//file",
  source_jar = "@ai_grazie_model-model-llm-jvm-0_8_66_http//file"
)

jvm_import(
  name = "ai_grazie_model-model-bdg-jvm-0_8_66_http_import",
  jar = "@ai_grazie_model-model-bdg-jvm-0_8_66_http//file",
  source_jar = "@ai_grazie_model-model-bdg-jvm-0_8_66_http//file"
)

jvm_import(
  name = "ai_grazie_model-model-nlp-jvm-0_8_66_http_import",
  jar = "@ai_grazie_model-model-nlp-jvm-0_8_66_http//file",
  source_jar = "@ai_grazie_model-model-nlp-jvm-0_8_66_http//file"
)

jvm_import(
  name = "ai_grazie_model-model-quota-jvm-0_8_66_http_import",
  jar = "@ai_grazie_model-model-quota-jvm-0_8_66_http//file",
  source_jar = "@ai_grazie_model-model-quota-jvm-0_8_66_http//file"
)

jvm_import(
  name = "ai_grazie_model-model-license-jvm-0_8_66_http_import",
  jar = "@ai_grazie_model-model-license-jvm-0_8_66_http//file",
  source_jar = "@ai_grazie_model-model-license-jvm-0_8_66_http//file"
)

jvm_import(
  name = "ai_grazie_model-model-tone-formality-jvm-0_8_66_http_import",
  jar = "@ai_grazie_model-model-tone-formality-jvm-0_8_66_http//file",
  source_jar = "@ai_grazie_model-model-tone-formality-jvm-0_8_66_http//file"
)

jvm_import(
  name = "ai_grazie_model-model-gateway-jvm-0_8_66_http_import",
  jar = "@ai_grazie_model-model-gateway-jvm-0_8_66_http//file",
  source_jar = "@ai_grazie_model-model-gateway-jvm-0_8_66_http//file"
)

jvm_import(
  name = "ai_grazie_auth-auth-model-jvm-0_8_66_http_import",
  jar = "@ai_grazie_auth-auth-model-jvm-0_8_66_http//file",
  source_jar = "@ai_grazie_auth-auth-model-jvm-0_8_66_http//file"
)

jvm_import(
  name = "ai_grazie_auth_product-auth-product-model-jvm-0_8_66_http_import",
  jar = "@ai_grazie_auth_product-auth-product-model-jvm-0_8_66_http//file",
  source_jar = "@ai_grazie_auth_product-auth-product-model-jvm-0_8_66_http//file"
)

jvm_import(
  name = "ai_grazie_user_cfg-user-cfg-model-jvm-0_8_66_http_import",
  jar = "@ai_grazie_user_cfg-user-cfg-model-jvm-0_8_66_http//file",
  source_jar = "@ai_grazie_user_cfg-user-cfg-model-jvm-0_8_66_http//file"
)

jvm_import(
  name = "ai_grazie_utils-utils-jwt-jvm-0_8_66_http_import",
  jar = "@ai_grazie_utils-utils-jwt-jvm-0_8_66_http//file",
  source_jar = "@ai_grazie_utils-utils-jwt-jvm-0_8_66_http//file"
)

jvm_import(
  name = "ai_grazie_user_strg-user-strg-model-jvm-0_8_66_http_import",
  jar = "@ai_grazie_user_strg-user-strg-model-jvm-0_8_66_http//file",
  source_jar = "@ai_grazie_user_strg-user-strg-model-jvm-0_8_66_http//file"
)

jvm_import(
  name = "ai_grazie_indexing-indexing-server-api-jvm-0_8_66_http_import",
  jar = "@ai_grazie_indexing-indexing-server-api-jvm-0_8_66_http//file",
  source_jar = "@ai_grazie_indexing-indexing-server-api-jvm-0_8_66_http//file"
)

jvm_import(
  name = "ai_grazie_model-swagger-annotations-jvm-0_8_66_http_import",
  jar = "@ai_grazie_model-swagger-annotations-jvm-0_8_66_http//file",
  source_jar = "@ai_grazie_model-swagger-annotations-jvm-0_8_66_http//file"
)

jvm_import(
  name = "ai_grazie_client-client-common-jvm-0_8_66_http_import",
  jar = "@ai_grazie_client-client-common-jvm-0_8_66_http//file",
  source_jar = "@ai_grazie_client-client-common-jvm-0_8_66_http//file"
)

jvm_import(
  name = "ai_grazie_model-model-common-jvm-0_8_66_http_import",
  jar = "@ai_grazie_model-model-common-jvm-0_8_66_http//file",
  source_jar = "@ai_grazie_model-model-common-jvm-0_8_66_http//file"
)

jvm_import(
  name = "ai_grazie_model-model-auth-jvm-0_8_66_http_import",
  jar = "@ai_grazie_model-model-auth-jvm-0_8_66_http//file",
  source_jar = "@ai_grazie_model-model-auth-jvm-0_8_66_http//file"
)

jvm_import(
  name = "ai_grazie_client-client-attribute-jvm-0_8_66_http_import",
  jar = "@ai_grazie_client-client-attribute-jvm-0_8_66_http//file",
  source_jar = "@ai_grazie_client-client-attribute-jvm-0_8_66_http//file"
)

jvm_import(
  name = "ai_grazie_model-model-cloud-jvm-0_8_66_http_import",
  jar = "@ai_grazie_model-model-cloud-jvm-0_8_66_http//file",
  source_jar = "@ai_grazie_model-model-cloud-jvm-0_8_66_http//file"
)

jvm_import(
  name = "ai_grazie_model-model-nmt-jvm-0_8_66_http_import",
  jar = "@ai_grazie_model-model-nmt-jvm-0_8_66_http//file",
  source_jar = "@ai_grazie_model-model-nmt-jvm-0_8_66_http//file"
)

jvm_import(
  name = "ai_grazie_model-model-nlc-jvm-0_8_66_http_import",
  jar = "@ai_grazie_model-model-nlc-jvm-0_8_66_http//file",
  source_jar = "@ai_grazie_model-model-nlc-jvm-0_8_66_http//file"
)

jvm_import(
  name = "ai_grazie_nlp-nlp-common-jvm-0_8_66_http_import",
  jar = "@ai_grazie_nlp-nlp-common-jvm-0_8_66_http//file",
  source_jar = "@ai_grazie_nlp-nlp-common-jvm-0_8_66_http//file"
)

jvm_import(
  name = "ai_grazie_model-model-def-jvm-0_8_66_http_import",
  jar = "@ai_grazie_model-model-def-jvm-0_8_66_http//file",
  source_jar = "@ai_grazie_model-model-def-jvm-0_8_66_http//file"
)

jvm_import(
  name = "ai_grazie_model-model-syn-jvm-0_8_66_http_import",
  jar = "@ai_grazie_model-model-syn-jvm-0_8_66_http//file",
  source_jar = "@ai_grazie_model-model-syn-jvm-0_8_66_http//file"
)

jvm_import(
  name = "ai_grazie_model-model-qa-jvm-0_8_66_http_import",
  jar = "@ai_grazie_model-model-qa-jvm-0_8_66_http//file",
  source_jar = "@ai_grazie_model-model-qa-jvm-0_8_66_http//file"
)

jvm_import(
  name = "ai_grazie_model-model-emb-jvm-0_8_66_http_import",
  jar = "@ai_grazie_model-model-emb-jvm-0_8_66_http//file",
  source_jar = "@ai_grazie_model-model-emb-jvm-0_8_66_http//file"
)

jvm_import(
  name = "ai_grazie_model-model-task-jvm-0_8_66_http_import",
  jar = "@ai_grazie_model-model-task-jvm-0_8_66_http//file",
  source_jar = "@ai_grazie_model-model-task-jvm-0_8_66_http//file"
)

jvm_import(
  name = "ai_grazie_model-model-jet-jvm-0_8_66_http_import",
  jar = "@ai_grazie_model-model-jet-jvm-0_8_66_http//file",
  source_jar = "@ai_grazie_model-model-jet-jvm-0_8_66_http//file"
)

jvm_import(
  name = "ai_grazie_model-model-chat-jvm-0_8_66_http_import",
  jar = "@ai_grazie_model-model-chat-jvm-0_8_66_http//file",
  source_jar = "@ai_grazie_model-model-chat-jvm-0_8_66_http//file"
)

jvm_import(
  name = "ai_grazie_tasks_provider_model-tasks-provider-jet-completion-model-jvm-0_8_66_http_import",
  jar = "@ai_grazie_tasks_provider_model-tasks-provider-jet-completion-model-jvm-0_8_66_http//file",
  source_jar = "@ai_grazie_tasks_provider_model-tasks-provider-jet-completion-model-jvm-0_8_66_http//file"
)

jvm_import(
  name = "ai_grazie_tasks_provider-tasks-provider-task-schema-0_8_66_http_import",
  jar = "@ai_grazie_tasks_provider-tasks-provider-task-schema-0_8_66_http//file",
  source_jar = "@ai_grazie_tasks_provider-tasks-provider-task-schema-0_8_66_http//file"
)

jvm_import(
  name = "ai_grazie_tasks_provider_llm_completion-tasks-provider-llm-completion-model-jvm-0_8_66_http_import",
  jar = "@ai_grazie_tasks_provider_llm_completion-tasks-provider-llm-completion-model-jvm-0_8_66_http//file",
  source_jar = "@ai_grazie_tasks_provider_llm_completion-tasks-provider-llm-completion-model-jvm-0_8_66_http//file"
)

jvm_import(
  name = "ai_grazie_tasks_provider_model-tasks-provider-proxy-model-jvm-0_8_66_http_import",
  jar = "@ai_grazie_tasks_provider_model-tasks-provider-proxy-model-jvm-0_8_66_http//file",
  source_jar = "@ai_grazie_tasks_provider_model-tasks-provider-proxy-model-jvm-0_8_66_http//file"
)

jvm_import(
  name = "ai_grazie_utils-utils-common-jvm-0_8_66_http_import",
  jar = "@ai_grazie_utils-utils-common-jvm-0_8_66_http//file",
  source_jar = "@ai_grazie_utils-utils-common-jvm-0_8_66_http//file"
)

jvm_import(
  name = "ai_grazie_utils-utils-multiplatform-jvm-0_8_66_http_import",
  jar = "@ai_grazie_utils-utils-multiplatform-jvm-0_8_66_http//file",
  source_jar = "@ai_grazie_utils-utils-multiplatform-jvm-0_8_66_http//file"
)

java_library(
  name = "grazie-core-ai-grazie-client-ktor-jvm",
  exports = [
    ":ai_grazie_client-client-ktor-jvm-0_8_66_http_import",
    ":ai_grazie_utils-utils-ktor-jvm-0_8_66_http_import",
  ],
  visibility = ["//visibility:public"]
)

jvm_import(
  name = "ai_grazie_client-client-ktor-jvm-0_8_66_http_import",
  jar = "@ai_grazie_client-client-ktor-jvm-0_8_66_http//file",
  source_jar = "@ai_grazie_client-client-ktor-jvm-0_8_66_http//file"
)

jvm_import(
  name = "ai_grazie_utils-utils-ktor-jvm-0_8_66_http_import",
  jar = "@ai_grazie_utils-utils-ktor-jvm-0_8_66_http//file",
  source_jar = "@ai_grazie_utils-utils-ktor-jvm-0_8_66_http//file"
)

jvm_import(
  name = "grazie-core-ai-grazie-model-ner-jvm",
  jar = "@ai_grazie_model-model-ner-jvm-0_8_66_http//file",
  source_jar = "@ai_grazie_model-model-ner-jvm-0_8_66_http//file",
  visibility = ["//visibility:public"]
)

jvm_import(
  name = "grazie-core-ai-grazie-model-tree-jvm",
  jar = "@ai_grazie_model-model-tree-jvm-0_8_66_http//file",
  source_jar = "@ai_grazie_model-model-tree-jvm-0_8_66_http//file",
  visibility = ["//visibility:public"]
)

jvm_import(
  name = "grazie-core-ai-grazie-tasks-library-api-jvm",
  jar = "@ai_grazie_tasks-library-tasks-library-api-jvm-0_4_12_http//file",
  source_jar = "@ai_grazie_tasks-library-tasks-library-api-jvm-0_4_12_http//file",
  visibility = ["//visibility:public"]
)

jvm_import(
  name = "grazie-core-ai-grazie-tasks-library-model-jvm",
  jar = "@ai_grazie_tasks-library-tasks-library-model-jvm-0_4_12_http//file",
  source_jar = "@ai_grazie_tasks-library-tasks-library-model-jvm-0_4_12_http//file",
  visibility = ["//visibility:public"]
)

jvm_import(
  name = "grazie-core-com-carrotsearch-hppc",
  jar = "@com_carrotsearch-hppc-0_9_1_http//file",
  source_jar = "@com_carrotsearch-hppc-0_9_1_http//file",
  visibility = ["//visibility:public"]
)

jvm_import(
  name = "grazie-core-com-hankcs-aho-corasick-double-array-trie",
  jar = "@com_hankcs-aho-corasick-double-array-trie-1_2_3_http//file",
  source_jar = "@com_hankcs-aho-corasick-double-array-trie-1_2_3_http//file",
  visibility = ["//visibility:public"]
)

jvm_import(
  name = "grazie-core-com-vdurmont-emoji-java",
  jar = "@com_vdurmont-emoji-java-5_1_1_http//file",
  source_jar = "@com_vdurmont-emoji-java-5_1_1_http//file",
  visibility = ["//visibility:public"]
)

jvm_import(
  name = "grazie-core-javax-measure-unit-api-1-0",
  jar = "@javax_measure-unit-api-1_0_http//file",
  source_jar = "@javax_measure-unit-api-1_0_http//file",
  visibility = ["//visibility:public"]
)

jvm_import(
  name = "grazie-core-net-loomchild-segment-2-0-1",
  jar = "@net_loomchild-segment-2_0_3_http//file",
  source_jar = "@net_loomchild-segment-2_0_3_http//file",
  visibility = ["//visibility:public"]
)

jvm_import(
  name = "grazie-core-org-carrot2-morfologik-fsa",
  jar = "@org_carrot2-morfologik-fsa-2_1_9_http//file",
  source_jar = "@org_carrot2-morfologik-fsa-2_1_9_http//file",
  visibility = ["//visibility:public"]
)

jvm_import(
  name = "grazie-core-org-carrot2-morfologik-fsa-builders",
  jar = "@org_carrot2-morfologik-fsa-builders-2_1_9_http//file",
  source_jar = "@org_carrot2-morfologik-fsa-builders-2_1_9_http//file",
  visibility = ["//visibility:public"]
)

jvm_import(
  name = "grazie-core-org-carrot2-morfologik-speller",
  jar = "@org_carrot2-morfologik-speller-2_1_9_http//file",
  source_jar = "@org_carrot2-morfologik-speller-2_1_9_http//file",
  visibility = ["//visibility:public"]
)

jvm_import(
  name = "grazie-core-org-carrot2-morfologik-stemming",
  jar = "@org_carrot2-morfologik-stemming-2_1_9_http//file",
  source_jar = "@org_carrot2-morfologik-stemming-2_1_9_http//file",
  visibility = ["//visibility:public"]
)

java_library(
  name = "grazie-core-org-jetbrains-intellij-deps-languagetool-language-en",
  exports = [
    ":org_jetbrains_intellij_deps_languagetool-language-en-6_7_19_http_import",
    ":org_languagetool-english-pos-dict-0_6_http_import",
  ],
  visibility = ["//visibility:public"]
)

jvm_import(
  name = "org_jetbrains_intellij_deps_languagetool-language-en-6_7_19_http_import",
  jar = "@org_jetbrains_intellij_deps_languagetool-language-en-6_7_19_http//file",
  source_jar = "@org_jetbrains_intellij_deps_languagetool-language-en-6_7_19_http//file"
)

jvm_import(
  name = "org_languagetool-english-pos-dict-0_6_http_import",
  jar = "@org_languagetool-english-pos-dict-0_6_http//file"
)

java_library(
  name = "grazie-core-org-jetbrains-intellij-deps-languagetool-languagetool-core",
  exports = [
    ":org_jetbrains_intellij_deps_languagetool-languagetool-core-6_7_19_http_import",
    ":edu_washington_cs_knowitall-openregex-1_1_1_http_import",
  ],
  visibility = ["//visibility:public"]
)

jvm_import(
  name = "org_jetbrains_intellij_deps_languagetool-languagetool-core-6_7_19_http_import",
  jar = "@org_jetbrains_intellij_deps_languagetool-languagetool-core-6_7_19_http//file",
  source_jar = "@org_jetbrains_intellij_deps_languagetool-languagetool-core-6_7_19_http//file"
)

jvm_import(
  name = "edu_washington_cs_knowitall-openregex-1_1_1_http_import",
  jar = "@edu_washington_cs_knowitall-openregex-1_1_1_http//file",
  source_jar = "@edu_washington_cs_knowitall-openregex-1_1_1_http//file"
)

jvm_import(
  name = "grazie-core-org-json-json",
  jar = "@org_json-json-20240205_http//file",
  source_jar = "@org_json-json-20240205_http//file",
  visibility = ["//visibility:public"]
)

jvm_import(
  name = "grazie-core-tech-units-indriya-1-3",
  jar = "@tech_units-indriya-1_3_http//file",
  source_jar = "@tech_units-indriya-1_3_http//file",
  visibility = ["//visibility:public"]
)

jvm_import(
  name = "grazie-core-tech-uom-lib-uom-lib-common-1-1",
  jar = "@tech_uom_lib-uom-lib-common-1_1_http//file",
  source_jar = "@tech_uom_lib-uom-lib-common-1_1_http//file",
  visibility = ["//visibility:public"]
)

jvm_import(
  name = "grazie-tests-ai-grazie-spell-hunspell-de",
  jar = "@ai_grazie_spell-hunspell-de-0_2_318_http//file",
  visibility = ["//visibility:public"]
)

jvm_import(
  name = "grazie-tests-ai-grazie-spell-hunspell-ru",
  jar = "@ai_grazie_spell-hunspell-ru-0_2_318_http//file",
  visibility = ["//visibility:public"]
)

jvm_import(
  name = "grazie-tests-ai-grazie-spell-hunspell-uk",
  jar = "@ai_grazie_spell-hunspell-uk-0_2_318_http//file",
  visibility = ["//visibility:public"]
)

java_library(
  name = "grazie-tests-jetbrains-intellij-deps-languagetool-language-be",
  exports = [
    ":org_jetbrains_intellij_deps_languagetool-language-be-6_7_19_http_import",
    ":io_github_belarus-linguistics_grammardb_spell_languagetool-1_0_2_http_import",
  ],
  visibility = ["//visibility:public"]
)

jvm_import(
  name = "org_jetbrains_intellij_deps_languagetool-language-be-6_7_19_http_import",
  jar = "@org_jetbrains_intellij_deps_languagetool-language-be-6_7_19_http//file",
  source_jar = "@org_jetbrains_intellij_deps_languagetool-language-be-6_7_19_http//file"
)

jvm_import(
  name = "io_github_belarus-linguistics_grammardb_spell_languagetool-1_0_2_http_import",
  jar = "@io_github_belarus-linguistics_grammardb_spell_languagetool-1_0_2_http//file"
)

java_library(
  name = "grazie-tests-jetbrains-intellij-deps-languagetool-language-uk",
  exports = [
    ":org_jetbrains_intellij_deps_languagetool-language-uk-6_7_19_http_import",
    ":ua_net_nlp-morfologik-ukrainian-lt-6_7_1_http_import",
  ],
  visibility = ["//visibility:public"]
)

jvm_import(
  name = "org_jetbrains_intellij_deps_languagetool-language-uk-6_7_19_http_import",
  jar = "@org_jetbrains_intellij_deps_languagetool-language-uk-6_7_19_http//file",
  source_jar = "@org_jetbrains_intellij_deps_languagetool-language-uk-6_7_19_http//file"
)

jvm_import(
  name = "ua_net_nlp-morfologik-ukrainian-lt-6_7_1_http_import",
  jar = "@ua_net_nlp-morfologik-ukrainian-lt-6_7_1_http//file"
)

java_library(
  name = "grazie-tests-org-jetbrains-intellij-deps-languagetool-language-de",
  exports = [
    ":org_jetbrains_intellij_deps_languagetool-language-de-6_7_19_http_import",
    ":de_danielnaber-german-pos-dict-1_2_4_http_import",
    ":de_danielnaber-jwordsplitter-4_7_http_import",
  ],
  visibility = ["//visibility:public"]
)

jvm_import(
  name = "org_jetbrains_intellij_deps_languagetool-language-de-6_7_19_http_import",
  jar = "@org_jetbrains_intellij_deps_languagetool-language-de-6_7_19_http//file",
  source_jar = "@org_jetbrains_intellij_deps_languagetool-language-de-6_7_19_http//file"
)

jvm_import(
  name = "de_danielnaber-german-pos-dict-1_2_4_http_import",
  jar = "@de_danielnaber-german-pos-dict-1_2_4_http//file"
)

jvm_import(
  name = "de_danielnaber-jwordsplitter-4_7_http_import",
  jar = "@de_danielnaber-jwordsplitter-4_7_http//file",
  source_jar = "@de_danielnaber-jwordsplitter-4_7_http//file"
)

jvm_import(
  name = "grazie-tests-org-jetbrains-intellij-deps-languagetool-language-it",
  jar = "@org_jetbrains_intellij_deps_languagetool-language-it-6_7_19_http//file",
  source_jar = "@org_jetbrains_intellij_deps_languagetool-language-it-6_7_19_http//file",
  visibility = ["//visibility:public"]
)

jvm_import(
  name = "grazie-tests-org-jetbrains-intellij-deps-languagetool-language-pt",
  jar = "@org_jetbrains_intellij_deps_languagetool-language-pt-6_7_19_http//file",
  source_jar = "@org_jetbrains_intellij_deps_languagetool-language-pt-6_7_19_http//file",
  visibility = ["//visibility:public"]
)

jvm_import(
  name = "grazie-tests-org-jetbrains-intellij-deps-languagetool-language-ru",
  jar = "@org_jetbrains_intellij_deps_languagetool-language-ru-6_7_19_http//file",
  source_jar = "@org_jetbrains_intellij_deps_languagetool-language-ru-6_7_19_http//file",
  visibility = ["//visibility:public"]
)

java_library(
  name = "grazie-tests-org-jetbrains-intellij-deps-languagetool-languagetool-core",
  exports = [
    ":org_jetbrains_intellij_deps_languagetool-languagetool-core-6_7_19_http_import",
    ":edu_washington_cs_knowitall-openregex-1_1_1_http_import",
  ],
  visibility = ["//visibility:public"]
)

jvm_import(
  name = "grazie-tests-org-languagetool-portuguese-pos-dict",
  jar = "@org_languagetool-portuguese-pos-dict-1_2_0_http//file",
  visibility = ["//visibility:public"]
)

java_library(
  name = "groovy-spock-rt-spockframework-spock-core",
  exports = [
    ":org_spockframework-spock-core-2_1-groovy-3_0_http_import",
    ":org_junit_platform-junit-platform-engine-1_8_1_http_import",
  ],
  visibility = ["//visibility:public"]
)

jvm_import(
  name = "org_spockframework-spock-core-2_1-groovy-3_0_http_import",
  jar = "@org_spockframework-spock-core-2_1-groovy-3_0_http//file",
  source_jar = "@org_spockframework-spock-core-2_1-groovy-3_0_http//file"
)

jvm_import(
  name = "org_junit_platform-junit-platform-engine-1_8_1_http_import",
  jar = "@org_junit_platform-junit-platform-engine-1_8_1_http//file",
  source_jar = "@org_junit_platform-junit-platform-engine-1_8_1_http//file"
)

java_library(
  name = "groovy-spock-rt-spockframework-spock-core-provided",
  exports = [":groovy-spock-rt-spockframework-spock-core"],
  neverlink = True,
  visibility = ["//visibility:public"]
)

java_library(
  name = "grpc-core",
  exports = [
    ":io_grpc-grpc-core-1_73_0_http_import",
    ":io_grpc-grpc-api-1_73_0_http_import",
    ":com_google_android-annotations-4_1_1_4_http_import",
    ":org_codehaus_mojo-animal-sniffer-annotations-1_24_http_import",
    ":io_perfmark-perfmark-api-0_27_0_http_import",
    ":io_grpc-grpc-context-1_73_0_http_import",
  ],
  visibility = ["//visibility:public"]
)

jvm_import(
  name = "io_grpc-grpc-core-1_73_0_http_import",
  jar = "@io_grpc-grpc-core-1_73_0_http//file",
  source_jar = "@io_grpc-grpc-core-1_73_0_http//file"
)

jvm_import(
  name = "io_grpc-grpc-api-1_73_0_http_import",
  jar = "@io_grpc-grpc-api-1_73_0_http//file",
  source_jar = "@io_grpc-grpc-api-1_73_0_http//file"
)

jvm_import(
  name = "com_google_android-annotations-4_1_1_4_http_import",
  jar = "@com_google_android-annotations-4_1_1_4_http//file",
  source_jar = "@com_google_android-annotations-4_1_1_4_http//file"
)

jvm_import(
  name = "org_codehaus_mojo-animal-sniffer-annotations-1_24_http_import",
  jar = "@org_codehaus_mojo-animal-sniffer-annotations-1_24_http//file",
  source_jar = "@org_codehaus_mojo-animal-sniffer-annotations-1_24_http//file"
)

jvm_import(
  name = "io_perfmark-perfmark-api-0_27_0_http_import",
  jar = "@io_perfmark-perfmark-api-0_27_0_http//file",
  source_jar = "@io_perfmark-perfmark-api-0_27_0_http//file"
)

jvm_import(
  name = "io_grpc-grpc-context-1_73_0_http_import",
  jar = "@io_grpc-grpc-context-1_73_0_http//file",
  source_jar = "@io_grpc-grpc-context-1_73_0_http//file"
)

jvm_import(
  name = "grpc-kotlin-stub",
  jar = "@io_grpc-grpc-kotlin-stub-1_4_3_http//file",
  source_jar = "@io_grpc-grpc-kotlin-stub-1_4_3_http//file",
  visibility = ["//visibility:public"]
)

java_library(
  name = "grpc-netty-shaded",
  exports = [
    ":io_grpc-grpc-netty-shaded-1_73_0_http_import",
    ":io_grpc-grpc-util-1_73_0_http_import",
  ],
  visibility = ["//visibility:public"]
)

jvm_import(
  name = "io_grpc-grpc-netty-shaded-1_73_0_http_import",
  jar = "@io_grpc-grpc-netty-shaded-1_73_0_http//file",
  source_jar = "@io_grpc-grpc-netty-shaded-1_73_0_http//file"
)

jvm_import(
  name = "io_grpc-grpc-util-1_73_0_http_import",
  jar = "@io_grpc-grpc-util-1_73_0_http//file",
  source_jar = "@io_grpc-grpc-util-1_73_0_http//file"
)

java_library(
  name = "grpc-protobuf",
  exports = [
    ":io_grpc-grpc-protobuf-1_73_0_http_import",
    ":com_google_api_grpc-proto-google-common-protos-2_51_0_http_import",
    ":io_grpc-grpc-protobuf-lite-1_73_0_http_import",
  ],
  visibility = ["//visibility:public"]
)

jvm_import(
  name = "io_grpc-grpc-protobuf-1_73_0_http_import",
  jar = "@io_grpc-grpc-protobuf-1_73_0_http//file",
  source_jar = "@io_grpc-grpc-protobuf-1_73_0_http//file"
)

jvm_import(
  name = "com_google_api_grpc-proto-google-common-protos-2_51_0_http_import",
  jar = "@com_google_api_grpc-proto-google-common-protos-2_51_0_http//file",
  source_jar = "@com_google_api_grpc-proto-google-common-protos-2_51_0_http//file"
)

jvm_import(
  name = "io_grpc-grpc-protobuf-lite-1_73_0_http_import",
  jar = "@io_grpc-grpc-protobuf-lite-1_73_0_http//file",
  source_jar = "@io_grpc-grpc-protobuf-lite-1_73_0_http//file"
)

java_library(
  name = "io-qameta-allure-java-commons",
  exports = [
    ":io_qameta_allure-allure-java-commons-2_25_0_http_import",
    ":io_qameta_allure-allure-model-2_25_0_http_import",
  ],
  visibility = ["//visibility:public"]
)

jvm_import(
  name = "io_qameta_allure-allure-java-commons-2_25_0_http_import",
  jar = "@io_qameta_allure-allure-java-commons-2_25_0_http//file",
  source_jar = "@io_qameta_allure-allure-java-commons-2_25_0_http//file"
)

jvm_import(
  name = "io_qameta_allure-allure-model-2_25_0_http_import",
  jar = "@io_qameta_allure-allure-model-2_25_0_http//file",
  source_jar = "@io_qameta_allure-allure-model-2_25_0_http//file"
)

jvm_import(
  name = "grpc-stub",
  jar = "@io_grpc-grpc-stub-1_73_0_http//file",
  source_jar = "@io_grpc-grpc-stub-1_73_0_http//file",
  visibility = ["//visibility:public"]
)

jvm_import(
  name = "gson",
  jar = "@com_google_code_gson-gson-2_13_1_http//file",
  source_jar = "@com_google_code_gson-gson-2_13_1_http//file",
  visibility = ["//visibility:public"]
)

java_library(
  name = "guava",
  exports = [
    ":com_google_guava-guava-33_4_8-jre_http_import",
    ":com_google_guava-failureaccess-1_0_3_http_import",
  ],
  visibility = ["//visibility:public"]
)

jvm_import(
  name = "com_google_guava-guava-33_4_8-jre_http_import",
  jar = "@com_google_guava-guava-33_4_8-jre_http//file",
  source_jar = "@com_google_guava-guava-33_4_8-jre_http//file"
)

jvm_import(
  name = "com_google_guava-failureaccess-1_0_3_http_import",
  jar = "@com_google_guava-failureaccess-1_0_3_http//file",
  source_jar = "@com_google_guava-failureaccess-1_0_3_http//file"
)

jvm_import(
  name = "guava-testlib",
  jar = "@com_google_guava-guava-testlib-33_0_0-jre_http//file",
  source_jar = "@com_google_guava-guava-testlib-33_0_0-jre_http//file",
  visibility = ["//visibility:public"]
)

jvm_import(
  name = "hamcrest",
  jar = "@org_hamcrest-hamcrest-2_2_http//file",
  source_jar = "@org_hamcrest-hamcrest-2_2_http//file",
  visibility = ["//visibility:public"]
)

jvm_import(
  name = "hdr_histogram",
  jar = "@org_hdrhistogram-HdrHistogram-2_2_2_http//file",
  source_jar = "@org_hdrhistogram-HdrHistogram-2_2_2_http//file",
  visibility = ["//visibility:public"]
)

java_library(
  name = "http-client",
  exports = [
    ":org_apache_httpcomponents-httpmime-4_5_14_http_import",
    ":org_apache_httpcomponents-httpclient-4_5_14_http_import",
    ":org_apache_httpcomponents-httpcore-4_4_16_http_import",
  ],
  visibility = ["//visibility:public"]
)

jvm_import(
  name = "org_apache_httpcomponents-httpmime-4_5_14_http_import",
  jar = "@org_apache_httpcomponents-httpmime-4_5_14_http//file",
  source_jar = "@org_apache_httpcomponents-httpmime-4_5_14_http//file"
)

jvm_import(
  name = "org_apache_httpcomponents-httpclient-4_5_14_http_import",
  jar = "@org_apache_httpcomponents-httpclient-4_5_14_http//file",
  source_jar = "@org_apache_httpcomponents-httpclient-4_5_14_http//file"
)

jvm_import(
  name = "org_apache_httpcomponents-httpcore-4_4_16_http_import",
  jar = "@org_apache_httpcomponents-httpcore-4_4_16_http//file",
  source_jar = "@org_apache_httpcomponents-httpcore-4_4_16_http//file"
)

jvm_import(
  name = "icu4j",
  jar = "@com_ibm_icu-icu4j-77_1_http//file",
  source_jar = "@com_ibm_icu-icu4j-77_1_http//file",
  visibility = ["//visibility:public"]
)

jvm_import(
  name = "idea-community-customization-tips-idea-ce",
  jar = "@com_jetbrains_intellij_documentation-tips-intellij-idea-community-241_62_http//file",
  visibility = ["//visibility:public"]
)

jvm_import(
  name = "imgscalr",
  jar = "@org_imgscalr-imgscalr-lib-4_2_http//file",
  source_jar = "@org_imgscalr-imgscalr-lib-4_2_http//file",
  visibility = ["//visibility:public"]
)

java_library(
  name = "intellij-plugin-structure",
  exports = [
    ":org_jetbrains_intellij_plugins-structure-intellij-3_316_http_import",
    ":org_jetbrains_intellij_plugins-structure-base-3_316_http_import",
    ":org_atteo-evo-inflector-1_3_http_import",
    ":org_jdom-jdom2-2_0_6_1_http_import",
  ],
  visibility = ["//visibility:public"]
)

jvm_import(
  name = "org_jetbrains_intellij_plugins-structure-intellij-3_316_http_import",
  jar = "@org_jetbrains_intellij_plugins-structure-intellij-3_316_http//file",
  source_jar = "@org_jetbrains_intellij_plugins-structure-intellij-3_316_http//file"
)

jvm_import(
  name = "org_jetbrains_intellij_plugins-structure-base-3_316_http_import",
  jar = "@org_jetbrains_intellij_plugins-structure-base-3_316_http//file",
  source_jar = "@org_jetbrains_intellij_plugins-structure-base-3_316_http//file"
)

jvm_import(
  name = "org_atteo-evo-inflector-1_3_http_import",
  jar = "@org_atteo-evo-inflector-1_3_http//file",
  source_jar = "@org_atteo-evo-inflector-1_3_http//file"
)

jvm_import(
  name = "org_jdom-jdom2-2_0_6_1_http_import",
  jar = "@org_jdom-jdom2-2_0_6_1_http//file",
  source_jar = "@org_jdom-jdom2-2_0_6_1_http//file"
)

jvm_import(
  name = "intellij-test-discovery",
  jar = "@org_jetbrains_intellij_deps-intellij-test-discovery-agent-1_0_763_http//file",
  source_jar = "@org_jetbrains_intellij_deps-intellij-test-discovery-agent-1_0_763_http//file",
  visibility = ["//visibility:public"]
)

jvm_import(
  name = "io-github-oshai-kotlin-logging-jvm",
  jar = "@io_github_oshai-kotlin-logging-jvm-7_0_3_http//file",
  source_jar = "@io_github_oshai-kotlin-logging-jvm-7_0_3_http//file",
  visibility = ["//visibility:public"]
)

jvm_import(
  name = "io-github-smiley4-schema-kenerator-core",
  jar = "@io_github_smiley4-schema-kenerator-core-2_2_0_http//file",
  source_jar = "@io_github_smiley4-schema-kenerator-core-2_2_0_http//file",
  visibility = ["//visibility:public"]
)

jvm_import(
  name = "io-github-smiley4-schema-kenerator-jsonschema",
  jar = "@io_github_smiley4-schema-kenerator-jsonschema-2_2_0_http//file",
  source_jar = "@io_github_smiley4-schema-kenerator-jsonschema-2_2_0_http//file",
  visibility = ["//visibility:public"]
)

jvm_import(
  name = "io-github-smiley4-schema-kenerator-serialization",
  jar = "@io_github_smiley4-schema-kenerator-serialization-2_2_0_http//file",
  source_jar = "@io_github_smiley4-schema-kenerator-serialization-2_2_0_http//file",
  visibility = ["//visibility:public"]
)

jvm_import(
  name = "io-github-z4kn4fein-semver-jvm",
  jar = "@io_github_z4kn4fein-semver-jvm-2_0_0_http//file",
  source_jar = "@io_github_z4kn4fein-semver-jvm-2_0_0_http//file",
  visibility = ["//visibility:public"]
)

java_library(
  name = "io-github-z4kn4fein-semver-jvm-provided",
  exports = [":io-github-z4kn4fein-semver-jvm"],
  neverlink = True,
  visibility = ["//visibility:public"]
)

java_library(
  name = "io-mockk",
  exports = [
    ":io_mockk-mockk-1_14_5_http_import",
    ":io_mockk-mockk-dsl-1_14_5_http_import",
    ":io_mockk-mockk-agent-1_14_5_http_import",
    ":io_mockk-mockk-agent-api-1_14_5_http_import",
    ":io_mockk-mockk-core-1_14_5_http_import",
  ],
  visibility = ["//visibility:public"]
)

jvm_import(
  name = "io_mockk-mockk-1_14_5_http_import",
  jar = "@io_mockk-mockk-1_14_5_http//file",
  source_jar = "@io_mockk-mockk-1_14_5_http//file"
)

jvm_import(
  name = "io_mockk-mockk-dsl-1_14_5_http_import",
  jar = "@io_mockk-mockk-dsl-1_14_5_http//file",
  source_jar = "@io_mockk-mockk-dsl-1_14_5_http//file"
)

jvm_import(
  name = "io_mockk-mockk-agent-1_14_5_http_import",
  jar = "@io_mockk-mockk-agent-1_14_5_http//file",
  source_jar = "@io_mockk-mockk-agent-1_14_5_http//file"
)

jvm_import(
  name = "io_mockk-mockk-agent-api-1_14_5_http_import",
  jar = "@io_mockk-mockk-agent-api-1_14_5_http//file",
  source_jar = "@io_mockk-mockk-agent-api-1_14_5_http//file"
)

jvm_import(
  name = "io_mockk-mockk-core-1_14_5_http_import",
  jar = "@io_mockk-mockk-core-1_14_5_http//file",
  source_jar = "@io_mockk-mockk-core-1_14_5_http//file"
)

java_library(
  name = "io-mockk-jvm",
  exports = [
    ":io_mockk-mockk-jvm-1_14_5_http_import",
    ":io_mockk-mockk-dsl-jvm-1_14_5_http_import",
    ":io_mockk-mockk-agent-jvm-1_14_5_http_import",
    ":io_mockk-mockk-agent-api-jvm-1_14_5_http_import",
    ":io_mockk-mockk-core-jvm-1_14_5_http_import",
  ],
  visibility = ["//visibility:public"]
)

jvm_import(
  name = "io_mockk-mockk-jvm-1_14_5_http_import",
  jar = "@io_mockk-mockk-jvm-1_14_5_http//file",
  source_jar = "@io_mockk-mockk-jvm-1_14_5_http//file"
)

jvm_import(
  name = "io_mockk-mockk-dsl-jvm-1_14_5_http_import",
  jar = "@io_mockk-mockk-dsl-jvm-1_14_5_http//file",
  source_jar = "@io_mockk-mockk-dsl-jvm-1_14_5_http//file"
)

jvm_import(
  name = "io_mockk-mockk-agent-jvm-1_14_5_http_import",
  jar = "@io_mockk-mockk-agent-jvm-1_14_5_http//file",
  source_jar = "@io_mockk-mockk-agent-jvm-1_14_5_http//file"
)

jvm_import(
  name = "io_mockk-mockk-agent-api-jvm-1_14_5_http_import",
  jar = "@io_mockk-mockk-agent-api-jvm-1_14_5_http//file",
  source_jar = "@io_mockk-mockk-agent-api-jvm-1_14_5_http//file"
)

jvm_import(
  name = "io_mockk-mockk-core-jvm-1_14_5_http_import",
  jar = "@io_mockk-mockk-core-jvm-1_14_5_http//file",
  source_jar = "@io_mockk-mockk-core-jvm-1_14_5_http//file"
)

jvm_import(
  name = "io-modelcontextprotocol-kotlin-sdk",
  jar = "@io_modelcontextprotocol-kotlin-sdk-jvm-0_6_1_http//file",
  source_jar = "@io_modelcontextprotocol-kotlin-sdk-jvm-0_6_1_http//file",
  visibility = ["//visibility:public"]
)

jvm_import(
  name = "io-opentelemetry-sdk-extension-autoconfigure-spi",
  jar = "@io_opentelemetry-opentelemetry-sdk-extension-autoconfigure-spi-1_45_0_http//file",
  source_jar = "@io_opentelemetry-opentelemetry-sdk-extension-autoconfigure-spi-1_45_0_http//file",
  visibility = ["//visibility:public"]
)

java_library(
  name = "io-opentelemetry-sdk-extension-autoconfigure-spi-provided",
  exports = [":io-opentelemetry-sdk-extension-autoconfigure-spi"],
  neverlink = True,
  visibility = ["//visibility:public"]
)

jvm_import(
  name = "ion",
  jar = "@com_amazon_ion-ion-java-1_11_10_http//file",
  source_jar = "@com_amazon_ion-ion-java-1_11_10_http//file",
  visibility = ["//visibility:public"]
)

jvm_import(
  name = "jackson",
  jar = "@com_fasterxml_jackson_core-jackson-core-2_19_0_http//file",
  source_jar = "@com_fasterxml_jackson_core-jackson-core-2_19_0_http//file",
  visibility = ["//visibility:public"]
)

java_library(
  name = "jackson-databind",
  exports = [
    ":com_fasterxml_jackson_core-jackson-databind-2_19_0_http_import",
    ":com_fasterxml_jackson_core-jackson-annotations-2_19_0_http_import",
  ],
  visibility = ["//visibility:public"]
)

jvm_import(
  name = "com_fasterxml_jackson_core-jackson-databind-2_19_0_http_import",
  jar = "@com_fasterxml_jackson_core-jackson-databind-2_19_0_http//file",
  source_jar = "@com_fasterxml_jackson_core-jackson-databind-2_19_0_http//file"
)

jvm_import(
  name = "com_fasterxml_jackson_core-jackson-annotations-2_19_0_http_import",
  jar = "@com_fasterxml_jackson_core-jackson-annotations-2_19_0_http//file",
  source_jar = "@com_fasterxml_jackson_core-jackson-annotations-2_19_0_http//file"
)

jvm_import(
  name = "jackson-dataformat-toml",
  jar = "@com_fasterxml_jackson_dataformat-jackson-dataformat-toml-2_19_0_http//file",
  source_jar = "@com_fasterxml_jackson_dataformat-jackson-dataformat-toml-2_19_0_http//file",
  visibility = ["//visibility:public"]
)

jvm_import(
  name = "jackson-dataformat-yaml",
  jar = "@com_fasterxml_jackson_dataformat-jackson-dataformat-yaml-2_19_0_http//file",
  source_jar = "@com_fasterxml_jackson_dataformat-jackson-dataformat-yaml-2_19_0_http//file",
  visibility = ["//visibility:public"]
)

java_library(
  name = "jackson-datatype-joda",
  exports = [
    ":com_fasterxml_jackson_datatype-jackson-datatype-joda-2_19_0_http_import",
    ":joda-time-joda-time-2_12_7_http_import",
  ],
  visibility = ["//visibility:public"]
)

jvm_import(
  name = "com_fasterxml_jackson_datatype-jackson-datatype-joda-2_19_0_http_import",
  jar = "@com_fasterxml_jackson_datatype-jackson-datatype-joda-2_19_0_http//file",
  source_jar = "@com_fasterxml_jackson_datatype-jackson-datatype-joda-2_19_0_http//file"
)

jvm_import(
  name = "joda-time-joda-time-2_12_7_http_import",
  jar = "@joda-time-joda-time-2_12_7_http//file",
  source_jar = "@joda-time-joda-time-2_12_7_http//file"
)

jvm_import(
<<<<<<< HEAD
  name = "jediterm-core",
  jar = "@org_jetbrains_jediterm-jediterm-core-3_57_http//file",
  source_jar = "@org_jetbrains_jediterm-jediterm-core-3_57_http//file",
=======
  name = "jackson-module-kotlin",
  jar = "@com_fasterxml_jackson_module-jackson-module-kotlin-2_19_0_http//file",
  source_jar = "@com_fasterxml_jackson_module-jackson-module-kotlin-2_19_0_http//file",
>>>>>>> 00283270
  visibility = ["//visibility:public"]
)

jvm_import(
  name = "java-_web_socket",
  jar = "@org_java-websocket-Java-WebSocket-1_6_0_http//file",
  source_jar = "@org_java-websocket-Java-WebSocket-1_6_0_http//file",
  visibility = ["//visibility:public"]
)

jvm_import(
  name = "java-aether_dependency_resolver-org-apache-maven-resolver-maven-resolver-connector-basic",
  jar = "@org_apache_maven_resolver-maven-resolver-connector-basic-1_9_22_http//file",
  source_jar = "@org_apache_maven_resolver-maven-resolver-connector-basic-1_9_22_http//file",
  visibility = ["//visibility:public"]
)

jvm_import(
  name = "java-aether_dependency_resolver-org-apache-maven-resolver-maven-resolver-transport-file",
  jar = "@org_apache_maven_resolver-maven-resolver-transport-file-1_9_22_http//file",
  source_jar = "@org_apache_maven_resolver-maven-resolver-transport-file-1_9_22_http//file",
  visibility = ["//visibility:public"]
)

jvm_import(
  name = "java-aether_dependency_resolver-org-apache-maven-resolver-maven-resolver-transport-http",
  jar = "@org_apache_maven_resolver-maven-resolver-transport-http-1_9_22_http//file",
  source_jar = "@org_apache_maven_resolver-maven-resolver-transport-http-1_9_22_http//file",
  visibility = ["//visibility:public"]
)

java_library(
  name = "java-coverage-_ja_co_co",
  exports = [
    ":org_jacoco-org_jacoco_ant-0_8_14-_ant_http_import",
    ":org_jacoco-org_jacoco_core-0_8_14-_core_http_import",
    ":org_ow2_asm-asm-9_9_http_import",
    ":org_ow2_asm-asm-commons-9_9_http_import",
    ":org_ow2_asm-asm-tree-9_9_http_import",
    ":org_jacoco-org_jacoco_report-0_8_14-_report_http_import",
    ":org_jacoco-org_jacoco_agent-0_8_14-_agent_http_import",
  ],
  visibility = ["//visibility:public"]
)

jvm_import(
  name = "org_jacoco-org_jacoco_ant-0_8_14-_ant_http_import",
  jar = "@org_jacoco-org_jacoco_ant-0_8_14-_ant_http//file",
  source_jar = "@org_jacoco-org_jacoco_ant-0_8_14-_ant_http//file"
)

jvm_import(
<<<<<<< HEAD
  name = "jetbrains-kotlin-compose-compiler-plugin",
  jar = "@org_jetbrains_kotlin-kotlin-compose-compiler-plugin-2_2_21-RC2_http//file",
  source_jar = "@org_jetbrains_kotlin-kotlin-compose-compiler-plugin-2_2_21-RC2_http//file",
  visibility = ["//visibility:public"]
)

java_library(
  name = "jetbrains-kotlinx-lincheck-jvm",
  exports = [
    ":org_jetbrains_kotlinx-lincheck-jvm-2_33_http_import",
    ":org_jetbrains_kotlin-kotlin-reflect-1_9_21_http_import",
    ":org_ow2_asm-asm-commons-9_6_http_import",
    ":org_ow2_asm-asm-9_6_http_import",
    ":org_ow2_asm-asm-tree-9_6_http_import",
    ":org_ow2_asm-asm-util-9_6_http_import",
    ":org_ow2_asm-asm-analysis-9_6_http_import",
    ":net_bytebuddy-byte-buddy-1_14_12_http_import",
    ":net_bytebuddy-byte-buddy-agent-1_14_12_http_import",
    ":org_jetbrains_kotlinx-atomicfu-jvm-0_20_2_http_import",
  ],
  visibility = ["//visibility:public"]
=======
  name = "org_jacoco-org_jacoco_core-0_8_14-_core_http_import",
  jar = "@org_jacoco-org_jacoco_core-0_8_14-_core_http//file",
  source_jar = "@org_jacoco-org_jacoco_core-0_8_14-_core_http//file"
>>>>>>> 00283270
)

jvm_import(
  name = "org_ow2_asm-asm-9_9_http_import",
  jar = "@org_ow2_asm-asm-9_9_http//file",
  source_jar = "@org_ow2_asm-asm-9_9_http//file"
)

jvm_import(
  name = "org_ow2_asm-asm-commons-9_9_http_import",
  jar = "@org_ow2_asm-asm-commons-9_9_http//file",
  source_jar = "@org_ow2_asm-asm-commons-9_9_http//file"
)

jvm_import(
  name = "org_ow2_asm-asm-tree-9_9_http_import",
  jar = "@org_ow2_asm-asm-tree-9_9_http//file",
  source_jar = "@org_ow2_asm-asm-tree-9_9_http//file"
)

jvm_import(
  name = "org_jacoco-org_jacoco_report-0_8_14-_report_http_import",
  jar = "@org_jacoco-org_jacoco_report-0_8_14-_report_http//file",
  source_jar = "@org_jacoco-org_jacoco_report-0_8_14-_report_http//file"
)

jvm_import(
  name = "org_jacoco-org_jacoco_agent-0_8_14-_agent_http_import",
  jar = "@org_jacoco-org_jacoco_agent-0_8_14-_agent_http//file",
  source_jar = "@org_jacoco-org_jacoco_agent-0_8_14-_agent_http//file"
)

java_library(
  name = "java-coverage-coverage-report",
  exports = [
    ":org_jetbrains_intellij_deps-coverage-report-1_0_25_http_import",
    ":org_freemarker-freemarker-2_3_32_http_import",
  ],
  visibility = ["//visibility:public"]
)

jvm_import(
  name = "org_jetbrains_intellij_deps-coverage-report-1_0_25_http_import",
  jar = "@org_jetbrains_intellij_deps-coverage-report-1_0_25_http//file",
  source_jar = "@org_jetbrains_intellij_deps-coverage-report-1_0_25_http//file"
)

jvm_import(
  name = "org_freemarker-freemarker-2_3_32_http_import",
  jar = "@org_freemarker-freemarker-2_3_32_http//file",
  source_jar = "@org_freemarker-freemarker-2_3_32_http//file"
)

jvm_import(
  name = "java-debugger-agent-holder-debugger-agent",
  jar = "@org_jetbrains_intellij_deps-debugger-agent-1_79_http//file",
  source_jar = "@org_jetbrains_intellij_deps-debugger-agent-1_79_http//file",
  visibility = ["//visibility:public"]
)

jvm_import(
  name = "java-debugger-impl-sa-jdwp",
  jar = "@org_jetbrains_intellij_deps-sa-jdwp-1_24_http//file",
  source_jar = "@org_jetbrains_intellij_deps-sa-jdwp-1_24_http//file",
  visibility = ["//visibility:public"]
)

jvm_import(
  name = "java-debugger-memory-agent-debugger-memory-agent",
  jar = "@org_jetbrains_intellij_deps-debugger-memory-agent-1_0_51_http//file",
  source_jar = "@org_jetbrains_intellij_deps-debugger-memory-agent-1_0_51_http//file",
  visibility = ["//visibility:public"]
)

jvm_import(
  name = "java-impl-completion-ranking-java",
  jar = "@org_jetbrains_intellij_deps_completion-completion-ranking-java-0_9_3_http//file",
  source_jar = "@org_jetbrains_intellij_deps_completion-completion-ranking-java-0_9_3_http//file",
  visibility = ["//visibility:public"]
)

java_library(
  name = "java-rt-ant-1-7-1",
  exports = [
    ":org_apache_ant-ant-1_7_1_http_import",
    ":org_apache_ant-ant-launcher-1_7_1_http_import",
  ],
  visibility = ["//visibility:public"]
)

jvm_import(
  name = "org_apache_ant-ant-1_7_1_http_import",
  jar = "@org_apache_ant-ant-1_7_1_http//file",
  source_jar = "@org_apache_ant-ant-1_7_1_http//file"
)

jvm_import(
  name = "org_apache_ant-ant-launcher-1_7_1_http_import",
  jar = "@org_apache_ant-ant-launcher-1_7_1_http//file"
)

java_library(
  name = "java-rt-ant-1-7-1-provided",
  exports = [":java-rt-ant-1-7-1"],
  neverlink = True,
  visibility = ["//visibility:public"]
)

jvm_import(
  name = "java_compatibility",
  jar = "@org_jetbrains_intellij_deps-java-compatibility-1_0_1_http//file",
  source_jar = "@org_jetbrains_intellij_deps-java-compatibility-1_0_1_http//file",
  visibility = ["//visibility:public"]
)

jvm_import(
  name = "java_f_x-scene_builder-_scene_builder_kit11",
  jar = "@org_jetbrains_intellij_deps-scenebuilderkit-11_0_5_http//file",
  visibility = ["//visibility:public"]
)

java_library(
  name = "java_f_x-scene_builder-_scene_builder_kit11-provided",
  exports = [":java_f_x-scene_builder-_scene_builder_kit11"],
  neverlink = True,
  visibility = ["//visibility:public"]
)

jvm_import(
  name = "javapoet",
  jar = "@com_squareup-javapoet-1_13_0_http//file",
  visibility = ["//visibility:public"]
)

jvm_import(
  name = "javax-activation",
  jar = "@com_sun_activation-javax_activation-1_2_0_http//file",
  source_jar = "@com_sun_activation-javax_activation-1_2_0_http//file",
  visibility = ["//visibility:public"]
)

jvm_import(
  name = "javax-annotation-api",
  jar = "@javax_annotation-javax_annotation-api-1_3_2-api_http//file",
  source_jar = "@javax_annotation-javax_annotation-api-1_3_2-api_http//file",
  visibility = ["//visibility:public"]
)

jvm_import(
  name = "javax-inject",
  jar = "@javax_inject-javax_inject-1_http//file",
  source_jar = "@javax_inject-javax_inject-1_http//file",
  visibility = ["//visibility:public"]
)

java_library(
  name = "javax-inject-provided",
  exports = [":javax-inject"],
  neverlink = True,
  visibility = ["//visibility:public"]
)

jvm_import(
  name = "jaxb-api",
  jar = "@javax_xml_bind-jaxb-api-2_3_1_http//file",
  source_jar = "@javax_xml_bind-jaxb-api-2_3_1_http//file",
  visibility = ["//visibility:public"]
)

java_library(
  name = "jaxb-runtime",
  exports = [
    ":org_glassfish_jaxb-jaxb-runtime-2_3_9_http_import",
    ":org_glassfish_jaxb-txw2-2_3_9_http_import",
    ":com_sun_istack-istack-commons-runtime-3_0_12_http_import",
    ":com_sun_activation-jakarta_activation-1_2_2_http_import",
  ],
  visibility = ["//visibility:public"]
)

jvm_import(
  name = "org_glassfish_jaxb-jaxb-runtime-2_3_9_http_import",
  jar = "@org_glassfish_jaxb-jaxb-runtime-2_3_9_http//file",
  source_jar = "@org_glassfish_jaxb-jaxb-runtime-2_3_9_http//file"
)

jvm_import(
  name = "org_glassfish_jaxb-txw2-2_3_9_http_import",
  jar = "@org_glassfish_jaxb-txw2-2_3_9_http//file",
  source_jar = "@org_glassfish_jaxb-txw2-2_3_9_http//file"
)

jvm_import(
  name = "com_sun_istack-istack-commons-runtime-3_0_12_http_import",
  jar = "@com_sun_istack-istack-commons-runtime-3_0_12_http//file",
  source_jar = "@com_sun_istack-istack-commons-runtime-3_0_12_http//file"
)

jvm_import(
  name = "com_sun_activation-jakarta_activation-1_2_2_http_import",
  jar = "@com_sun_activation-jakarta_activation-1_2_2_http//file",
  source_jar = "@com_sun_activation-jakarta_activation-1_2_2_http//file"
)

jvm_import(
  name = "jaxen",
  jar = "@jaxen-jaxen-1_2_0_http//file",
  source_jar = "@jaxen-jaxen-1_2_0_http//file",
  visibility = ["//visibility:public"]
)

jvm_import(
  name = "jb-jdi",
  jar = "@org_jetbrains_intellij_deps-jb-jdi-2_45_http//file",
  source_jar = "@org_jetbrains_intellij_deps-jb-jdi-2_45_http//file",
  visibility = ["//visibility:public"]
)

jvm_import(
  name = "jbr-api",
  jar = "@org_jetbrains_runtime-jbr-api-1_9_0_http//file",
  source_jar = "@org_jetbrains_runtime-jbr-api-1_9_0_http//file",
  visibility = ["//visibility:public"]
)

jvm_import(
  name = "jcip",
  jar = "@net_jcip-jcip-annotations-1_0_http//file",
  source_jar = "@net_jcip-jcip-annotations-1_0_http//file",
  visibility = ["//visibility:public"]
)

jvm_import(
  name = "jediterm-core",
  jar = "@org_jetbrains_jediterm-jediterm-core-3_56_http//file",
  source_jar = "@org_jetbrains_jediterm-jediterm-core-3_56_http//file",
  visibility = ["//visibility:public"]
)

jvm_import(
  name = "jet_check",
  jar = "@org_jetbrains-jetCheck-0_2_2_http//file",
  source_jar = "@org_jetbrains-jetCheck-0_2_2_http//file",
  visibility = ["//visibility:public"]
)

jvm_import(
  name = "jetbrains-annotations",
  jar = "@org_jetbrains-annotations-26_0_2_http//file",
  source_jar = "@org_jetbrains-annotations-26_0_2_http//file",
  visibility = ["//visibility:public"]
)

java_library(
  name = "jetbrains-annotations-provided",
  exports = [":jetbrains-annotations"],
  neverlink = True,
  visibility = ["//visibility:public"]
)

jvm_import(
  name = "jetbrains-compose-components-ui-tooling-preview-desktop",
  jar = "@org_jetbrains_compose_components-components-ui-tooling-preview-desktop-1_9_0_http//file",
  source_jar = "@org_jetbrains_compose_components-components-ui-tooling-preview-desktop-1_9_0_http//file",
  visibility = ["//visibility:public"]
)

java_library(
  name = "jetbrains-intellij-deps-eclipse-jgit",
  exports = [
    ":org_jetbrains_intellij_deps-org_eclipse_jgit-6_6_1_202309021850-r-jb-202407181518_http_import",
    ":com_googlecode_javaewah-JavaEWAH-1_2_3_http_import",
  ],
  visibility = ["//visibility:public"]
)

jvm_import(
  name = "org_jetbrains_intellij_deps-org_eclipse_jgit-6_6_1_202309021850-r-jb-202407181518_http_import",
  jar = "@org_jetbrains_intellij_deps-org_eclipse_jgit-6_6_1_202309021850-r-jb-202407181518_http//file",
  source_jar = "@org_jetbrains_intellij_deps-org_eclipse_jgit-6_6_1_202309021850-r-jb-202407181518_http//file"
)

jvm_import(
  name = "com_googlecode_javaewah-JavaEWAH-1_2_3_http_import",
  jar = "@com_googlecode_javaewah-JavaEWAH-1_2_3_http//file",
  source_jar = "@com_googlecode_javaewah-JavaEWAH-1_2_3_http//file"
)

jvm_import(
  name = "jetbrains-intellij-deps-rwmutex-idea",
  jar = "@org_jetbrains_intellij_deps-rwmutex-idea-0_0_10_http//file",
  source_jar = "@org_jetbrains_intellij_deps-rwmutex-idea-0_0_10_http//file",
  visibility = ["//visibility:public"]
)

jvm_import(
  name = "jetbrains-kotlin-compose-compiler-plugin",
  jar = "@org_jetbrains_kotlin-kotlin-compose-compiler-plugin-2_2_20_http//file",
  source_jar = "@org_jetbrains_kotlin-kotlin-compose-compiler-plugin-2_2_20_http//file",
  visibility = ["//visibility:public"]
)

java_library(
  name = "jetbrains-kotlinx-lincheck-jvm",
  exports = [
    ":org_jetbrains_kotlinx-lincheck-jvm-2_33_http_import",
    ":org_jetbrains_kotlin-kotlin-reflect-1_9_21_http_import",
    ":org_ow2_asm-asm-commons-9_6_http_import",
    ":org_ow2_asm-asm-9_6_http_import",
    ":org_ow2_asm-asm-tree-9_6_http_import",
    ":org_ow2_asm-asm-util-9_6_http_import",
    ":org_ow2_asm-asm-analysis-9_6_http_import",
    ":net_bytebuddy-byte-buddy-1_14_12_http_import",
    ":net_bytebuddy-byte-buddy-agent-1_14_12_http_import",
    ":org_jetbrains_kotlinx-atomicfu-jvm-0_20_2_http_import",
  ],
  visibility = ["//visibility:public"]
)

jvm_import(
  name = "org_jetbrains_kotlinx-lincheck-jvm-2_33_http_import",
  jar = "@org_jetbrains_kotlinx-lincheck-jvm-2_33_http//file",
  source_jar = "@org_jetbrains_kotlinx-lincheck-jvm-2_33_http//file"
)

jvm_import(
  name = "org_jetbrains_kotlin-kotlin-reflect-1_9_21_http_import",
  jar = "@org_jetbrains_kotlin-kotlin-reflect-1_9_21_http//file",
  source_jar = "@org_jetbrains_kotlin-kotlin-reflect-1_9_21_http//file"
)

jvm_import(
  name = "org_ow2_asm-asm-commons-9_6_http_import",
  jar = "@org_ow2_asm-asm-commons-9_6_http//file",
  source_jar = "@org_ow2_asm-asm-commons-9_6_http//file"
)

jvm_import(
  name = "org_ow2_asm-asm-9_6_http_import",
  jar = "@org_ow2_asm-asm-9_6_http//file",
  source_jar = "@org_ow2_asm-asm-9_6_http//file"
)

jvm_import(
  name = "org_ow2_asm-asm-tree-9_6_http_import",
  jar = "@org_ow2_asm-asm-tree-9_6_http//file",
  source_jar = "@org_ow2_asm-asm-tree-9_6_http//file"
)

jvm_import(
  name = "org_ow2_asm-asm-util-9_6_http_import",
  jar = "@org_ow2_asm-asm-util-9_6_http//file",
  source_jar = "@org_ow2_asm-asm-util-9_6_http//file"
)

jvm_import(
  name = "org_ow2_asm-asm-analysis-9_6_http_import",
  jar = "@org_ow2_asm-asm-analysis-9_6_http//file",
  source_jar = "@org_ow2_asm-asm-analysis-9_6_http//file"
)

jvm_import(
  name = "net_bytebuddy-byte-buddy-1_14_12_http_import",
  jar = "@net_bytebuddy-byte-buddy-1_14_12_http//file",
  source_jar = "@net_bytebuddy-byte-buddy-1_14_12_http//file"
)

jvm_import(
  name = "net_bytebuddy-byte-buddy-agent-1_14_12_http_import",
  jar = "@net_bytebuddy-byte-buddy-agent-1_14_12_http//file",
  source_jar = "@net_bytebuddy-byte-buddy-agent-1_14_12_http//file"
)

jvm_import(
  name = "org_jetbrains_kotlinx-atomicfu-jvm-0_20_2_http_import",
  jar = "@org_jetbrains_kotlinx-atomicfu-jvm-0_20_2_http//file",
  source_jar = "@org_jetbrains_kotlinx-atomicfu-jvm-0_20_2_http//file"
)

jvm_import(
  name = "jetbrains-markdown",
  jar = "@org_jetbrains-markdown-jvm-0_7_2_http//file",
  source_jar = "@org_jetbrains-markdown-jvm-0_7_2_http//file",
  visibility = ["//visibility:public"]
)

jvm_import(
  name = "jetbrains-mlapi-catboost",
  jar = "@com_jetbrains_mlapi-mlapi-catboost-0_2_1_http//file",
  source_jar = "@com_jetbrains_mlapi-mlapi-catboost-0_2_1_http//file",
  visibility = ["//visibility:public"]
)

jvm_import(
  name = "jetbrains-mlapi-catboost-shadow-need-slf4j",
  jar = "@com_jetbrains_mlapi-catboost-shadow-need-slf4j-1_2_5_http//file",
  visibility = ["//visibility:public"]
)

jvm_import(
  name = "jetbrains-mlapi-core",
  jar = "@com_jetbrains_mlapi-mlapi-core-0_2_1_http//file",
  source_jar = "@com_jetbrains_mlapi-mlapi-core-0_2_1_http//file",
  visibility = ["//visibility:public"]
)

jvm_import(
  name = "jgoodies-common",
  jar = "@com_jgoodies-jgoodies-common-1_4_0_http//file",
  source_jar = "@com_jgoodies-jgoodies-common-1_4_0_http//file",
  visibility = ["//visibility:public"]
)

jvm_import(
  name = "jgoodies-forms",
  jar = "@com_jgoodies-forms-1_1-preview_http//file",
  visibility = ["//visibility:public"]
)

jvm_import(
  name = "jimfs",
  jar = "@com_google_jimfs-jimfs-1_1_http//file",
  source_jar = "@com_google_jimfs-jimfs-1_1_http//file",
  visibility = ["//visibility:public"]
)

java_library(
  name = "jline-terminal-jansi",
  exports = [
    ":org_jline-jline-terminal-jansi-3_27_0_http_import",
    ":org_fusesource_jansi-jansi-2_4_1_http_import",
    ":org_jline-jline-terminal-3_27_0_http_import",
    ":org_jline-jline-native-3_27_0_http_import",
  ],
  visibility = ["//visibility:public"]
)

jvm_import(
  name = "org_jline-jline-terminal-jansi-3_27_0_http_import",
  jar = "@org_jline-jline-terminal-jansi-3_27_0_http//file",
  source_jar = "@org_jline-jline-terminal-jansi-3_27_0_http//file"
)

jvm_import(
  name = "org_fusesource_jansi-jansi-2_4_1_http_import",
  jar = "@org_fusesource_jansi-jansi-2_4_1_http//file",
  source_jar = "@org_fusesource_jansi-jansi-2_4_1_http//file"
)

jvm_import(
  name = "org_jline-jline-terminal-3_27_0_http_import",
  jar = "@org_jline-jline-terminal-3_27_0_http//file",
  source_jar = "@org_jline-jline-terminal-3_27_0_http//file"
)

jvm_import(
  name = "org_jline-jline-native-3_27_0_http_import",
  jar = "@org_jline-jline-native-3_27_0_http//file",
  source_jar = "@org_jline-jline-native-3_27_0_http//file"
)

java_library(
  name = "jline-terminal-jna",
  exports = [
    ":org_jline-jline-terminal-jna-3_27_0_http_import",
    ":net_java_dev_jna-jna-5_15_0_http_import",
    ":org_jline-jline-terminal-3_27_0_http_import",
    ":org_jline-jline-native-3_27_0_http_import",
  ],
  visibility = ["//visibility:public"]
)

jvm_import(
  name = "org_jline-jline-terminal-jna-3_27_0_http_import",
  jar = "@org_jline-jline-terminal-jna-3_27_0_http//file",
  source_jar = "@org_jline-jline-terminal-jna-3_27_0_http//file"
)

jvm_import(
  name = "net_java_dev_jna-jna-5_15_0_http_import",
  jar = "@net_java_dev_jna-jna-5_15_0_http//file",
  source_jar = "@net_java_dev_jna-jna-5_15_0_http//file"
)

java_library(
  name = "jmh-core",
  exports = [
    ":org_openjdk_jmh-jmh-core-1_37_http_import",
    ":net_sf_jopt-simple-jopt-simple-5_0_4_http_import",
    ":org_apache_commons-commons-math3-3_6_1_http_import",
  ],
  visibility = ["//visibility:public"]
)

jvm_import(
  name = "org_openjdk_jmh-jmh-core-1_37_http_import",
  jar = "@org_openjdk_jmh-jmh-core-1_37_http//file",
  source_jar = "@org_openjdk_jmh-jmh-core-1_37_http//file"
)

jvm_import(
  name = "net_sf_jopt-simple-jopt-simple-5_0_4_http_import",
  jar = "@net_sf_jopt-simple-jopt-simple-5_0_4_http//file",
  source_jar = "@net_sf_jopt-simple-jopt-simple-5_0_4_http//file"
)

jvm_import(
  name = "org_apache_commons-commons-math3-3_6_1_http_import",
  jar = "@org_apache_commons-commons-math3-3_6_1_http//file",
  source_jar = "@org_apache_commons-commons-math3-3_6_1_http//file"
)

jvm_import(
  name = "jmh-generator-annprocess",
  jar = "@org_openjdk_jmh-jmh-generator-annprocess-1_36_http//file",
  source_jar = "@org_openjdk_jmh-jmh-generator-annprocess-1_36_http//file",
  visibility = ["//visibility:public"]
)

jvm_import(
  name = "jmock",
  jar = "@org_jmock-jmock-2_5_1_http//file",
  source_jar = "@org_jmock-jmock-2_5_1_http//file",
  visibility = ["//visibility:public"]
)

jvm_import(
  name = "jmock-junit4",
  jar = "@org_jmock-jmock-junit4-2_5_1_http//file",
  source_jar = "@org_jmock-jmock-junit4-2_5_1_http//file",
  visibility = ["//visibility:public"]
)

jvm_import(
  name = "jmock-legacy",
  jar = "@org_jmock-jmock-legacy-2_5_1_http//file",
  source_jar = "@org_jmock-jmock-legacy-2_5_1_http//file",
  visibility = ["//visibility:public"]
)

java_library(
  name = "jna",
  exports = [
<<<<<<< HEAD
    ":com_charleskorn_kaml-kaml-jvm-0_99_0_http_import",
    ":it_krzeminski-snakeyaml-engine-kmp-jvm-3_2_1_http_import",
    ":net_thauvin_erik_urlencoder-urlencoder-lib-jvm-1_6_0_http_import",
=======
    ":net_java_dev_jna-jna-platform-5_17_0_http_import",
    ":net_java_dev_jna-jna-5_17_0_http_import",
>>>>>>> 00283270
  ],
  visibility = ["//visibility:public"]
)

jvm_import(
<<<<<<< HEAD
  name = "com_charleskorn_kaml-kaml-jvm-0_99_0_http_import",
  jar = "@com_charleskorn_kaml-kaml-jvm-0_99_0_http//file",
  source_jar = "@com_charleskorn_kaml-kaml-jvm-0_99_0_http//file"
)

jvm_import(
  name = "it_krzeminski-snakeyaml-engine-kmp-jvm-3_2_1_http_import",
  jar = "@it_krzeminski-snakeyaml-engine-kmp-jvm-3_2_1_http//file",
  source_jar = "@it_krzeminski-snakeyaml-engine-kmp-jvm-3_2_1_http//file"
=======
  name = "net_java_dev_jna-jna-platform-5_17_0_http_import",
  jar = "@net_java_dev_jna-jna-platform-5_17_0_http//file",
  source_jar = "@net_java_dev_jna-jna-platform-5_17_0_http//file"
)

jvm_import(
  name = "net_java_dev_jna-jna-5_17_0_http_import",
  jar = "@net_java_dev_jna-jna-5_17_0_http//file",
  source_jar = "@net_java_dev_jna-jna-5_17_0_http//file"
)

java_library(
  name = "joni",
  exports = [
    ":org_jruby_joni-joni-2_2_3_http_import",
    ":org_jruby_jcodings-jcodings-1_0_61_http_import",
  ],
  visibility = ["//visibility:public"]
>>>>>>> 00283270
)

jvm_import(
  name = "org_jruby_joni-joni-2_2_3_http_import",
  jar = "@org_jruby_joni-joni-2_2_3_http//file",
  source_jar = "@org_jruby_joni-joni-2_2_3_http//file"
)

java_library(
  name = "kodein-di-jvm",
  exports = [
    ":org_kodein_di-kodein-di-jvm-7_26_1_http_import",
    ":org_kodein_type-kaverit-jvm-2_10_0_http_import",
  ],
  visibility = ["//visibility:public"]
)

jvm_import(
  name = "org_kodein_di-kodein-di-jvm-7_26_1_http_import",
  jar = "@org_kodein_di-kodein-di-jvm-7_26_1_http//file",
  source_jar = "@org_kodein_di-kodein-di-jvm-7_26_1_http//file"
)

jvm_import(
  name = "org_kodein_type-kaverit-jvm-2_10_0_http_import",
  jar = "@org_kodein_type-kaverit-jvm-2_10_0_http//file",
  source_jar = "@org_kodein_type-kaverit-jvm-2_10_0_http//file"
)

java_library(
  name = "kodein-di-jvm-provided",
  exports = [":kodein-di-jvm"],
  neverlink = True,
  visibility = ["//visibility:public"]
)

jvm_import(
  name = "org_jruby_jcodings-jcodings-1_0_61_http_import",
  jar = "@org_jruby_jcodings-jcodings-1_0_61_http//file",
  source_jar = "@org_jruby_jcodings-jcodings-1_0_61_http//file"
)

jvm_import(
  name = "jps-javac-extension",
  jar = "@org_jetbrains_jps-jps-javac-extension-10_http//file",
  visibility = ["//visibility:public"]
)

jvm_import(
  name = "json-schema-validator",
  jar = "@com_networknt-json-schema-validator-1_3_1_http//file",
  source_jar = "@com_networknt-json-schema-validator-1_3_1_http//file",
  visibility = ["//visibility:public"]
)

java_library(
  name = "jsonpath",
  exports = [
    ":com_jayway_jsonpath-json-path-2_9_0_http_import",
    ":net_minidev-json-smart-2_5_0_http_import",
    ":net_minidev-accessors-smart-2_5_0_http_import",
  ],
  visibility = ["//visibility:public"]
)

jvm_import(
  name = "com_jayway_jsonpath-json-path-2_9_0_http_import",
  jar = "@com_jayway_jsonpath-json-path-2_9_0_http//file",
  source_jar = "@com_jayway_jsonpath-json-path-2_9_0_http//file"
)

jvm_import(
<<<<<<< HEAD
  name = "kotlin-metadata",
  jar = "@org_jetbrains_kotlin-kotlin-metadata-jvm-2_2_21-RC2_http//file",
  source_jar = "@org_jetbrains_kotlin-kotlin-metadata-jvm-2_2_21-RC2_http//file",
  visibility = ["//visibility:public"]
=======
  name = "net_minidev-json-smart-2_5_0_http_import",
  jar = "@net_minidev-json-smart-2_5_0_http//file",
  source_jar = "@net_minidev-json-smart-2_5_0_http//file"
>>>>>>> 00283270
)

jvm_import(
  name = "net_minidev-accessors-smart-2_5_0_http_import",
  jar = "@net_minidev-accessors-smart-2_5_0_http//file",
  source_jar = "@net_minidev-accessors-smart-2_5_0_http//file"
)

jvm_import(
<<<<<<< HEAD
  name = "kotlin-reflect",
  jar = "@org_jetbrains_kotlin-kotlin-reflect-2_2_21-RC2_http//file",
  source_jar = "@org_jetbrains_kotlin-kotlin-reflect-2_2_21-RC2_http//file",
=======
  name = "jsoup",
  jar = "@org_jsoup-jsoup-1_21_2_http//file",
  source_jar = "@org_jsoup-jsoup-1_21_2_http//file",
>>>>>>> 00283270
  visibility = ["//visibility:public"]
)

jvm_import(
<<<<<<< HEAD
  name = "kotlin-script-runtime",
  jar = "@org_jetbrains_kotlin-kotlin-script-runtime-2_2_21-RC2_http//file",
  source_jar = "@org_jetbrains_kotlin-kotlin-script-runtime-2_2_21-RC2_http//file",
=======
  name = "jsr305",
  jar = "@com_google_code_findbugs-jsr305-3_0_2_http//file",
  source_jar = "@com_google_code_findbugs-jsr305-3_0_2_http//file",
>>>>>>> 00283270
  visibility = ["//visibility:public"]
)

jvm_import(
<<<<<<< HEAD
  name = "kotlin-stdlib",
  jar = "@org_jetbrains_kotlin-kotlin-stdlib-2_2_21-RC2_http//file",
  source_jar = "@org_jetbrains_kotlin-kotlin-stdlib-2_2_21-RC2_http//file",
=======
  name = "junit4",
  jar = "@junit-junit-4_13_2_http//file",
  source_jar = "@junit-junit-4_13_2_http//file",
>>>>>>> 00283270
  visibility = ["//visibility:public"]
)

java_library(
  name = "junit4-provided",
  exports = [":junit4"],
  neverlink = True,
  visibility = ["//visibility:public"]
)

<<<<<<< HEAD
jvm_import(
  name = "kotlin-test",
  jar = "@org_jetbrains_kotlin-kotlin-test-2_2_21-RC2_http//file",
  source_jar = "@org_jetbrains_kotlin-kotlin-test-2_2_21-RC2_http//file",
  visibility = ["//visibility:public"]
)

=======
>>>>>>> 00283270
java_library(
  name = "junit5",
  exports = [
    ":org_junit_jupiter-junit-jupiter-api-5_13_4_http_import",
    ":org_opentest4j-opentest4j-1_3_0_http_import",
    ":org_junit_platform-junit-platform-commons-1_13_4_http_import",
    ":org_apiguardian-apiguardian-api-1_1_2_http_import",
  ],
  visibility = ["//visibility:public"]
)

jvm_import(
  name = "org_junit_jupiter-junit-jupiter-api-5_13_4_http_import",
  jar = "@org_junit_jupiter-junit-jupiter-api-5_13_4_http//file",
  source_jar = "@org_junit_jupiter-junit-jupiter-api-5_13_4_http//file"
)

jvm_import(
  name = "org_opentest4j-opentest4j-1_3_0_http_import",
  jar = "@org_opentest4j-opentest4j-1_3_0_http//file",
  source_jar = "@org_opentest4j-opentest4j-1_3_0_http//file"
)

jvm_import(
  name = "org_junit_platform-junit-platform-commons-1_13_4_http_import",
  jar = "@org_junit_platform-junit-platform-commons-1_13_4_http//file",
  source_jar = "@org_junit_platform-junit-platform-commons-1_13_4_http//file"
)

jvm_import(
  name = "org_apiguardian-apiguardian-api-1_1_2_http_import",
  jar = "@org_apiguardian-apiguardian-api-1_1_2_http//file",
  source_jar = "@org_apiguardian-apiguardian-api-1_1_2_http//file"
)

<<<<<<< HEAD
jvm_import(
  name = "kotlin-test-junit",
  jar = "@org_jetbrains_kotlin-kotlin-test-junit-2_2_21-RC2_http//file",
  source_jar = "@org_jetbrains_kotlin-kotlin-test-junit-2_2_21-RC2_http//file",
=======
java_library(
  name = "junit5-provided",
  exports = [":junit5"],
  neverlink = True,
>>>>>>> 00283270
  visibility = ["//visibility:public"]
)

jvm_import(
  name = "junit5Jupiter",
  jar = "@org_junit_jupiter-junit-jupiter-engine-5_13_4_http//file",
  source_jar = "@org_junit_jupiter-junit-jupiter-engine-5_13_4_http//file",
  visibility = ["//visibility:public"]
)

java_library(
  name = "junit5Jupiter-provided",
  exports = [":junit5Jupiter"],
  neverlink = True,
  visibility = ["//visibility:public"]
)

java_library(
  name = "junit5Launcher",
  exports = [
    ":org_junit_platform-junit-platform-launcher-1_13_4_http_import",
    ":org_junit_platform-junit-platform-engine-1_13_4_http_import",
  ],
  visibility = ["//visibility:public"]
)

jvm_import(
  name = "org_junit_platform-junit-platform-launcher-1_13_4_http_import",
  jar = "@org_junit_platform-junit-platform-launcher-1_13_4_http//file",
  source_jar = "@org_junit_platform-junit-platform-launcher-1_13_4_http//file"
)

jvm_import(
  name = "org_junit_platform-junit-platform-engine-1_13_4_http_import",
  jar = "@org_junit_platform-junit-platform-engine-1_13_4_http//file",
  source_jar = "@org_junit_platform-junit-platform-engine-1_13_4_http//file"
)

java_library(
  name = "junit5Launcher-provided",
  exports = [":junit5Launcher"],
  neverlink = True,
  visibility = ["//visibility:public"]
)

jvm_import(
  name = "junit5Params",
  jar = "@org_junit_jupiter-junit-jupiter-params-5_13_4_http//file",
  source_jar = "@org_junit_jupiter-junit-jupiter-params-5_13_4_http//file",
  visibility = ["//visibility:public"]
)

java_library(
  name = "junit5Params-provided",
  exports = [":junit5Params"],
  neverlink = True,
  visibility = ["//visibility:public"]
)

jvm_import(
  name = "junit5Pioneer",
  jar = "@org_junit-pioneer-junit-pioneer-2_3_0_http//file",
  source_jar = "@org_junit-pioneer-junit-pioneer-2_3_0_http//file",
  visibility = ["//visibility:public"]
)

java_library(
  name = "junit5Suites",
  exports = [
    ":org_junit_platform-junit-platform-suite-1_13_4_http_import",
    ":org_junit_platform-junit-platform-suite-api-1_13_4_http_import",
    ":org_junit_platform-junit-platform-suite-engine-1_13_4_http_import",
    ":org_junit_platform-junit-platform-suite-commons-1_13_4_http_import",
  ],
  visibility = ["//visibility:public"]
)

jvm_import(
  name = "org_junit_platform-junit-platform-suite-1_13_4_http_import",
  jar = "@org_junit_platform-junit-platform-suite-1_13_4_http//file",
  source_jar = "@org_junit_platform-junit-platform-suite-1_13_4_http//file"
)

jvm_import(
  name = "org_junit_platform-junit-platform-suite-api-1_13_4_http_import",
  jar = "@org_junit_platform-junit-platform-suite-api-1_13_4_http//file",
  source_jar = "@org_junit_platform-junit-platform-suite-api-1_13_4_http//file"
)

jvm_import(
  name = "org_junit_platform-junit-platform-suite-engine-1_13_4_http_import",
  jar = "@org_junit_platform-junit-platform-suite-engine-1_13_4_http//file",
  source_jar = "@org_junit_platform-junit-platform-suite-engine-1_13_4_http//file"
)

jvm_import(
  name = "org_junit_platform-junit-platform-suite-commons-1_13_4_http_import",
  jar = "@org_junit_platform-junit-platform-suite-commons-1_13_4_http//file",
  source_jar = "@org_junit_platform-junit-platform-suite-commons-1_13_4_http//file"
)

jvm_import(
  name = "junit5Vintage",
  jar = "@org_junit_vintage-junit-vintage-engine-5_13_4_http//file",
  source_jar = "@org_junit_vintage-junit-vintage-engine-5_13_4_http//file",
  visibility = ["//visibility:public"]
)

java_library(
  name = "junit6",
  exports = [
    ":org_junit_jupiter-junit-jupiter-api-6_0_0_http_import",
    ":org_opentest4j-opentest4j-1_3_0_http_import",
    ":org_junit_platform-junit-platform-commons-6_0_0_http_import",
    ":org_apiguardian-apiguardian-api-1_1_2_http_import",
    ":org_jspecify-jspecify-1_0_0_http_import",
  ],
  visibility = ["//visibility:public"]
)

jvm_import(
  name = "org_junit_jupiter-junit-jupiter-api-6_0_0_http_import",
  jar = "@org_junit_jupiter-junit-jupiter-api-6_0_0_http//file",
  source_jar = "@org_junit_jupiter-junit-jupiter-api-6_0_0_http//file"
)

jvm_import(
  name = "org_junit_platform-junit-platform-commons-6_0_0_http_import",
  jar = "@org_junit_platform-junit-platform-commons-6_0_0_http//file",
  source_jar = "@org_junit_platform-junit-platform-commons-6_0_0_http//file"
)

jvm_import(
  name = "org_jspecify-jspecify-1_0_0_http_import",
  jar = "@org_jspecify-jspecify-1_0_0_http//file",
  source_jar = "@org_jspecify-jspecify-1_0_0_http//file"
)

java_library(
  name = "junit6-provided",
  exports = [":junit6"],
  neverlink = True,
  visibility = ["//visibility:public"]
)

java_library(
  name = "junit6Launcher",
  exports = [
    ":org_junit_platform-junit-platform-launcher-6_0_0_http_import",
    ":org_junit_platform-junit-platform-engine-6_0_0_http_import",
    ":org_jspecify-jspecify-1_0_0_http_import",
  ],
  visibility = ["//visibility:public"]
)

jvm_import(
  name = "org_junit_platform-junit-platform-launcher-6_0_0_http_import",
  jar = "@org_junit_platform-junit-platform-launcher-6_0_0_http//file",
  source_jar = "@org_junit_platform-junit-platform-launcher-6_0_0_http//file"
)

jvm_import(
  name = "org_junit_platform-junit-platform-engine-6_0_0_http_import",
  jar = "@org_junit_platform-junit-platform-engine-6_0_0_http//file",
  source_jar = "@org_junit_platform-junit-platform-engine-6_0_0_http//file"
)

java_library(
  name = "junit6Launcher-provided",
  exports = [":junit6Launcher"],
  neverlink = True,
  visibility = ["//visibility:public"]
)

jvm_import(
  name = "jvm-native-trusted-roots",
  jar = "@org_jetbrains_nativecerts-jvm-native-trusted-roots-1_1_7_http//file",
  source_jar = "@org_jetbrains_nativecerts-jvm-native-trusted-roots-1_1_7_http//file",
  visibility = ["//visibility:public"]
)

jvm_import(
  name = "jzlib",
  jar = "@com_jcraft-jzlib-1_1_3_http//file",
  source_jar = "@com_jcraft-jzlib-1_1_3_http//file",
  visibility = ["//visibility:public"]
)

java_library(
  name = "kaml",
  exports = [
    ":com_charleskorn_kaml-kaml-jvm-0_80_1_http_import",
    ":it_krzeminski-snakeyaml-engine-kmp-jvm-3_1_1_http_import",
    ":net_thauvin_erik_urlencoder-urlencoder-lib-jvm-1_6_0_http_import",
  ],
  visibility = ["//visibility:public"]
)

jvm_import(
  name = "com_charleskorn_kaml-kaml-jvm-0_80_1_http_import",
  jar = "@com_charleskorn_kaml-kaml-jvm-0_80_1_http//file",
  source_jar = "@com_charleskorn_kaml-kaml-jvm-0_80_1_http//file"
)

jvm_import(
  name = "it_krzeminski-snakeyaml-engine-kmp-jvm-3_1_1_http_import",
  jar = "@it_krzeminski-snakeyaml-engine-kmp-jvm-3_1_1_http//file",
  source_jar = "@it_krzeminski-snakeyaml-engine-kmp-jvm-3_1_1_http//file"
)

jvm_import(
  name = "net_thauvin_erik_urlencoder-urlencoder-lib-jvm-1_6_0_http_import",
  jar = "@net_thauvin_erik_urlencoder-urlencoder-lib-jvm-1_6_0_http//file",
  source_jar = "@net_thauvin_erik_urlencoder-urlencoder-lib-jvm-1_6_0_http//file"
)

jvm_import(
  name = "kotlin-analysis-platform-ehcache-sizeof",
  jar = "@org_ehcache-sizeof-0_4_0_http//file",
  source_jar = "@org_ehcache-sizeof-0_4_0_http//file",
  visibility = ["//visibility:public"]
)

jvm_import(
  name = "kotlin-completion-ml-completion-ranking-kotlin",
  jar = "@org_jetbrains_intellij_deps_completion-completion-ranking-kotlin-0_4_0_http//file",
  source_jar = "@org_jetbrains_intellij_deps_completion-completion-ranking-kotlin-0_4_0_http//file",
  visibility = ["//visibility:public"]
)

jvm_import(
  name = "kotlin-gradle-plugin-idea",
  jar = "@org_jetbrains_kotlin-kotlin-gradle-plugin-idea-1_9_20-dev-8162_http//file",
  source_jar = "@org_jetbrains_kotlin-kotlin-gradle-plugin-idea-1_9_20-dev-8162_http//file",
  visibility = ["//visibility:public"]
)

java_library(
  name = "kotlin-gradle-plugin-idea-provided",
  exports = [":kotlin-gradle-plugin-idea"],
  neverlink = True,
  visibility = ["//visibility:public"]
)

jvm_import(
  name = "kotlin-gradle-plugin-idea-proto",
  jar = "@org_jetbrains_kotlin-kotlin-gradle-plugin-idea-proto-1_9_20-dev-8162_http//file",
  source_jar = "@org_jetbrains_kotlin-kotlin-gradle-plugin-idea-proto-1_9_20-dev-8162_http//file",
  visibility = ["//visibility:public"]
)

jvm_import(
  name = "kotlin-metadata",
  jar = "@org_jetbrains_kotlin-kotlin-metadata-jvm-2_2_20_http//file",
  source_jar = "@org_jetbrains_kotlin-kotlin-metadata-jvm-2_2_20_http//file",
  visibility = ["//visibility:public"]
)

jvm_import(
  name = "kotlin-project-model",
  jar = "@org_jetbrains_kotlin-kotlin-project-model-1_6_0_http//file",
  source_jar = "@org_jetbrains_kotlin-kotlin-project-model-1_6_0_http//file",
  visibility = ["//visibility:public"]
)

jvm_import(
  name = "kotlin-reflect",
  jar = "@org_jetbrains_kotlin-kotlin-reflect-2_2_20_http//file",
  source_jar = "@org_jetbrains_kotlin-kotlin-reflect-2_2_20_http//file",
  visibility = ["//visibility:public"]
)

jvm_import(
  name = "kotlin-script-runtime",
  jar = "@org_jetbrains_kotlin-kotlin-script-runtime-2_2_20_http//file",
  source_jar = "@org_jetbrains_kotlin-kotlin-script-runtime-2_2_20_http//file",
  visibility = ["//visibility:public"]
)

jvm_import(
  name = "kotlin-stdlib",
  jar = "@org_jetbrains_kotlin-kotlin-stdlib-2_2_20_http//file",
  source_jar = "@org_jetbrains_kotlin-kotlin-stdlib-2_2_20_http//file",
  visibility = ["//visibility:public"]
)

java_library(
  name = "kotlin-stdlib-provided",
  exports = [":kotlin-stdlib"],
  neverlink = True,
  visibility = ["//visibility:public"]
)

jvm_import(
  name = "kotlin-test",
  jar = "@org_jetbrains_kotlin-kotlin-test-2_2_20_http//file",
  source_jar = "@org_jetbrains_kotlin-kotlin-test-2_2_20_http//file",
  visibility = ["//visibility:public"]
)

java_library(
  name = "kotlin-test-assertions-core-jvm",
  exports = [
    ":io_kotest-kotest-assertions-core-jvm-5_5_4_http_import",
    ":io_kotest-kotest-assertions-shared-jvm-5_5_4_http_import",
    ":org_opentest4j-opentest4j-1_2_0_http_import",
    ":io_kotest-kotest-common-jvm-5_5_4_http_import",
    ":io_kotest-kotest-assertions-api-jvm-5_5_4_http_import",
  ],
  visibility = ["//visibility:public"]
)

jvm_import(
  name = "io_kotest-kotest-assertions-core-jvm-5_5_4_http_import",
  jar = "@io_kotest-kotest-assertions-core-jvm-5_5_4_http//file",
  source_jar = "@io_kotest-kotest-assertions-core-jvm-5_5_4_http//file"
)

jvm_import(
  name = "io_kotest-kotest-assertions-shared-jvm-5_5_4_http_import",
  jar = "@io_kotest-kotest-assertions-shared-jvm-5_5_4_http//file",
  source_jar = "@io_kotest-kotest-assertions-shared-jvm-5_5_4_http//file"
)

jvm_import(
  name = "io_kotest-kotest-common-jvm-5_5_4_http_import",
  jar = "@io_kotest-kotest-common-jvm-5_5_4_http//file",
  source_jar = "@io_kotest-kotest-common-jvm-5_5_4_http//file"
)

jvm_import(
  name = "io_kotest-kotest-assertions-api-jvm-5_5_4_http_import",
  jar = "@io_kotest-kotest-assertions-api-jvm-5_5_4_http//file",
  source_jar = "@io_kotest-kotest-assertions-api-jvm-5_5_4_http//file"
)

jvm_import(
  name = "kotlin-test-junit",
  jar = "@org_jetbrains_kotlin-kotlin-test-junit-2_2_20_http//file",
  source_jar = "@org_jetbrains_kotlin-kotlin-test-junit-2_2_20_http//file",
  visibility = ["//visibility:public"]
)

jvm_import(
  name = "kotlin-tooling-core",
  jar = "@org_jetbrains_kotlin-kotlin-tooling-core-1_9_20-dev-8162_http//file",
  source_jar = "@org_jetbrains_kotlin-kotlin-tooling-core-1_9_20-dev-8162_http//file",
  visibility = ["//visibility:public"]
)

java_library(
  name = "kotlin-tooling-core-provided",
  exports = [":kotlin-tooling-core"],
  neverlink = True,
  visibility = ["//visibility:public"]
)

jvm_import(
  name = "kotlinc-kotlin-dist",
  jar = "@org_jetbrains_kotlin-kotlin-dist-for-ide-2_2_20_http//file",
  source_jar = "@org_jetbrains_kotlin-kotlin-dist-for-ide-2_2_20_http//file",
  visibility = ["//visibility:public"]
)

jvm_import(
  name = "kotlinc-kotlin-jps-plugin-classpath",
  jar = "@org_jetbrains_kotlin-kotlin-jps-plugin-classpath-2_2_20_http//file",
  source_jar = "@org_jetbrains_kotlin-kotlin-jps-plugin-classpath-2_2_20_http//file",
  visibility = ["//visibility:public"]
)

java_library(
  name = "kotlinc-kotlin-jps-plugin-classpath-provided",
  exports = [":kotlinc-kotlin-jps-plugin-classpath"],
  neverlink = True,
  visibility = ["//visibility:public"]
)

jvm_import(
  name = "kotlinc-kotlin-jps-plugin-tests",
  jar = "@org_jetbrains_kotlin-kotlin-jps-plugin-tests-for-ide-2_2_20_http//file",
  source_jar = "@org_jetbrains_kotlin-kotlin-jps-plugin-tests-for-ide-2_2_20_http//file",
  visibility = ["//visibility:public"]
)

jvm_import(
  name = "kotlinx-collections-immutable",
  jar = "@org_jetbrains_kotlinx-kotlinx-collections-immutable-jvm-0_4_0_http//file",
  source_jar = "@org_jetbrains_kotlinx-kotlinx-collections-immutable-jvm-0_4_0_http//file",
  visibility = ["//visibility:public"]
)

jvm_import(
  name = "kotlinx-coroutines-core",
  jar = "@org_jetbrains_intellij_deps_kotlinx-kotlinx-coroutines-core-jvm-1_10_1-intellij-6_http//file",
  source_jar = "@org_jetbrains_intellij_deps_kotlinx-kotlinx-coroutines-core-jvm-1_10_1-intellij-6_http//file",
  visibility = ["//visibility:public"]
)

java_library(
  name = "kotlinx-coroutines-core-provided",
  exports = [":kotlinx-coroutines-core"],
  neverlink = True,
  visibility = ["//visibility:public"]
)

jvm_import(
  name = "kotlinx-coroutines-debug",
  jar = "@org_jetbrains_intellij_deps_kotlinx-kotlinx-coroutines-debug-1_10_1-intellij-6_http//file",
  source_jar = "@org_jetbrains_intellij_deps_kotlinx-kotlinx-coroutines-debug-1_10_1-intellij-6_http//file",
  visibility = ["//visibility:public"]
)

jvm_import(
  name = "kotlinx-coroutines-guava",
  jar = "@org_jetbrains_intellij_deps_kotlinx-kotlinx-coroutines-guava-1_10_1-intellij-6_http//file",
  source_jar = "@org_jetbrains_intellij_deps_kotlinx-kotlinx-coroutines-guava-1_10_1-intellij-6_http//file",
  visibility = ["//visibility:public"]
)

jvm_import(
  name = "kotlinx-coroutines-slf4j",
  jar = "@org_jetbrains_intellij_deps_kotlinx-kotlinx-coroutines-slf4j-1_10_1-intellij-6_http//file",
  source_jar = "@org_jetbrains_intellij_deps_kotlinx-kotlinx-coroutines-slf4j-1_10_1-intellij-6_http//file",
  visibility = ["//visibility:public"]
)

jvm_import(
  name = "kotlinx-coroutines-test",
  jar = "@org_jetbrains_intellij_deps_kotlinx-kotlinx-coroutines-test-jvm-1_10_1-intellij-6_http//file",
  source_jar = "@org_jetbrains_intellij_deps_kotlinx-kotlinx-coroutines-test-jvm-1_10_1-intellij-6_http//file",
  visibility = ["//visibility:public"]
)

jvm_import(
  name = "kotlinx-datetime-jvm",
  jar = "@org_jetbrains_kotlinx-kotlinx-datetime-jvm-0_6_2_http//file",
  source_jar = "@org_jetbrains_kotlinx-kotlinx-datetime-jvm-0_6_2_http//file",
  visibility = ["//visibility:public"]
)

java_library(
  name = "kotlinx-document-store-mvstore",
  exports = [
    ":com_github_lamba92-kotlinx-document-store-mvstore-0_0_4_http_import",
    ":com_github_lamba92-kotlinx-document-store-core-jvm-0_0_4_http_import",
  ],
  visibility = ["//visibility:public"]
)

jvm_import(
  name = "com_github_lamba92-kotlinx-document-store-mvstore-0_0_4_http_import",
  jar = "@com_github_lamba92-kotlinx-document-store-mvstore-0_0_4_http//file",
  source_jar = "@com_github_lamba92-kotlinx-document-store-mvstore-0_0_4_http//file"
)

jvm_import(
  name = "com_github_lamba92-kotlinx-document-store-core-jvm-0_0_4_http_import",
  jar = "@com_github_lamba92-kotlinx-document-store-core-jvm-0_0_4_http//file",
  source_jar = "@com_github_lamba92-kotlinx-document-store-core-jvm-0_0_4_http//file"
)

java_library(
  name = "kotlinx-io-core",
  exports = [
    ":org_jetbrains_kotlinx-kotlinx-io-core-jvm-0_7_0_http_import",
    ":org_jetbrains_kotlinx-kotlinx-io-bytestring-jvm-0_7_0_http_import",
  ],
  visibility = ["//visibility:public"]
)

jvm_import(
  name = "org_jetbrains_kotlinx-kotlinx-io-core-jvm-0_7_0_http_import",
  jar = "@org_jetbrains_kotlinx-kotlinx-io-core-jvm-0_7_0_http//file",
  source_jar = "@org_jetbrains_kotlinx-kotlinx-io-core-jvm-0_7_0_http//file"
)

jvm_import(
  name = "org_jetbrains_kotlinx-kotlinx-io-bytestring-jvm-0_7_0_http_import",
  jar = "@org_jetbrains_kotlinx-kotlinx-io-bytestring-jvm-0_7_0_http//file",
  source_jar = "@org_jetbrains_kotlinx-kotlinx-io-bytestring-jvm-0_7_0_http//file"
)

jvm_import(
  name = "kotlinx-serialization-cbor",
  jar = "@org_jetbrains_kotlinx-kotlinx-serialization-cbor-jvm-1_9_0_http//file",
  source_jar = "@org_jetbrains_kotlinx-kotlinx-serialization-cbor-jvm-1_9_0_http//file",
  visibility = ["//visibility:public"]
)

jvm_import(
  name = "kotlinx-serialization-core",
  jar = "@org_jetbrains_kotlinx-kotlinx-serialization-core-jvm-1_9_0_http//file",
  source_jar = "@org_jetbrains_kotlinx-kotlinx-serialization-core-jvm-1_9_0_http//file",
  exported_compiler_plugins = ["@lib//:kotlin-serialization-plugin"],
  visibility = ["//visibility:public"]
)

jvm_import(
  name = "kotlinx-serialization-json",
  jar = "@org_jetbrains_kotlinx-kotlinx-serialization-json-jvm-1_9_0_http//file",
  source_jar = "@org_jetbrains_kotlinx-kotlinx-serialization-json-jvm-1_9_0_http//file",
  visibility = ["//visibility:public"]
)

jvm_import(
  name = "kotlinx-serialization-json-io",
  jar = "@org_jetbrains_kotlinx-kotlinx-serialization-json-io-jvm-1_9_0_http//file",
  source_jar = "@org_jetbrains_kotlinx-kotlinx-serialization-json-io-jvm-1_9_0_http//file",
  visibility = ["//visibility:public"]
)

jvm_import(
  name = "kotlinx-serialization-protobuf",
  jar = "@org_jetbrains_kotlinx-kotlinx-serialization-protobuf-jvm-1_9_0_http//file",
  source_jar = "@org_jetbrains_kotlinx-kotlinx-serialization-protobuf-jvm-1_9_0_http//file",
  visibility = ["//visibility:public"]
)

jvm_import(
  name = "kryo5",
  jar = "@com_esotericsoftware-kryo5-5_6_0_http//file",
  source_jar = "@com_esotericsoftware-kryo5-5_6_0_http//file",
  visibility = ["//visibility:public"]
)

java_library(
  name = "ktor-client-cio",
  exports = [
    ":io_ktor-ktor-client-cio-jvm-3_1_3_http_import",
    ":io_ktor-ktor-client-core-jvm-3_1_3_http_import",
    ":io_ktor-ktor-http-jvm-3_1_3_http_import",
    ":io_ktor-ktor-events-jvm-3_1_3_http_import",
    ":io_ktor-ktor-websocket-serialization-jvm-3_1_3_http_import",
    ":io_ktor-ktor-serialization-jvm-3_1_3_http_import",
    ":io_ktor-ktor-sse-jvm-3_1_3_http_import",
    ":io_ktor-ktor-http-cio-jvm-3_1_3_http_import",
    ":io_ktor-ktor-network-jvm-3_1_3_http_import",
    ":io_ktor-ktor-io-jvm-3_1_3_http_import",
    ":io_ktor-ktor-websockets-jvm-3_1_3_http_import",
    ":io_ktor-ktor-utils-jvm-3_1_3_http_import",
    ":io_ktor-ktor-network-tls-jvm-3_1_3_http_import",
  ],
  visibility = ["//visibility:public"]
)

jvm_import(
  name = "io_ktor-ktor-client-cio-jvm-3_1_3_http_import",
  jar = "@io_ktor-ktor-client-cio-jvm-3_1_3_http//file",
  source_jar = "@io_ktor-ktor-client-cio-jvm-3_1_3_http//file"
)

jvm_import(
  name = "io_ktor-ktor-client-core-jvm-3_1_3_http_import",
  jar = "@io_ktor-ktor-client-core-jvm-3_1_3_http//file",
  source_jar = "@io_ktor-ktor-client-core-jvm-3_1_3_http//file"
)

jvm_import(
  name = "io_ktor-ktor-http-jvm-3_1_3_http_import",
  jar = "@io_ktor-ktor-http-jvm-3_1_3_http//file",
  source_jar = "@io_ktor-ktor-http-jvm-3_1_3_http//file"
)

jvm_import(
  name = "io_ktor-ktor-events-jvm-3_1_3_http_import",
  jar = "@io_ktor-ktor-events-jvm-3_1_3_http//file",
  source_jar = "@io_ktor-ktor-events-jvm-3_1_3_http//file"
)

jvm_import(
  name = "io_ktor-ktor-websocket-serialization-jvm-3_1_3_http_import",
  jar = "@io_ktor-ktor-websocket-serialization-jvm-3_1_3_http//file",
  source_jar = "@io_ktor-ktor-websocket-serialization-jvm-3_1_3_http//file"
)

jvm_import(
  name = "io_ktor-ktor-serialization-jvm-3_1_3_http_import",
  jar = "@io_ktor-ktor-serialization-jvm-3_1_3_http//file",
  source_jar = "@io_ktor-ktor-serialization-jvm-3_1_3_http//file"
)

jvm_import(
  name = "io_ktor-ktor-sse-jvm-3_1_3_http_import",
  jar = "@io_ktor-ktor-sse-jvm-3_1_3_http//file",
  source_jar = "@io_ktor-ktor-sse-jvm-3_1_3_http//file"
)

jvm_import(
  name = "io_ktor-ktor-http-cio-jvm-3_1_3_http_import",
  jar = "@io_ktor-ktor-http-cio-jvm-3_1_3_http//file",
  source_jar = "@io_ktor-ktor-http-cio-jvm-3_1_3_http//file"
)

jvm_import(
  name = "io_ktor-ktor-network-jvm-3_1_3_http_import",
  jar = "@io_ktor-ktor-network-jvm-3_1_3_http//file",
  source_jar = "@io_ktor-ktor-network-jvm-3_1_3_http//file"
)

jvm_import(
  name = "io_ktor-ktor-io-jvm-3_1_3_http_import",
  jar = "@io_ktor-ktor-io-jvm-3_1_3_http//file",
  source_jar = "@io_ktor-ktor-io-jvm-3_1_3_http//file"
)

jvm_import(
  name = "io_ktor-ktor-websockets-jvm-3_1_3_http_import",
  jar = "@io_ktor-ktor-websockets-jvm-3_1_3_http//file",
  source_jar = "@io_ktor-ktor-websockets-jvm-3_1_3_http//file"
)

jvm_import(
  name = "io_ktor-ktor-utils-jvm-3_1_3_http_import",
  jar = "@io_ktor-ktor-utils-jvm-3_1_3_http//file",
  source_jar = "@io_ktor-ktor-utils-jvm-3_1_3_http//file"
)

jvm_import(
  name = "io_ktor-ktor-network-tls-jvm-3_1_3_http_import",
  jar = "@io_ktor-ktor-network-tls-jvm-3_1_3_http//file",
  source_jar = "@io_ktor-ktor-network-tls-jvm-3_1_3_http//file"
)

java_library(
  name = "ktor-client-core",
  exports = [
    ":io_ktor-ktor-client-core-jvm-3_1_3_http_import",
    ":io_ktor-ktor-http-jvm-3_1_3_http_import",
    ":io_ktor-ktor-http-cio-jvm-3_1_3_http_import",
    ":io_ktor-ktor-events-jvm-3_1_3_http_import",
    ":io_ktor-ktor-websocket-serialization-jvm-3_1_3_http_import",
    ":io_ktor-ktor-serialization-jvm-3_1_3_http_import",
    ":io_ktor-ktor-websockets-jvm-3_1_3_http_import",
    ":io_ktor-ktor-sse-jvm-3_1_3_http_import",
  ],
  visibility = ["//visibility:public"]
)

jvm_import(
  name = "ktor-client-java",
  jar = "@io_ktor-ktor-client-java-jvm-3_1_3_http//file",
  source_jar = "@io_ktor-ktor-client-java-jvm-3_1_3_http//file",
  visibility = ["//visibility:public"]
)

java_library(
  name = "ktor-client-mock",
  exports = [
    ":io_ktor-ktor-client-mock-jvm-3_1_3_http_import",
    ":io_ktor-ktor-http-jvm-3_1_3_http_import",
    ":io_ktor-ktor-utils-jvm-3_1_3_http_import",
    ":io_ktor-ktor-io-jvm-3_1_3_http_import",
    ":io_ktor-ktor-client-core-jvm-3_1_3_http_import",
    ":io_ktor-ktor-http-cio-jvm-3_1_3_http_import",
    ":io_ktor-ktor-network-jvm-3_1_3_http_import",
    ":io_ktor-ktor-events-jvm-3_1_3_http_import",
    ":io_ktor-ktor-websocket-serialization-jvm-3_1_3_http_import",
    ":io_ktor-ktor-serialization-jvm-3_1_3_http_import",
    ":io_ktor-ktor-websockets-jvm-3_1_3_http_import",
    ":io_ktor-ktor-sse-jvm-3_1_3_http_import",
  ],
  visibility = ["//visibility:public"]
)

jvm_import(
  name = "io_ktor-ktor-client-mock-jvm-3_1_3_http_import",
  jar = "@io_ktor-ktor-client-mock-jvm-3_1_3_http//file",
  source_jar = "@io_ktor-ktor-client-mock-jvm-3_1_3_http//file"
)

java_library(
  name = "ktor-network-tls",
  exports = [
    ":io_ktor-ktor-network-tls-jvm-3_1_3_http_import",
    ":io_ktor-ktor-network-jvm-3_1_3_http_import",
  ],
  visibility = ["//visibility:public"]
)

java_library(
  name = "ktor-serialization-kotlinx-json",
  exports = [
    ":io_ktor-ktor-serialization-kotlinx-json-jvm-3_1_3_http_import",
    ":io_ktor-ktor-serialization-kotlinx-jvm-3_1_3_http_import",
  ],
  visibility = ["//visibility:public"]
)

jvm_import(
  name = "io_ktor-ktor-serialization-kotlinx-json-jvm-3_1_3_http_import",
  jar = "@io_ktor-ktor-serialization-kotlinx-json-jvm-3_1_3_http//file",
  source_jar = "@io_ktor-ktor-serialization-kotlinx-json-jvm-3_1_3_http//file"
)

jvm_import(
  name = "io_ktor-ktor-serialization-kotlinx-jvm-3_1_3_http_import",
  jar = "@io_ktor-ktor-serialization-kotlinx-jvm-3_1_3_http//file",
  source_jar = "@io_ktor-ktor-serialization-kotlinx-jvm-3_1_3_http//file"
)

java_library(
  name = "ktor-server-cio",
  exports = [
    ":io_ktor-ktor-server-cio-jvm-3_1_3_http_import",
    ":io_ktor-ktor-server-core-jvm-3_1_3_http_import",
    ":com_typesafe-config-1_4_3_http_import",
    ":io_ktor-ktor-utils-jvm-3_1_3_http_import",
    ":io_ktor-ktor-http-jvm-3_1_3_http_import",
    ":io_ktor-ktor-serialization-jvm-3_1_3_http_import",
    ":io_ktor-ktor-events-jvm-3_1_3_http_import",
    ":io_ktor-ktor-http-cio-jvm-3_1_3_http_import",
    ":io_ktor-ktor-io-jvm-3_1_3_http_import",
    ":io_ktor-ktor-websockets-jvm-3_1_3_http_import",
    ":io_ktor-ktor-network-jvm-3_1_3_http_import",
  ],
  visibility = ["//visibility:public"]
)

jvm_import(
  name = "io_ktor-ktor-server-cio-jvm-3_1_3_http_import",
  jar = "@io_ktor-ktor-server-cio-jvm-3_1_3_http//file",
  source_jar = "@io_ktor-ktor-server-cio-jvm-3_1_3_http//file"
)

jvm_import(
  name = "io_ktor-ktor-server-core-jvm-3_1_3_http_import",
  jar = "@io_ktor-ktor-server-core-jvm-3_1_3_http//file",
  source_jar = "@io_ktor-ktor-server-core-jvm-3_1_3_http//file"
)

jvm_import(
  name = "com_typesafe-config-1_4_3_http_import",
  jar = "@com_typesafe-config-1_4_3_http//file",
  source_jar = "@com_typesafe-config-1_4_3_http//file"
)

jvm_import(
  name = "ktor-server-sse-jvm",
  jar = "@io_ktor-ktor-server-sse-jvm-3_1_3_http//file",
  source_jar = "@io_ktor-ktor-server-sse-jvm-3_1_3_http//file",
  visibility = ["//visibility:public"]
)

jvm_import(
  name = "kxml2",
  jar = "@net_sf_kxml-kxml2-2_3_0_http//file",
  source_jar = "@net_sf_kxml-kxml2-2_3_0_http//file",
  visibility = ["//visibility:public"]
)

jvm_import(
  name = "layoutlib",
  jar = "@com_android_tools_layoutlib-layoutlib-15_2_3_http//file",
  visibility = ["//visibility:public"]
)

jvm_import(
  name = "libraries-ai-grazie-spell-gec-engine-local-ai-grazie-model-swagger-annotations-jvm",
  jar = "@ai_grazie_model-swagger-annotations-jvm-0_8_66_http//file",
  source_jar = "@ai_grazie_model-swagger-annotations-jvm-0_8_66_http//file",
  visibility = ["//visibility:public"]
)

jvm_import(
  name = "libraries-ai-grazie-spell-gec-engine-local-ai-grazie-nlp-detect",
  jar = "@ai_grazie_nlp-nlp-detect-jvm-0_8_66_http//file",
  source_jar = "@ai_grazie_nlp-nlp-detect-jvm-0_8_66_http//file",
  visibility = ["//visibility:public"]
)

java_library(
  name = "libraries-ai-grazie-spell-gec-engine-local-ai-grazie-spell-gec-engine-local",
  exports = [
    ":ai_grazie_spell-gec-spell-engine-local-0_8_66_http_import",
    ":ai_grazie_utils-utils-common-jvm-0_8_66_http_import",
    ":ai_grazie_model-model-gec-jvm-0_8_66_http_import",
    ":ai_grazie_model-model-text-jvm-0_8_66_http_import",
    ":ai_grazie_model-model-common-jvm-0_8_66_http_import",
    ":ai_grazie_nlp-nlp-langs-jvm-0_8_66_http_import",
    ":ai_grazie_nlp-nlp-common-jvm-0_8_66_http_import",
    ":ai_grazie_nlp-nlp-patterns-jvm-0_8_66_http_import",
    ":ai_grazie_nlp-nlp-similarity-jvm-0_8_66_http_import",
    ":ai_grazie_nlp-nlp-phonetics-jvm-0_8_66_http_import",
    ":ai_grazie_nlp-nlp-tokenizer-jvm-0_8_66_http_import",
    ":ai_grazie_utils-utils-multiplatform-jvm-0_8_66_http_import",
  ],
  visibility = ["//visibility:public"]
)

jvm_import(
  name = "ai_grazie_spell-gec-spell-engine-local-0_8_66_http_import",
  jar = "@ai_grazie_spell-gec-spell-engine-local-0_8_66_http//file",
  source_jar = "@ai_grazie_spell-gec-spell-engine-local-0_8_66_http//file"
)

jvm_import(
  name = "ai_grazie_model-model-gec-jvm-0_8_66_http_import",
  jar = "@ai_grazie_model-model-gec-jvm-0_8_66_http//file",
  source_jar = "@ai_grazie_model-model-gec-jvm-0_8_66_http//file"
)

jvm_import(
  name = "ai_grazie_model-model-text-jvm-0_8_66_http_import",
  jar = "@ai_grazie_model-model-text-jvm-0_8_66_http//file",
  source_jar = "@ai_grazie_model-model-text-jvm-0_8_66_http//file"
)

jvm_import(
  name = "ai_grazie_nlp-nlp-langs-jvm-0_8_66_http_import",
  jar = "@ai_grazie_nlp-nlp-langs-jvm-0_8_66_http//file",
  source_jar = "@ai_grazie_nlp-nlp-langs-jvm-0_8_66_http//file"
)

jvm_import(
  name = "ai_grazie_nlp-nlp-patterns-jvm-0_8_66_http_import",
  jar = "@ai_grazie_nlp-nlp-patterns-jvm-0_8_66_http//file",
  source_jar = "@ai_grazie_nlp-nlp-patterns-jvm-0_8_66_http//file"
)

jvm_import(
  name = "ai_grazie_nlp-nlp-similarity-jvm-0_8_66_http_import",
  jar = "@ai_grazie_nlp-nlp-similarity-jvm-0_8_66_http//file",
  source_jar = "@ai_grazie_nlp-nlp-similarity-jvm-0_8_66_http//file"
)

jvm_import(
  name = "ai_grazie_nlp-nlp-phonetics-jvm-0_8_66_http_import",
  jar = "@ai_grazie_nlp-nlp-phonetics-jvm-0_8_66_http//file",
  source_jar = "@ai_grazie_nlp-nlp-phonetics-jvm-0_8_66_http//file"
)

jvm_import(
  name = "ai_grazie_nlp-nlp-tokenizer-jvm-0_8_66_http_import",
  jar = "@ai_grazie_nlp-nlp-tokenizer-jvm-0_8_66_http//file",
  source_jar = "@ai_grazie_nlp-nlp-tokenizer-jvm-0_8_66_http//file"
)

jvm_import(
  name = "libraries-ai-grazie-spell-gec-engine-local-ai-grazie-spell-hunspell-en",
  jar = "@ai_grazie_spell-hunspell-en-0_2_318_http//file",
  visibility = ["//visibility:public"]
)

jvm_import(
  name = "libraries-asm-asm",
  jar = "@org_jetbrains_intellij_deps-asm-all-9_6_1_http//file",
  source_jar = "@org_jetbrains_intellij_deps-asm-all-9_6_1_http//file",
  visibility = ["//visibility:public"]
)

jvm_import(
  name = "libraries-blockmap-blockmap",
  jar = "@org_jetbrains_intellij-blockmap-1_0_7_http//file",
  source_jar = "@org_jetbrains_intellij-blockmap-1_0_7_http//file",
  visibility = ["//visibility:public"]
)

jvm_import(
  name = "libraries-cglib-cglib",
  jar = "@cglib-cglib-nodep-3_3_0-nodep_http//file",
  source_jar = "@cglib-cglib-nodep-3_3_0-nodep_http//file",
  visibility = ["//visibility:public"]
)

jvm_import(
  name = "libraries-classgraph-classgraph",
  jar = "@io_github_classgraph-classgraph-4_8_181_http//file",
  source_jar = "@io_github_classgraph-classgraph-4_8_181_http//file",
  visibility = ["//visibility:public"]
)

jvm_import(
  name = "libraries-cli-parser-cli-parser",
  jar = "@com_github_spullara_cli-parser-cli-parser-1_1_6_http//file",
  source_jar = "@com_github_spullara_cli-parser-cli-parser-1_1_6_http//file",
  visibility = ["//visibility:public"]
)

java_library(
  name = "libraries-coil-io-coil-kt-coil3-compose-jvm",
  exports = [
    ":io_coil-kt_coil3-coil-compose-jvm-3_2_0_http_import",
    ":io_coil-kt_coil3-coil-jvm-3_2_0_http_import",
    ":io_coil-kt_coil3-coil-core-jvm-3_2_0_http_import",
    ":com_squareup_okio-okio-jvm-3_11_0_http_import",
    ":io_coil-kt_coil3-coil-compose-core-jvm-3_2_0_http_import",
  ],
  visibility = ["//visibility:public"]
)

jvm_import(
  name = "io_coil-kt_coil3-coil-compose-jvm-3_2_0_http_import",
  jar = "@io_coil-kt_coil3-coil-compose-jvm-3_2_0_http//file",
  source_jar = "@io_coil-kt_coil3-coil-compose-jvm-3_2_0_http//file"
)

jvm_import(
  name = "io_coil-kt_coil3-coil-jvm-3_2_0_http_import",
  jar = "@io_coil-kt_coil3-coil-jvm-3_2_0_http//file",
  source_jar = "@io_coil-kt_coil3-coil-jvm-3_2_0_http//file"
)

jvm_import(
  name = "io_coil-kt_coil3-coil-core-jvm-3_2_0_http_import",
  jar = "@io_coil-kt_coil3-coil-core-jvm-3_2_0_http//file",
  source_jar = "@io_coil-kt_coil3-coil-core-jvm-3_2_0_http//file"
)

jvm_import(
  name = "com_squareup_okio-okio-jvm-3_11_0_http_import",
  jar = "@com_squareup_okio-okio-jvm-3_11_0_http//file",
  source_jar = "@com_squareup_okio-okio-jvm-3_11_0_http//file"
)

jvm_import(
  name = "io_coil-kt_coil3-coil-compose-core-jvm-3_2_0_http_import",
  jar = "@io_coil-kt_coil3-coil-compose-core-jvm-3_2_0_http//file",
  source_jar = "@io_coil-kt_coil3-coil-compose-core-jvm-3_2_0_http//file"
)

java_library(
  name = "libraries-coil-io-coil-kt-coil3-network-ktor3-jvm",
  exports = [
    ":io_coil-kt_coil3-coil-network-ktor3-jvm-3_2_0_http_import",
    ":io_coil-kt_coil3-coil-network-core-jvm-3_2_0_http_import",
  ],
  visibility = ["//visibility:public"]
)

jvm_import(
  name = "io_coil-kt_coil3-coil-network-ktor3-jvm-3_2_0_http_import",
  jar = "@io_coil-kt_coil3-coil-network-ktor3-jvm-3_2_0_http//file",
  source_jar = "@io_coil-kt_coil3-coil-network-ktor3-jvm-3_2_0_http//file"
)

jvm_import(
  name = "io_coil-kt_coil3-coil-network-core-jvm-3_2_0_http_import",
  jar = "@io_coil-kt_coil3-coil-network-core-jvm-3_2_0_http//file",
  source_jar = "@io_coil-kt_coil3-coil-network-core-jvm-3_2_0_http//file"
)

jvm_import(
  name = "libraries-coil-io-coil-kt-coil3-svg-jvm",
  jar = "@io_coil-kt_coil3-coil-svg-jvm-3_2_0_http//file",
  source_jar = "@io_coil-kt_coil3-coil-svg-jvm-3_2_0_http//file",
  visibility = ["//visibility:public"]
)

jvm_import(
  name = "libraries-coil-io-coil-kt-coil3-test-jvm",
  jar = "@io_coil-kt_coil3-coil-test-jvm-3_2_0_http//file",
  source_jar = "@io_coil-kt_coil3-coil-test-jvm-3_2_0_http//file",
  visibility = ["//visibility:public"]
)

jvm_import(
  name = "libraries-commons-text-commons-text",
  jar = "@org_apache_commons-commons-text-1_14_0_http//file",
  source_jar = "@org_apache_commons-commons-text-1_14_0_http//file",
  visibility = ["//visibility:public"]
)

java_library(
  name = "libraries-compose-foundation-desktop-compose-foundation-desktop",
  exports = [
    ":org_jetbrains_compose_foundation-foundation-desktop-1_10_0-alpha01_http_import",
    ":androidx_annotation-annotation-jvm-1_9_1_http_import",
    ":androidx_collection-collection-jvm-1_5_0_http_import",
    ":org_jetbrains_compose_animation-animation-desktop-1_10_0-alpha01_http_import",
    ":org_jetbrains_compose_animation-animation-core-desktop-1_10_0-alpha01_http_import",
    ":org_jetbrains_compose_ui-ui-geometry-desktop-1_10_0-alpha01_http_import",
    ":org_jetbrains_compose_foundation-foundation-layout-desktop-1_10_0-alpha01_http_import",
    ":org_jetbrains_compose_ui-ui-desktop-1_10_0-alpha01_http_import",
    ":androidx_lifecycle-lifecycle-common-jvm-2_10_0-alpha03_http_import",
    ":org_jspecify-jspecify-1_0_0_http_import",
    ":androidx_lifecycle-lifecycle-runtime-desktop-2_10_0-alpha03_http_import",
    ":androidx_arch_core-core-common-2_2_0_http_import",
    ":androidx_annotation-annotation-1_1_0_http_import",
    ":androidx_lifecycle-lifecycle-viewmodel-desktop-2_10_0-alpha03_http_import",
    ":androidx_lifecycle-lifecycle-viewmodel-savedstate-desktop-2_10_0-alpha03_http_import",
    ":androidx_savedstate-savedstate-desktop-1_4_0-alpha03_http_import",
    ":org_jetbrains_androidx_lifecycle-lifecycle-runtime-compose-desktop-2_10_0-alpha01_http_import",
    ":androidx_lifecycle-lifecycle-runtime-compose-desktop-2_10_0-alpha03_http_import",
    ":org_jetbrains_compose_runtime-runtime-saveable-desktop-1_10_0-alpha01_http_import",
    ":androidx_compose_runtime-runtime-saveable-desktop-1_10_0-alpha02_http_import",
    ":androidx_savedstate-savedstate-compose-desktop-1_4_0-alpha03_http_import",
    ":org_jetbrains_androidx_savedstate-savedstate-compose-desktop-1_4_0-alpha01_http_import",
    ":org_jetbrains_compose_ui-ui-backhandler-desktop-1_10_0-alpha01_http_import",
    ":org_jetbrains_compose_ui-ui-graphics-desktop-1_10_0-alpha01_http_import",
    ":org_jetbrains_compose_ui-ui-unit-desktop-1_10_0-alpha01_http_import",
    ":org_jetbrains_compose_ui-ui-text-desktop-1_10_0-alpha01_http_import",
    ":org_jetbrains_compose_ui-ui-util-desktop-1_10_0-alpha01_http_import",
    ":org_jetbrains_kotlinx-atomicfu-jvm-0_23_2_http_import",
  ],
  visibility = ["//visibility:public"]
)

jvm_import(
  name = "org_jetbrains_compose_foundation-foundation-desktop-1_10_0-alpha01_http_import",
  jar = "@org_jetbrains_compose_foundation-foundation-desktop-1_10_0-alpha01_http//file",
  source_jar = "@org_jetbrains_compose_foundation-foundation-desktop-1_10_0-alpha01_http//file"
)

jvm_import(
  name = "androidx_annotation-annotation-jvm-1_9_1_http_import",
  jar = "@androidx_annotation-annotation-jvm-1_9_1_http//file",
  source_jar = "@androidx_annotation-annotation-jvm-1_9_1_http//file"
)

jvm_import(
  name = "androidx_collection-collection-jvm-1_5_0_http_import",
  jar = "@androidx_collection-collection-jvm-1_5_0_http//file",
  source_jar = "@androidx_collection-collection-jvm-1_5_0_http//file"
)

jvm_import(
  name = "org_jetbrains_compose_animation-animation-desktop-1_10_0-alpha01_http_import",
  jar = "@org_jetbrains_compose_animation-animation-desktop-1_10_0-alpha01_http//file",
  source_jar = "@org_jetbrains_compose_animation-animation-desktop-1_10_0-alpha01_http//file"
)

jvm_import(
  name = "org_jetbrains_compose_animation-animation-core-desktop-1_10_0-alpha01_http_import",
  jar = "@org_jetbrains_compose_animation-animation-core-desktop-1_10_0-alpha01_http//file",
  source_jar = "@org_jetbrains_compose_animation-animation-core-desktop-1_10_0-alpha01_http//file"
)

jvm_import(
  name = "org_jetbrains_compose_ui-ui-geometry-desktop-1_10_0-alpha01_http_import",
  jar = "@org_jetbrains_compose_ui-ui-geometry-desktop-1_10_0-alpha01_http//file",
  source_jar = "@org_jetbrains_compose_ui-ui-geometry-desktop-1_10_0-alpha01_http//file"
)

jvm_import(
  name = "org_jetbrains_compose_foundation-foundation-layout-desktop-1_10_0-alpha01_http_import",
  jar = "@org_jetbrains_compose_foundation-foundation-layout-desktop-1_10_0-alpha01_http//file",
  source_jar = "@org_jetbrains_compose_foundation-foundation-layout-desktop-1_10_0-alpha01_http//file"
)

jvm_import(
  name = "org_jetbrains_compose_ui-ui-desktop-1_10_0-alpha01_http_import",
  jar = "@org_jetbrains_compose_ui-ui-desktop-1_10_0-alpha01_http//file",
  source_jar = "@org_jetbrains_compose_ui-ui-desktop-1_10_0-alpha01_http//file"
)

jvm_import(
  name = "androidx_lifecycle-lifecycle-common-jvm-2_10_0-alpha03_http_import",
  jar = "@androidx_lifecycle-lifecycle-common-jvm-2_10_0-alpha03_http//file",
  source_jar = "@androidx_lifecycle-lifecycle-common-jvm-2_10_0-alpha03_http//file"
)

jvm_import(
  name = "androidx_lifecycle-lifecycle-runtime-desktop-2_10_0-alpha03_http_import",
  jar = "@androidx_lifecycle-lifecycle-runtime-desktop-2_10_0-alpha03_http//file",
  source_jar = "@androidx_lifecycle-lifecycle-runtime-desktop-2_10_0-alpha03_http//file"
)

jvm_import(
  name = "androidx_annotation-annotation-1_1_0_http_import",
  jar = "@androidx_annotation-annotation-1_1_0_http//file",
  source_jar = "@androidx_annotation-annotation-1_1_0_http//file"
)

jvm_import(
  name = "androidx_lifecycle-lifecycle-viewmodel-desktop-2_10_0-alpha03_http_import",
  jar = "@androidx_lifecycle-lifecycle-viewmodel-desktop-2_10_0-alpha03_http//file",
  source_jar = "@androidx_lifecycle-lifecycle-viewmodel-desktop-2_10_0-alpha03_http//file"
)

jvm_import(
  name = "androidx_lifecycle-lifecycle-viewmodel-savedstate-desktop-2_10_0-alpha03_http_import",
  jar = "@androidx_lifecycle-lifecycle-viewmodel-savedstate-desktop-2_10_0-alpha03_http//file",
  source_jar = "@androidx_lifecycle-lifecycle-viewmodel-savedstate-desktop-2_10_0-alpha03_http//file"
)

jvm_import(
  name = "androidx_savedstate-savedstate-desktop-1_4_0-alpha03_http_import",
  jar = "@androidx_savedstate-savedstate-desktop-1_4_0-alpha03_http//file",
  source_jar = "@androidx_savedstate-savedstate-desktop-1_4_0-alpha03_http//file"
)

jvm_import(
  name = "org_jetbrains_androidx_lifecycle-lifecycle-runtime-compose-desktop-2_10_0-alpha01_http_import",
  jar = "@org_jetbrains_androidx_lifecycle-lifecycle-runtime-compose-desktop-2_10_0-alpha01_http//file",
  source_jar = "@org_jetbrains_androidx_lifecycle-lifecycle-runtime-compose-desktop-2_10_0-alpha01_http//file"
)

jvm_import(
  name = "androidx_lifecycle-lifecycle-runtime-compose-desktop-2_10_0-alpha03_http_import",
  jar = "@androidx_lifecycle-lifecycle-runtime-compose-desktop-2_10_0-alpha03_http//file",
  source_jar = "@androidx_lifecycle-lifecycle-runtime-compose-desktop-2_10_0-alpha03_http//file"
)

jvm_import(
  name = "org_jetbrains_compose_runtime-runtime-saveable-desktop-1_10_0-alpha01_http_import",
  jar = "@org_jetbrains_compose_runtime-runtime-saveable-desktop-1_10_0-alpha01_http//file",
  source_jar = "@org_jetbrains_compose_runtime-runtime-saveable-desktop-1_10_0-alpha01_http//file"
)

jvm_import(
  name = "androidx_compose_runtime-runtime-saveable-desktop-1_10_0-alpha02_http_import",
  jar = "@androidx_compose_runtime-runtime-saveable-desktop-1_10_0-alpha02_http//file",
  source_jar = "@androidx_compose_runtime-runtime-saveable-desktop-1_10_0-alpha02_http//file"
)

jvm_import(
  name = "androidx_savedstate-savedstate-compose-desktop-1_4_0-alpha03_http_import",
  jar = "@androidx_savedstate-savedstate-compose-desktop-1_4_0-alpha03_http//file",
  source_jar = "@androidx_savedstate-savedstate-compose-desktop-1_4_0-alpha03_http//file"
)

jvm_import(
  name = "org_jetbrains_androidx_savedstate-savedstate-compose-desktop-1_4_0-alpha01_http_import",
  jar = "@org_jetbrains_androidx_savedstate-savedstate-compose-desktop-1_4_0-alpha01_http//file",
  source_jar = "@org_jetbrains_androidx_savedstate-savedstate-compose-desktop-1_4_0-alpha01_http//file"
)

jvm_import(
  name = "org_jetbrains_compose_ui-ui-backhandler-desktop-1_10_0-alpha01_http_import",
  jar = "@org_jetbrains_compose_ui-ui-backhandler-desktop-1_10_0-alpha01_http//file",
  source_jar = "@org_jetbrains_compose_ui-ui-backhandler-desktop-1_10_0-alpha01_http//file"
)

jvm_import(
  name = "org_jetbrains_compose_ui-ui-graphics-desktop-1_10_0-alpha01_http_import",
  jar = "@org_jetbrains_compose_ui-ui-graphics-desktop-1_10_0-alpha01_http//file",
  source_jar = "@org_jetbrains_compose_ui-ui-graphics-desktop-1_10_0-alpha01_http//file"
)

jvm_import(
  name = "org_jetbrains_compose_ui-ui-unit-desktop-1_10_0-alpha01_http_import",
  jar = "@org_jetbrains_compose_ui-ui-unit-desktop-1_10_0-alpha01_http//file",
  source_jar = "@org_jetbrains_compose_ui-ui-unit-desktop-1_10_0-alpha01_http//file"
)

jvm_import(
  name = "org_jetbrains_compose_ui-ui-text-desktop-1_10_0-alpha01_http_import",
  jar = "@org_jetbrains_compose_ui-ui-text-desktop-1_10_0-alpha01_http//file",
  source_jar = "@org_jetbrains_compose_ui-ui-text-desktop-1_10_0-alpha01_http//file"
)

jvm_import(
  name = "org_jetbrains_compose_ui-ui-util-desktop-1_10_0-alpha01_http_import",
  jar = "@org_jetbrains_compose_ui-ui-util-desktop-1_10_0-alpha01_http//file",
  source_jar = "@org_jetbrains_compose_ui-ui-util-desktop-1_10_0-alpha01_http//file"
)

jvm_import(
  name = "org_jetbrains_kotlinx-atomicfu-jvm-0_23_2_http_import",
  jar = "@org_jetbrains_kotlinx-atomicfu-jvm-0_23_2_http//file",
  source_jar = "@org_jetbrains_kotlinx-atomicfu-jvm-0_23_2_http//file"
)

java_library(
  name = "libraries-compose-foundation-desktop-junit-org-jetbrains-compose-ui-ui-test-junit4-desktop",
  exports = [
    ":org_jetbrains_compose_ui-ui-test-junit4-desktop-1_9_0-beta03_http_import",
    ":com_google_truth-truth-1_0_1_http_import",
    ":com_google_guava-guava-28_1-android_http_import",
    ":com_google_guava-failureaccess-1_0_1_http_import",
    ":com_google_guava-listenablefuture-9999_0-empty-to-avoid-conflict-with-guava_http_import",
    ":com_google_code_findbugs-jsr305-3_0_2_http_import",
    ":com_google_j2objc-j2objc-annotations-1_3_http_import",
    ":org_codehaus_mojo-animal-sniffer-annotations-1_18_http_import",
    ":org_checkerframework-checker-compat-qual-2_5_5_http_import",
    ":com_googlecode_java-diff-utils-diffutils-1_3_0_http_import",
    ":com_google_auto_value-auto-value-annotations-1_6_3_http_import",
    ":com_google_errorprone-error_prone_annotations-2_3_3_http_import",
    ":org_jetbrains_compose_ui-ui-test-desktop-1_9_0-beta03_http_import",
    ":org_jetbrains_compose_ui-ui-desktop-1_9_0-beta03_http_import",
    ":androidx_lifecycle-lifecycle-common-jvm-2_9_2_http_import",
    ":org_jspecify-jspecify-1_0_0_http_import",
    ":androidx_lifecycle-lifecycle-runtime-desktop-2_9_2_http_import",
    ":androidx_arch_core-core-common-2_2_0_http_import",
    ":androidx_annotation-annotation-1_1_0_http_import",
    ":androidx_lifecycle-lifecycle-viewmodel-desktop-2_9_2_http_import",
    ":androidx_lifecycle-lifecycle-viewmodel-savedstate-desktop-2_9_2_http_import",
    ":org_jetbrains_kotlinx-kotlinx-serialization-core-jvm-1_7_3_http_import",
    ":androidx_savedstate-savedstate-desktop-1_3_1_http_import",
    ":org_jetbrains_androidx_lifecycle-lifecycle-runtime-compose-desktop-2_9_2_http_import",
    ":org_jetbrains_compose_runtime-runtime-saveable-desktop-1_9_0-beta03_http_import",
    ":org_jetbrains_androidx_savedstate-savedstate-compose-desktop-1_3_2_http_import",
    ":org_jetbrains_compose_ui-ui-backhandler-desktop-1_9_0-beta03_http_import",
    ":org_jetbrains_compose_ui-ui-geometry-desktop-1_9_0-beta03_http_import",
    ":org_jetbrains_compose_ui-ui-graphics-desktop-1_9_0-beta03_http_import",
    ":org_jetbrains_kotlin-kotlin-stdlib-jdk8-2_1_21_http_import",
    ":org_jetbrains_kotlin-kotlin-stdlib-jdk7-2_1_21_http_import",
    ":org_jetbrains_compose_ui-ui-text-desktop-1_9_0-beta03_http_import",
    ":org_jetbrains_compose_ui-ui-unit-desktop-1_9_0-beta03_http_import",
    ":org_jetbrains_compose_ui-ui-util-desktop-1_9_0-beta03_http_import",
    ":org_jetbrains_kotlinx-atomicfu-jvm-0_23_2_http_import",
    ":org_jetbrains_kotlinx-kotlinx-coroutines-test-jvm-1_8_1_http_import",
  ],
  visibility = ["//visibility:public"]
)

jvm_import(
  name = "org_jetbrains_compose_ui-ui-test-junit4-desktop-1_9_0-beta03_http_import",
  jar = "@org_jetbrains_compose_ui-ui-test-junit4-desktop-1_9_0-beta03_http//file",
  source_jar = "@org_jetbrains_compose_ui-ui-test-junit4-desktop-1_9_0-beta03_http//file"
)

jvm_import(
  name = "com_google_truth-truth-1_0_1_http_import",
  jar = "@com_google_truth-truth-1_0_1_http//file",
  source_jar = "@com_google_truth-truth-1_0_1_http//file"
)

jvm_import(
  name = "com_google_guava-guava-28_1-android_http_import",
  jar = "@com_google_guava-guava-28_1-android_http//file",
  source_jar = "@com_google_guava-guava-28_1-android_http//file"
)

jvm_import(
  name = "com_google_guava-failureaccess-1_0_1_http_import",
  jar = "@com_google_guava-failureaccess-1_0_1_http//file",
  source_jar = "@com_google_guava-failureaccess-1_0_1_http//file"
)

jvm_import(
  name = "com_google_guava-listenablefuture-9999_0-empty-to-avoid-conflict-with-guava_http_import",
  jar = "@com_google_guava-listenablefuture-9999_0-empty-to-avoid-conflict-with-guava_http//file"
)

jvm_import(
  name = "com_google_code_findbugs-jsr305-3_0_2_http_import",
  jar = "@com_google_code_findbugs-jsr305-3_0_2_http//file",
  source_jar = "@com_google_code_findbugs-jsr305-3_0_2_http//file"
)

jvm_import(
  name = "com_google_j2objc-j2objc-annotations-1_3_http_import",
  jar = "@com_google_j2objc-j2objc-annotations-1_3_http//file",
  source_jar = "@com_google_j2objc-j2objc-annotations-1_3_http//file"
)

jvm_import(
  name = "org_codehaus_mojo-animal-sniffer-annotations-1_18_http_import",
  jar = "@org_codehaus_mojo-animal-sniffer-annotations-1_18_http//file",
  source_jar = "@org_codehaus_mojo-animal-sniffer-annotations-1_18_http//file"
)

jvm_import(
  name = "org_checkerframework-checker-compat-qual-2_5_5_http_import",
  jar = "@org_checkerframework-checker-compat-qual-2_5_5_http//file",
  source_jar = "@org_checkerframework-checker-compat-qual-2_5_5_http//file"
)

jvm_import(
  name = "com_googlecode_java-diff-utils-diffutils-1_3_0_http_import",
  jar = "@com_googlecode_java-diff-utils-diffutils-1_3_0_http//file",
  source_jar = "@com_googlecode_java-diff-utils-diffutils-1_3_0_http//file"
)

jvm_import(
  name = "com_google_auto_value-auto-value-annotations-1_6_3_http_import",
  jar = "@com_google_auto_value-auto-value-annotations-1_6_3_http//file",
  source_jar = "@com_google_auto_value-auto-value-annotations-1_6_3_http//file"
)

jvm_import(
  name = "com_google_errorprone-error_prone_annotations-2_3_3_http_import",
  jar = "@com_google_errorprone-error_prone_annotations-2_3_3_http//file",
  source_jar = "@com_google_errorprone-error_prone_annotations-2_3_3_http//file"
)

jvm_import(
  name = "org_jetbrains_compose_ui-ui-test-desktop-1_9_0-beta03_http_import",
  jar = "@org_jetbrains_compose_ui-ui-test-desktop-1_9_0-beta03_http//file",
  source_jar = "@org_jetbrains_compose_ui-ui-test-desktop-1_9_0-beta03_http//file"
)

jvm_import(
  name = "org_jetbrains_compose_ui-ui-desktop-1_9_0-beta03_http_import",
  jar = "@org_jetbrains_compose_ui-ui-desktop-1_9_0-beta03_http//file",
  source_jar = "@org_jetbrains_compose_ui-ui-desktop-1_9_0-beta03_http//file"
)

jvm_import(
  name = "androidx_lifecycle-lifecycle-common-jvm-2_9_2_http_import",
  jar = "@androidx_lifecycle-lifecycle-common-jvm-2_9_2_http//file",
  source_jar = "@androidx_lifecycle-lifecycle-common-jvm-2_9_2_http//file"
)

jvm_import(
  name = "androidx_lifecycle-lifecycle-runtime-desktop-2_9_2_http_import",
  jar = "@androidx_lifecycle-lifecycle-runtime-desktop-2_9_2_http//file",
  source_jar = "@androidx_lifecycle-lifecycle-runtime-desktop-2_9_2_http//file"
)

jvm_import(
  name = "androidx_lifecycle-lifecycle-viewmodel-desktop-2_9_2_http_import",
  jar = "@androidx_lifecycle-lifecycle-viewmodel-desktop-2_9_2_http//file",
  source_jar = "@androidx_lifecycle-lifecycle-viewmodel-desktop-2_9_2_http//file"
)

jvm_import(
  name = "androidx_lifecycle-lifecycle-viewmodel-savedstate-desktop-2_9_2_http_import",
  jar = "@androidx_lifecycle-lifecycle-viewmodel-savedstate-desktop-2_9_2_http//file",
  source_jar = "@androidx_lifecycle-lifecycle-viewmodel-savedstate-desktop-2_9_2_http//file"
)

jvm_import(
  name = "org_jetbrains_kotlinx-kotlinx-serialization-core-jvm-1_7_3_http_import",
  jar = "@org_jetbrains_kotlinx-kotlinx-serialization-core-jvm-1_7_3_http//file",
  source_jar = "@org_jetbrains_kotlinx-kotlinx-serialization-core-jvm-1_7_3_http//file"
)

jvm_import(
  name = "androidx_savedstate-savedstate-desktop-1_3_1_http_import",
  jar = "@androidx_savedstate-savedstate-desktop-1_3_1_http//file",
  source_jar = "@androidx_savedstate-savedstate-desktop-1_3_1_http//file"
)

jvm_import(
  name = "org_jetbrains_androidx_lifecycle-lifecycle-runtime-compose-desktop-2_9_2_http_import",
  jar = "@org_jetbrains_androidx_lifecycle-lifecycle-runtime-compose-desktop-2_9_2_http//file",
  source_jar = "@org_jetbrains_androidx_lifecycle-lifecycle-runtime-compose-desktop-2_9_2_http//file"
)

jvm_import(
  name = "org_jetbrains_compose_runtime-runtime-saveable-desktop-1_9_0-beta03_http_import",
  jar = "@org_jetbrains_compose_runtime-runtime-saveable-desktop-1_9_0-beta03_http//file",
  source_jar = "@org_jetbrains_compose_runtime-runtime-saveable-desktop-1_9_0-beta03_http//file"
)

jvm_import(
  name = "org_jetbrains_androidx_savedstate-savedstate-compose-desktop-1_3_2_http_import",
  jar = "@org_jetbrains_androidx_savedstate-savedstate-compose-desktop-1_3_2_http//file",
  source_jar = "@org_jetbrains_androidx_savedstate-savedstate-compose-desktop-1_3_2_http//file"
)

jvm_import(
  name = "org_jetbrains_compose_ui-ui-backhandler-desktop-1_9_0-beta03_http_import",
  jar = "@org_jetbrains_compose_ui-ui-backhandler-desktop-1_9_0-beta03_http//file",
  source_jar = "@org_jetbrains_compose_ui-ui-backhandler-desktop-1_9_0-beta03_http//file"
)

jvm_import(
  name = "org_jetbrains_compose_ui-ui-geometry-desktop-1_9_0-beta03_http_import",
  jar = "@org_jetbrains_compose_ui-ui-geometry-desktop-1_9_0-beta03_http//file",
  source_jar = "@org_jetbrains_compose_ui-ui-geometry-desktop-1_9_0-beta03_http//file"
)

jvm_import(
  name = "org_jetbrains_compose_ui-ui-graphics-desktop-1_9_0-beta03_http_import",
  jar = "@org_jetbrains_compose_ui-ui-graphics-desktop-1_9_0-beta03_http//file",
  source_jar = "@org_jetbrains_compose_ui-ui-graphics-desktop-1_9_0-beta03_http//file"
)

jvm_import(
  name = "org_jetbrains_kotlin-kotlin-stdlib-jdk8-2_1_21_http_import",
  jar = "@org_jetbrains_kotlin-kotlin-stdlib-jdk8-2_1_21_http//file",
  source_jar = "@org_jetbrains_kotlin-kotlin-stdlib-jdk8-2_1_21_http//file"
)

jvm_import(
  name = "org_jetbrains_kotlin-kotlin-stdlib-jdk7-2_1_21_http_import",
  jar = "@org_jetbrains_kotlin-kotlin-stdlib-jdk7-2_1_21_http//file",
  source_jar = "@org_jetbrains_kotlin-kotlin-stdlib-jdk7-2_1_21_http//file"
)

jvm_import(
  name = "org_jetbrains_compose_ui-ui-text-desktop-1_9_0-beta03_http_import",
  jar = "@org_jetbrains_compose_ui-ui-text-desktop-1_9_0-beta03_http//file",
  source_jar = "@org_jetbrains_compose_ui-ui-text-desktop-1_9_0-beta03_http//file"
)

jvm_import(
  name = "org_jetbrains_compose_ui-ui-unit-desktop-1_9_0-beta03_http_import",
  jar = "@org_jetbrains_compose_ui-ui-unit-desktop-1_9_0-beta03_http//file",
  source_jar = "@org_jetbrains_compose_ui-ui-unit-desktop-1_9_0-beta03_http//file"
)

jvm_import(
  name = "org_jetbrains_compose_ui-ui-util-desktop-1_9_0-beta03_http_import",
  jar = "@org_jetbrains_compose_ui-ui-util-desktop-1_9_0-beta03_http//file",
  source_jar = "@org_jetbrains_compose_ui-ui-util-desktop-1_9_0-beta03_http//file"
)

jvm_import(
  name = "org_jetbrains_kotlinx-kotlinx-coroutines-test-jvm-1_8_1_http_import",
  jar = "@org_jetbrains_kotlinx-kotlinx-coroutines-test-jvm-1_8_1_http//file",
  source_jar = "@org_jetbrains_kotlinx-kotlinx-coroutines-test-jvm-1_8_1_http//file"
)

java_library(
  name = "libraries-compose-runtime-desktop-compose-runtime-desktop",
  exports = [
    ":androidx_compose_runtime-runtime-desktop-1_10_0-alpha02_http_import",
    ":androidx_collection-collection-jvm-1_5_0_http_import",
    ":androidx_annotation-annotation-jvm-1_9_1_http_import",
    ":androidx_compose_runtime-runtime-annotation-jvm-1_10_0-alpha02_http_import",
  ],
  visibility = ["//visibility:public"]
)

jvm_import(
  name = "androidx_compose_runtime-runtime-desktop-1_10_0-alpha02_http_import",
  jar = "@androidx_compose_runtime-runtime-desktop-1_10_0-alpha02_http//file",
  source_jar = "@androidx_compose_runtime-runtime-desktop-1_10_0-alpha02_http//file"
)

jvm_import(
  name = "androidx_compose_runtime-runtime-annotation-jvm-1_10_0-alpha02_http_import",
  jar = "@androidx_compose_runtime-runtime-annotation-jvm-1_10_0-alpha02_http//file",
  source_jar = "@androidx_compose_runtime-runtime-annotation-jvm-1_10_0-alpha02_http//file"
)

java_library(
  name = "libraries-detekt-compose-rules-io-nlopez-compose-rules-detekt",
  exports = [
    ":io_nlopez_compose_rules-detekt-0_4_27_http_import",
    ":io_gitlab_arturbosch_detekt-detekt-core-1_23_8_http_import",
    ":io_gitlab_arturbosch_detekt-detekt-api-1_23_8_http_import",
    ":dev_drewhamilton_poko-poko-annotations-jvm-0_17_1_http_import",
    ":io_gitlab_arturbosch_detekt-detekt-parser-1_23_8_http_import",
    ":io_github_davidburstrom_contester-contester-breakpoint-0_2_0_http_import",
    ":io_gitlab_arturbosch_detekt-detekt-tooling-1_23_8_http_import",
    ":org_snakeyaml-snakeyaml-engine-2_7_http_import",
    ":io_gitlab_arturbosch_detekt-detekt-metrics-1_23_8_http_import",
    ":io_gitlab_arturbosch_detekt-detekt-psi-utils-1_23_8_http_import",
    ":io_gitlab_arturbosch_detekt-detekt-utils-1_23_8_http_import",
    ":io_nlopez_compose_rules-common-detekt-0_4_27_http_import",
  ],
  visibility = ["//visibility:public"]
)

jvm_import(
  name = "io_nlopez_compose_rules-detekt-0_4_27_http_import",
  jar = "@io_nlopez_compose_rules-detekt-0_4_27_http//file"
)

jvm_import(
  name = "io_gitlab_arturbosch_detekt-detekt-core-1_23_8_http_import",
  jar = "@io_gitlab_arturbosch_detekt-detekt-core-1_23_8_http//file"
)

jvm_import(
  name = "io_gitlab_arturbosch_detekt-detekt-api-1_23_8_http_import",
  jar = "@io_gitlab_arturbosch_detekt-detekt-api-1_23_8_http//file"
)

jvm_import(
  name = "dev_drewhamilton_poko-poko-annotations-jvm-0_17_1_http_import",
  jar = "@dev_drewhamilton_poko-poko-annotations-jvm-0_17_1_http//file"
)

jvm_import(
  name = "io_gitlab_arturbosch_detekt-detekt-parser-1_23_8_http_import",
  jar = "@io_gitlab_arturbosch_detekt-detekt-parser-1_23_8_http//file"
)

jvm_import(
  name = "io_github_davidburstrom_contester-contester-breakpoint-0_2_0_http_import",
  jar = "@io_github_davidburstrom_contester-contester-breakpoint-0_2_0_http//file"
)

jvm_import(
  name = "io_gitlab_arturbosch_detekt-detekt-tooling-1_23_8_http_import",
  jar = "@io_gitlab_arturbosch_detekt-detekt-tooling-1_23_8_http//file"
)

jvm_import(
  name = "org_snakeyaml-snakeyaml-engine-2_7_http_import",
  jar = "@org_snakeyaml-snakeyaml-engine-2_7_http//file"
)

jvm_import(
  name = "io_gitlab_arturbosch_detekt-detekt-metrics-1_23_8_http_import",
  jar = "@io_gitlab_arturbosch_detekt-detekt-metrics-1_23_8_http//file"
)

jvm_import(
  name = "io_gitlab_arturbosch_detekt-detekt-psi-utils-1_23_8_http_import",
  jar = "@io_gitlab_arturbosch_detekt-detekt-psi-utils-1_23_8_http//file"
)

jvm_import(
  name = "io_gitlab_arturbosch_detekt-detekt-utils-1_23_8_http_import",
  jar = "@io_gitlab_arturbosch_detekt-detekt-utils-1_23_8_http//file"
)

jvm_import(
  name = "io_nlopez_compose_rules-common-detekt-0_4_27_http_import",
  jar = "@io_nlopez_compose_rules-common-detekt-0_4_27_http//file"
)

jvm_import(
  name = "libraries-dokka-jetbrains-dokka-analysis-kotlin-descriptors",
  jar = "@org_jetbrains_dokka-analysis-kotlin-descriptors-2_0_0_http//file",
  visibility = ["//visibility:public"]
)

java_library(
  name = "libraries-dokka-jetbrains-dokka-analysis-kotlin-descriptors-provided",
  exports = [":libraries-dokka-jetbrains-dokka-analysis-kotlin-descriptors"],
  neverlink = True,
  visibility = ["//visibility:public"]
)

jvm_import(
  name = "libraries-dokka-jetbrains-dokka-cli",
  jar = "@org_jetbrains_dokka-dokka-cli-2_0_0_http//file",
  visibility = ["//visibility:public"]
)

java_library(
  name = "libraries-dokka-jetbrains-dokka-cli-provided",
  exports = [":libraries-dokka-jetbrains-dokka-cli"],
  neverlink = True,
  visibility = ["//visibility:public"]
)

java_library(
  name = "libraries-dokka-jetbrains-dokka-javadoc-plugin",
  exports = [
    ":org_jetbrains_dokka-javadoc-plugin-2_0_0_http_import",
    ":org_jetbrains_dokka-dokka-base-2_0_0_http_import",
    ":org_freemarker-freemarker-2_3_32_http_import",
    ":org_jetbrains_dokka-kotlin-as-java-plugin-2_0_0_http_import",
    ":com_soywiz_korlibs_korte-korte-jvm-4_0_10_http_import",
    ":org_jetbrains_kotlinx-kotlinx-html-jvm-0_9_1_http_import",
  ],
  visibility = ["//visibility:public"]
)

jvm_import(
  name = "org_jetbrains_dokka-javadoc-plugin-2_0_0_http_import",
  jar = "@org_jetbrains_dokka-javadoc-plugin-2_0_0_http//file"
)

jvm_import(
  name = "org_jetbrains_dokka-dokka-base-2_0_0_http_import",
  jar = "@org_jetbrains_dokka-dokka-base-2_0_0_http//file"
)

jvm_import(
  name = "org_jetbrains_dokka-kotlin-as-java-plugin-2_0_0_http_import",
  jar = "@org_jetbrains_dokka-kotlin-as-java-plugin-2_0_0_http//file"
)

jvm_import(
  name = "com_soywiz_korlibs_korte-korte-jvm-4_0_10_http_import",
  jar = "@com_soywiz_korlibs_korte-korte-jvm-4_0_10_http//file"
)

jvm_import(
  name = "org_jetbrains_kotlinx-kotlinx-html-jvm-0_9_1_http_import",
  jar = "@org_jetbrains_kotlinx-kotlinx-html-jvm-0_9_1_http//file"
)

java_library(
  name = "libraries-dokka-jetbrains-dokka-javadoc-plugin-provided",
  exports = [":libraries-dokka-jetbrains-dokka-javadoc-plugin"],
  neverlink = True,
  visibility = ["//visibility:public"]
)

jvm_import(
  name = "libraries-hamcrest-more-matchers-github-seregamorph-hamcrest-more-matchers",
  jar = "@com_github_seregamorph-hamcrest-more-matchers-0_1_http//file",
  source_jar = "@com_github_seregamorph-hamcrest-more-matchers-0_1_http//file",
  visibility = ["//visibility:public"]
)

jvm_import(
  name = "libraries-hash4j-hash4j",
  jar = "@com_dynatrace_hash4j-hash4j-0_26_0_http//file",
  source_jar = "@com_dynatrace_hash4j-hash4j-0_26_0_http//file",
  visibility = ["//visibility:public"]
)

jvm_import(
  name = "libraries-ini4j-ini4j",
  jar = "@org_jetbrains_intellij_deps-ini4j-0_5_5-2_http//file",
  source_jar = "@org_jetbrains_intellij_deps-ini4j-0_5_5-2_http//file",
  visibility = ["//visibility:public"]
)

jvm_import(
  name = "libraries-jackson-jr-objects-jackson-jr-objects",
  jar = "@com_fasterxml_jackson_jr-jackson-jr-objects-2_19_0_http//file",
  source_jar = "@com_fasterxml_jackson_jr-jackson-jr-objects-2_19_0_http//file",
  visibility = ["//visibility:public"]
)

jvm_import(
  name = "libraries-jcef-jcef",
  jar = "@org_jetbrains_intellij_deps_jcef-jcef-137_0_17-gf354b0e-chromium-137_0_7151_104-api-1_20-253-b13_http//file",
  source_jar = "@org_jetbrains_intellij_deps_jcef-jcef-137_0_17-gf354b0e-chromium-137_0_7151_104-api-1_20-253-b13_http//file",
  visibility = ["//visibility:public"]
)

jvm_import(
  name = "libraries-jediterm-ui-jediterm-ui",
  jar = "@org_jetbrains_jediterm-jediterm-ui-3_57_http//file",
  source_jar = "@org_jetbrains_jediterm-jediterm-ui-3_57_http//file",
  visibility = ["//visibility:public"]
)

jvm_import(
  name = "libraries-jettison-jettison",
  jar = "@org_codehaus_jettison-jettison-1_5_4_http//file",
  source_jar = "@org_codehaus_jettison-jettison-1_5_4_http//file",
  visibility = ["//visibility:public"]
)

jvm_import(
  name = "libraries-jsvg-jsvg",
  jar = "@com_github_weisj-jsvg-1_3_0-jb_8_http//file",
  source_jar = "@com_github_weisj-jsvg-1_3_0-jb_8_http//file",
  visibility = ["//visibility:public"]
)

jvm_import(
  name = "libraries-kotlinx-html-kotlinx-html-jvm",
  jar = "@org_jetbrains_kotlinx-kotlinx-html-jvm-0_12_0_http//file",
  source_jar = "@org_jetbrains_kotlinx-kotlinx-html-jvm-0_12_0_http//file",
  visibility = ["//visibility:public"]
)

jvm_import(
  name = "libraries-ktor-client-cio-ktor-client-cio-internal",
  jar = "@io_ktor-ktor-client-cio-jvm-3_1_3_http//file",
  source_jar = "@io_ktor-ktor-client-cio-jvm-3_1_3_http//file",
  visibility = ["//visibility:public"]
)

jvm_import(
  name = "libraries-ktor-client-ktor-client-auth",
  jar = "@io_ktor-ktor-client-auth-jvm-3_1_3_http//file",
  source_jar = "@io_ktor-ktor-client-auth-jvm-3_1_3_http//file",
  visibility = ["//visibility:public"]
)

jvm_import(
  name = "libraries-ktor-client-ktor-client-content-negotiation",
  jar = "@io_ktor-ktor-client-content-negotiation-jvm-3_1_3_http//file",
  source_jar = "@io_ktor-ktor-client-content-negotiation-jvm-3_1_3_http//file",
  visibility = ["//visibility:public"]
)

jvm_import(
  name = "libraries-ktor-client-ktor-client-encoding",
  jar = "@io_ktor-ktor-client-encoding-jvm-3_1_3_http//file",
  source_jar = "@io_ktor-ktor-client-encoding-jvm-3_1_3_http//file",
  visibility = ["//visibility:public"]
)

jvm_import(
  name = "libraries-ktor-client-ktor-client-logging",
  jar = "@io_ktor-ktor-client-logging-jvm-3_1_3_http//file",
  source_jar = "@io_ktor-ktor-client-logging-jvm-3_1_3_http//file",
  visibility = ["//visibility:public"]
)

jvm_import(
  name = "libraries-ktor-io-ktor-io",
  jar = "@io_ktor-ktor-io-jvm-3_1_3_http//file",
  source_jar = "@io_ktor-ktor-io-jvm-3_1_3_http//file",
  visibility = ["//visibility:public"]
)

java_library(
  name = "libraries-ktor-utils-ktor-utils",
  exports = [
    ":io_ktor-ktor-utils-jvm-3_1_3_http_import",
    ":org_jetbrains_kotlinx-kotlinx-serialization-core-jvm-1_8_1_http_import",
  ],
  visibility = ["//visibility:public"]
)

jvm_import(
  name = "org_jetbrains_kotlinx-kotlinx-serialization-core-jvm-1_8_1_http_import",
  jar = "@org_jetbrains_kotlinx-kotlinx-serialization-core-jvm-1_8_1_http//file",
  source_jar = "@org_jetbrains_kotlinx-kotlinx-serialization-core-jvm-1_8_1_http//file"
)

java_library(
  name = "libraries-miglayout-swing-miglayout-swing",
  exports = [
    ":com_miglayout-miglayout-swing-11_4_2_http_import",
    ":com_miglayout-miglayout-core-11_4_2_http_import",
  ],
  visibility = ["//visibility:public"]
)

jvm_import(
  name = "com_miglayout-miglayout-swing-11_4_2_http_import",
  jar = "@com_miglayout-miglayout-swing-11_4_2_http//file",
  source_jar = "@com_miglayout-miglayout-swing-11_4_2_http//file"
)

jvm_import(
  name = "com_miglayout-miglayout-core-11_4_2_http_import",
  jar = "@com_miglayout-miglayout-core-11_4_2_http//file",
  source_jar = "@com_miglayout-miglayout-core-11_4_2_http//file"
)

jvm_import(
  name = "libraries-mvstore-mvstore",
  jar = "@com_h2database-h2-mvstore-2_3_232_http//file",
  source_jar = "@com_h2database-h2-mvstore-2_3_232_http//file",
  visibility = ["//visibility:public"]
)

java_library(
  name = "libraries-opencsv-opencsv",
  exports = [
    ":com_opencsv-opencsv-5_10_http_import",
    ":commons-beanutils-commons-beanutils-1_10_0_http_import",
  ],
  visibility = ["//visibility:public"]
)

jvm_import(
  name = "com_opencsv-opencsv-5_10_http_import",
  jar = "@com_opencsv-opencsv-5_10_http//file",
  source_jar = "@com_opencsv-opencsv-5_10_http//file"
)

jvm_import(
  name = "commons-beanutils-commons-beanutils-1_10_0_http_import",
  jar = "@commons-beanutils-commons-beanutils-1_10_0_http//file",
  source_jar = "@commons-beanutils-commons-beanutils-1_10_0_http//file"
)

jvm_import(
  name = "libraries-pty4j-pty4j",
  jar = "@org_jetbrains_pty4j-pty4j-0_13_11_http//file",
  source_jar = "@org_jetbrains_pty4j-pty4j-0_13_11_http//file",
  visibility = ["//visibility:public"]
)

jvm_import(
  name = "libraries-skiko-jetbrains-skiko-awt-compose",
  jar = "@org_jetbrains_skiko-skiko-awt-0_9_24_http//file",
  source_jar = "@org_jetbrains_skiko-skiko-awt-0_9_24_http//file",
  visibility = ["//visibility:public"]
)

jvm_import(
  name = "libraries-skiko-jetbrains-skiko-awt-runtime-all",
  jar = "@org_jetbrains_skiko-skiko-awt-runtime-all-0_9_24_http//file",
  source_jar = "@org_jetbrains_skiko-skiko-awt-runtime-all-0_9_24_http//file",
  visibility = ["//visibility:public"]
)

java_library(
  name = "libraries-sshj-_s_s_h_j",
  exports = [
    ":org_jetbrains_intellij_deps-sshj-0_38_0-idea2_http_import",
    ":com_hierynomus-asn-one-0_6_0_http_import",
    ":net_i2p_crypto-eddsa-0_3_0_http_import",
  ],
  visibility = ["//visibility:public"]
)

jvm_import(
  name = "org_jetbrains_intellij_deps-sshj-0_38_0-idea2_http_import",
  jar = "@org_jetbrains_intellij_deps-sshj-0_38_0-idea2_http//file",
  source_jar = "@org_jetbrains_intellij_deps-sshj-0_38_0-idea2_http//file"
)

jvm_import(
  name = "com_hierynomus-asn-one-0_6_0_http_import",
  jar = "@com_hierynomus-asn-one-0_6_0_http//file",
  source_jar = "@com_hierynomus-asn-one-0_6_0_http//file"
)

jvm_import(
  name = "net_i2p_crypto-eddsa-0_3_0_http_import",
  jar = "@net_i2p_crypto-eddsa-0_3_0_http//file",
  source_jar = "@net_i2p_crypto-eddsa-0_3_0_http//file"
)

java_library(
  name = "libraries-system-stubs-jupiter-uk-webcompere-system-stubs-jupiter",
  exports = [
    ":uk_org_webcompere-system-stubs-jupiter-2_1_8_http_import",
    ":uk_org_webcompere-system-stubs-core-2_1_8_http_import",
    ":net_bytebuddy-byte-buddy-1_17_4_http_import",
    ":net_bytebuddy-byte-buddy-agent-1_17_4_http_import",
  ],
  visibility = ["//visibility:public"]
)

jvm_import(
  name = "uk_org_webcompere-system-stubs-jupiter-2_1_8_http_import",
  jar = "@uk_org_webcompere-system-stubs-jupiter-2_1_8_http//file",
  source_jar = "@uk_org_webcompere-system-stubs-jupiter-2_1_8_http//file"
)

jvm_import(
  name = "uk_org_webcompere-system-stubs-core-2_1_8_http_import",
  jar = "@uk_org_webcompere-system-stubs-core-2_1_8_http//file",
  source_jar = "@uk_org_webcompere-system-stubs-core-2_1_8_http//file"
)

jvm_import(
  name = "net_bytebuddy-byte-buddy-1_17_4_http_import",
  jar = "@net_bytebuddy-byte-buddy-1_17_4_http//file",
  source_jar = "@net_bytebuddy-byte-buddy-1_17_4_http//file"
)

jvm_import(
  name = "net_bytebuddy-byte-buddy-agent-1_17_4_http_import",
  jar = "@net_bytebuddy-byte-buddy-agent-1_17_4_http//file",
  source_jar = "@net_bytebuddy-byte-buddy-agent-1_17_4_http//file"
)

jvm_import(
  name = "libraries-velocity-_velocity",
  jar = "@org_apache_velocity-velocity-engine-core-2_3_http//file",
  source_jar = "@org_apache_velocity-velocity-engine-core-2_3_http//file",
  visibility = ["//visibility:public"]
)

jvm_import(
  name = "libraries-winp-winp",
  jar = "@org_jetbrains_intellij_deps_winp-winp-1_30_1_http//file",
  visibility = ["//visibility:public"]
)

jvm_import(
  name = "libraries-xerces-_xerces",
  jar = "@xerces-xercesImpl-2_12_2-Impl_http//file",
  source_jar = "@xerces-xercesImpl-2_12_2-Impl_http//file",
  visibility = ["//visibility:public"]
)

jvm_import(
  name = "libraries-xml-rpc-xml-rpc",
  jar = "@org_apache_ws_xmlrpc-xmlrpc-2_0_1_http//file",
  source_jar = "@org_apache_ws_xmlrpc-xmlrpc-2_0_1_http//file",
  visibility = ["//visibility:public"]
)

java_library(
  name = "libraries-xstream-xstream",
  exports = [
    ":com_thoughtworks_xstream-xstream-1_4_21_http_import",
    ":io_github_x-stream-mxparser-1_2_2_http_import",
    ":xmlpull-xmlpull-1_1_3_1_http_import",
  ],
  visibility = ["//visibility:public"]
)

jvm_import(
  name = "com_thoughtworks_xstream-xstream-1_4_21_http_import",
  jar = "@com_thoughtworks_xstream-xstream-1_4_21_http//file",
  source_jar = "@com_thoughtworks_xstream-xstream-1_4_21_http//file"
)

jvm_import(
  name = "io_github_x-stream-mxparser-1_2_2_http_import",
  jar = "@io_github_x-stream-mxparser-1_2_2_http//file",
  source_jar = "@io_github_x-stream-mxparser-1_2_2_http//file"
)

jvm_import(
  name = "xmlpull-xmlpull-1_1_3_1_http_import",
  jar = "@xmlpull-xmlpull-1_1_3_1_http//file"
)

jvm_import(
  name = "libthrift",
  jar = "@org_apache_thrift-libthrift-0_19_0_http//file",
  source_jar = "@org_apache_thrift-libthrift-0_19_0_http//file",
  visibility = ["//visibility:public"]
)

jvm_import(
  name = "log4_j",
  jar = "@org_slf4j-log4j-over-slf4j-1_7_36_http//file",
  source_jar = "@org_slf4j-log4j-over-slf4j-1_7_36_http//file",
  visibility = ["//visibility:public"]
)

jvm_import(
  name = "lucene-analysis-common",
  jar = "@org_apache_lucene-lucene-analysis-common-10_3_0_http//file",
  source_jar = "@org_apache_lucene-lucene-analysis-common-10_3_0_http//file",
  visibility = ["//visibility:public"]
)

jvm_import(
  name = "lucene-codecs",
  jar = "@org_apache_lucene-lucene-codecs-10_3_0_http//file",
  source_jar = "@org_apache_lucene-lucene-codecs-10_3_0_http//file",
  visibility = ["//visibility:public"]
)

jvm_import(
  name = "lucene-core",
  jar = "@org_apache_lucene-lucene-core-10_3_0_http//file",
  source_jar = "@org_apache_lucene-lucene-core-10_3_0_http//file",
  visibility = ["//visibility:public"]
)

jvm_import(
  name = "lucene-highlighter",
  jar = "@org_apache_lucene-lucene-highlighter-10_3_0_http//file",
  source_jar = "@org_apache_lucene-lucene-highlighter-10_3_0_http//file",
  visibility = ["//visibility:public"]
)

jvm_import(
  name = "lucene-memory",
  jar = "@org_apache_lucene-lucene-memory-10_3_0_http//file",
  source_jar = "@org_apache_lucene-lucene-memory-10_3_0_http//file",
  visibility = ["//visibility:public"]
)

jvm_import(
  name = "lucene-queries",
  jar = "@org_apache_lucene-lucene-queries-10_3_0_http//file",
  source_jar = "@org_apache_lucene-lucene-queries-10_3_0_http//file",
  visibility = ["//visibility:public"]
)

jvm_import(
  name = "lucene-queryparser",
  jar = "@org_apache_lucene-lucene-queryparser-10_3_0_http//file",
  source_jar = "@org_apache_lucene-lucene-queryparser-10_3_0_http//file",
  visibility = ["//visibility:public"]
)

jvm_import(
  name = "lucene-sandbox",
  jar = "@org_apache_lucene-lucene-sandbox-10_3_0_http//file",
  source_jar = "@org_apache_lucene-lucene-sandbox-10_3_0_http//file",
  visibility = ["//visibility:public"]
)

jvm_import(
  name = "lucene-suggest",
  jar = "@org_apache_lucene-lucene-suggest-10_3_0_http//file",
  source_jar = "@org_apache_lucene-lucene-suggest-10_3_0_http//file",
  visibility = ["//visibility:public"]
)

jvm_import(
  name = "lz4-java",
  jar = "@org_lz4-lz4-java-1_8_0_http//file",
  source_jar = "@org_lz4-lz4-java-1_8_0_http//file",
  visibility = ["//visibility:public"]
)

java_library(
  name = "maven-artifact_resolver-common-org-apache-maven-maven-artifact-3-0-5",
  exports = [
    ":org_apache_maven-maven-artifact-3_0_5_http_import",
    ":org_codehaus_plexus-plexus-utils-2_0_6_http_import",
  ],
  visibility = ["//visibility:public"]
)

jvm_import(
  name = "org_apache_maven-maven-artifact-3_0_5_http_import",
  jar = "@org_apache_maven-maven-artifact-3_0_5_http//file",
  source_jar = "@org_apache_maven-maven-artifact-3_0_5_http//file"
)

jvm_import(
  name = "org_codehaus_plexus-plexus-utils-2_0_6_http_import",
  jar = "@org_codehaus_plexus-plexus-utils-2_0_6_http//file",
  source_jar = "@org_codehaus_plexus-plexus-utils-2_0_6_http//file"
)

java_library(
  name = "maven-artifact_resolver-common-org-apache-maven-maven-artifact-3-0-5-provided",
  exports = [":maven-artifact_resolver-common-org-apache-maven-maven-artifact-3-0-5"],
  neverlink = True,
  visibility = ["//visibility:public"]
)

java_library(
  name = "maven-artifact_resolver-m31-org-apache-maven-maven-core-3-0-5",
  exports = [
    ":org_apache_maven-maven-core-3_0_5_http_import",
    ":org_apache_maven-maven-model-3_0_5_http_import",
    ":org_apache_maven-maven-settings-3_0_5_http_import",
    ":org_apache_maven-maven-settings-builder-3_0_5_http_import",
    ":org_apache_maven-maven-repository-metadata-3_0_5_http_import",
    ":org_apache_maven-maven-artifact-3_0_5_http_import",
    ":org_apache_maven-maven-plugin-api-3_0_5_http_import",
    ":org_apache_maven-maven-model-builder-3_0_5_http_import",
    ":org_apache_maven-maven-aether-provider-3_0_5_http_import",
    ":org_sonatype_aether-aether-spi-1_13_1_http_import",
    ":org_sonatype_aether-aether-impl-1_13_1_http_import",
    ":org_sonatype_aether-aether-api-1_13_1_http_import",
    ":org_sonatype_aether-aether-util-1_13_1_http_import",
    ":org_sonatype_sisu-sisu-inject-plexus-2_3_0_http_import",
    ":org_sonatype_sisu-sisu-inject-bean-2_3_0_http_import",
    ":org_codehaus_plexus-plexus-interpolation-1_14_http_import",
    ":org_codehaus_plexus-plexus-utils-2_0_6_http_import",
    ":org_codehaus_plexus-plexus-classworlds-2_4_http_import",
    ":org_codehaus_plexus-plexus-component-annotations-1_5_5_http_import",
    ":org_sonatype_plexus-plexus-sec-dispatcher-1_3_http_import",
    ":org_sonatype_plexus-plexus-cipher-1_4_http_import",
  ],
  visibility = ["//visibility:public"]
)

jvm_import(
  name = "org_apache_maven-maven-core-3_0_5_http_import",
  jar = "@org_apache_maven-maven-core-3_0_5_http//file",
  source_jar = "@org_apache_maven-maven-core-3_0_5_http//file"
)

jvm_import(
  name = "org_apache_maven-maven-model-3_0_5_http_import",
  jar = "@org_apache_maven-maven-model-3_0_5_http//file",
  source_jar = "@org_apache_maven-maven-model-3_0_5_http//file"
)

jvm_import(
  name = "org_apache_maven-maven-settings-3_0_5_http_import",
  jar = "@org_apache_maven-maven-settings-3_0_5_http//file",
  source_jar = "@org_apache_maven-maven-settings-3_0_5_http//file"
)

jvm_import(
  name = "org_apache_maven-maven-settings-builder-3_0_5_http_import",
  jar = "@org_apache_maven-maven-settings-builder-3_0_5_http//file",
  source_jar = "@org_apache_maven-maven-settings-builder-3_0_5_http//file"
)

jvm_import(
  name = "org_apache_maven-maven-repository-metadata-3_0_5_http_import",
  jar = "@org_apache_maven-maven-repository-metadata-3_0_5_http//file",
  source_jar = "@org_apache_maven-maven-repository-metadata-3_0_5_http//file"
)

jvm_import(
  name = "org_apache_maven-maven-plugin-api-3_0_5_http_import",
  jar = "@org_apache_maven-maven-plugin-api-3_0_5_http//file",
  source_jar = "@org_apache_maven-maven-plugin-api-3_0_5_http//file"
)

jvm_import(
  name = "org_apache_maven-maven-model-builder-3_0_5_http_import",
  jar = "@org_apache_maven-maven-model-builder-3_0_5_http//file",
  source_jar = "@org_apache_maven-maven-model-builder-3_0_5_http//file"
)

jvm_import(
  name = "org_apache_maven-maven-aether-provider-3_0_5_http_import",
  jar = "@org_apache_maven-maven-aether-provider-3_0_5_http//file",
  source_jar = "@org_apache_maven-maven-aether-provider-3_0_5_http//file"
)

jvm_import(
  name = "org_sonatype_aether-aether-spi-1_13_1_http_import",
  jar = "@org_sonatype_aether-aether-spi-1_13_1_http//file",
  source_jar = "@org_sonatype_aether-aether-spi-1_13_1_http//file"
)

jvm_import(
  name = "org_sonatype_aether-aether-impl-1_13_1_http_import",
  jar = "@org_sonatype_aether-aether-impl-1_13_1_http//file",
  source_jar = "@org_sonatype_aether-aether-impl-1_13_1_http//file"
)

jvm_import(
  name = "org_sonatype_aether-aether-api-1_13_1_http_import",
  jar = "@org_sonatype_aether-aether-api-1_13_1_http//file",
  source_jar = "@org_sonatype_aether-aether-api-1_13_1_http//file"
)

jvm_import(
  name = "org_sonatype_aether-aether-util-1_13_1_http_import",
  jar = "@org_sonatype_aether-aether-util-1_13_1_http//file",
  source_jar = "@org_sonatype_aether-aether-util-1_13_1_http//file"
)

jvm_import(
  name = "org_sonatype_sisu-sisu-inject-plexus-2_3_0_http_import",
  jar = "@org_sonatype_sisu-sisu-inject-plexus-2_3_0_http//file",
  source_jar = "@org_sonatype_sisu-sisu-inject-plexus-2_3_0_http//file"
)

jvm_import(
  name = "org_sonatype_sisu-sisu-inject-bean-2_3_0_http_import",
  jar = "@org_sonatype_sisu-sisu-inject-bean-2_3_0_http//file",
  source_jar = "@org_sonatype_sisu-sisu-inject-bean-2_3_0_http//file"
)

jvm_import(
  name = "org_codehaus_plexus-plexus-interpolation-1_14_http_import",
  jar = "@org_codehaus_plexus-plexus-interpolation-1_14_http//file",
  source_jar = "@org_codehaus_plexus-plexus-interpolation-1_14_http//file"
)

jvm_import(
  name = "org_codehaus_plexus-plexus-classworlds-2_4_http_import",
  jar = "@org_codehaus_plexus-plexus-classworlds-2_4_http//file",
  source_jar = "@org_codehaus_plexus-plexus-classworlds-2_4_http//file"
)

jvm_import(
  name = "org_codehaus_plexus-plexus-component-annotations-1_5_5_http_import",
  jar = "@org_codehaus_plexus-plexus-component-annotations-1_5_5_http//file",
  source_jar = "@org_codehaus_plexus-plexus-component-annotations-1_5_5_http//file"
)

jvm_import(
  name = "org_sonatype_plexus-plexus-sec-dispatcher-1_3_http_import",
  jar = "@org_sonatype_plexus-plexus-sec-dispatcher-1_3_http//file",
  source_jar = "@org_sonatype_plexus-plexus-sec-dispatcher-1_3_http//file"
)

jvm_import(
  name = "org_sonatype_plexus-plexus-cipher-1_4_http_import",
  jar = "@org_sonatype_plexus-plexus-cipher-1_4_http//file",
  source_jar = "@org_sonatype_plexus-plexus-cipher-1_4_http//file"
)

java_library(
  name = "maven-artifact_resolver-m31-org-apache-maven-maven-core-3-0-5-provided",
  exports = [":maven-artifact_resolver-m31-org-apache-maven-maven-core-3-0-5"],
  neverlink = True,
  visibility = ["//visibility:public"]
)

jvm_import(
  name = "maven-artifact_resolver-m31-org-codehaus-plexus-plexus-component-annotations-1-5-5",
  jar = "@org_codehaus_plexus-plexus-component-annotations-1_5_5_http//file",
  source_jar = "@org_codehaus_plexus-plexus-component-annotations-1_5_5_http//file",
  visibility = ["//visibility:public"]
)

java_library(
  name = "maven-artifact_resolver-m31-org-codehaus-plexus-plexus-component-annotations-1-5-5-provided",
  exports = [":maven-artifact_resolver-m31-org-codehaus-plexus-plexus-component-annotations-1-5-5"],
  neverlink = True,
  visibility = ["//visibility:public"]
)

jvm_import(
  name = "maven-artifact_resolver-m31-org-eclipse-aether-aether-api-0-9-0-_m2",
  jar = "@org_eclipse_aether-aether-api-0_9_0_M2_http//file",
  source_jar = "@org_eclipse_aether-aether-api-0_9_0_M2_http//file",
  visibility = ["//visibility:public"]
)

java_library(
  name = "maven-artifact_resolver-m31-org-eclipse-aether-aether-api-0-9-0-_m2-provided",
  exports = [":maven-artifact_resolver-m31-org-eclipse-aether-aether-api-0-9-0-_m2"],
  neverlink = True,
  visibility = ["//visibility:public"]
)

java_library(
  name = "maven-artifact_resolver-m31-org-sonatype-sisu-sisu-guice-no_aop-3-1-0",
  exports = [
    ":org_sonatype_sisu-sisu-guice-3_1_0_http_import",
    ":javax_inject-javax_inject-1_http_import",
    ":org_sonatype_sisu-sisu-guava-0_9_9_http_import",
  ],
  visibility = ["//visibility:public"]
)

jvm_import(
  name = "org_sonatype_sisu-sisu-guice-3_1_0_http_import",
  jar = "@org_sonatype_sisu-sisu-guice-3_1_0_http//file",
  source_jar = "@org_sonatype_sisu-sisu-guice-3_1_0_http//file"
)

jvm_import(
  name = "javax_inject-javax_inject-1_http_import",
  jar = "@javax_inject-javax_inject-1_http//file",
  source_jar = "@javax_inject-javax_inject-1_http//file"
)

jvm_import(
  name = "org_sonatype_sisu-sisu-guava-0_9_9_http_import",
  jar = "@org_sonatype_sisu-sisu-guava-0_9_9_http//file",
  source_jar = "@org_sonatype_sisu-sisu-guava-0_9_9_http//file"
)

java_library(
  name = "maven-artifact_resolver-m31-org-sonatype-sisu-sisu-guice-no_aop-3-1-0-provided",
  exports = [":maven-artifact_resolver-m31-org-sonatype-sisu-sisu-guice-no_aop-3-1-0"],
  neverlink = True,
  visibility = ["//visibility:public"]
)

jvm_import(
  name = "maven-jetbrains-idea-maven-indexer-api-rt",
  jar = "@org_jetbrains_idea_maven-maven-indexer-api-rt-2023_2_http//file",
  visibility = ["//visibility:public"]
)

jvm_import(
  name = "maven-plexus-archiver",
  jar = "@org_codehaus_plexus-plexus-archiver-4_8_0_http//file",
  source_jar = "@org_codehaus_plexus-plexus-archiver-4_8_0_http//file",
  visibility = ["//visibility:public"]
)

java_library(
  name = "maven-resolver-provider",
  exports = [
    ":org_apache_maven-maven-resolver-provider-3_9_9_http_import",
    ":org_apache_maven-maven-model-3_9_9_http_import",
    ":org_apache_maven-maven-model-builder-3_9_9_http_import",
    ":org_codehaus_plexus-plexus-interpolation-1_27_http_import",
    ":org_apache_maven-maven-artifact-3_9_9_http_import",
    ":org_apache_maven-maven-builder-support-3_9_9_http_import",
    ":org_eclipse_sisu-org_eclipse_sisu_inject-0_9_0_M3-_inject_http_import",
    ":org_apache_maven-maven-repository-metadata-3_9_9_http_import",
    ":org_apache_maven_resolver-maven-resolver-api-1_9_22_http_import",
    ":org_apache_maven_resolver-maven-resolver-spi-1_9_22_http_import",
    ":org_apache_maven_resolver-maven-resolver-util-1_9_22_http_import",
    ":org_apache_maven_resolver-maven-resolver-impl-1_9_22_http_import",
    ":org_apache_maven_resolver-maven-resolver-named-locks-1_9_22_http_import",
  ],
  visibility = ["//visibility:public"]
)

jvm_import(
  name = "org_apache_maven-maven-resolver-provider-3_9_9_http_import",
  jar = "@org_apache_maven-maven-resolver-provider-3_9_9_http//file",
  source_jar = "@org_apache_maven-maven-resolver-provider-3_9_9_http//file"
)

jvm_import(
  name = "org_apache_maven-maven-model-3_9_9_http_import",
  jar = "@org_apache_maven-maven-model-3_9_9_http//file",
  source_jar = "@org_apache_maven-maven-model-3_9_9_http//file"
)

jvm_import(
  name = "org_apache_maven-maven-model-builder-3_9_9_http_import",
  jar = "@org_apache_maven-maven-model-builder-3_9_9_http//file",
  source_jar = "@org_apache_maven-maven-model-builder-3_9_9_http//file"
)

jvm_import(
  name = "org_codehaus_plexus-plexus-interpolation-1_27_http_import",
  jar = "@org_codehaus_plexus-plexus-interpolation-1_27_http//file",
  source_jar = "@org_codehaus_plexus-plexus-interpolation-1_27_http//file"
)

jvm_import(
  name = "org_apache_maven-maven-artifact-3_9_9_http_import",
  jar = "@org_apache_maven-maven-artifact-3_9_9_http//file",
  source_jar = "@org_apache_maven-maven-artifact-3_9_9_http//file"
)

jvm_import(
  name = "org_apache_maven-maven-builder-support-3_9_9_http_import",
  jar = "@org_apache_maven-maven-builder-support-3_9_9_http//file",
  source_jar = "@org_apache_maven-maven-builder-support-3_9_9_http//file"
)

jvm_import(
  name = "org_eclipse_sisu-org_eclipse_sisu_inject-0_9_0_M3-_inject_http_import",
  jar = "@org_eclipse_sisu-org_eclipse_sisu_inject-0_9_0_M3-_inject_http//file",
  source_jar = "@org_eclipse_sisu-org_eclipse_sisu_inject-0_9_0_M3-_inject_http//file"
)

jvm_import(
  name = "org_apache_maven-maven-repository-metadata-3_9_9_http_import",
  jar = "@org_apache_maven-maven-repository-metadata-3_9_9_http//file",
  source_jar = "@org_apache_maven-maven-repository-metadata-3_9_9_http//file"
)

jvm_import(
  name = "org_apache_maven_resolver-maven-resolver-api-1_9_22_http_import",
  jar = "@org_apache_maven_resolver-maven-resolver-api-1_9_22_http//file",
  source_jar = "@org_apache_maven_resolver-maven-resolver-api-1_9_22_http//file"
)

jvm_import(
  name = "org_apache_maven_resolver-maven-resolver-spi-1_9_22_http_import",
  jar = "@org_apache_maven_resolver-maven-resolver-spi-1_9_22_http//file",
  source_jar = "@org_apache_maven_resolver-maven-resolver-spi-1_9_22_http//file"
)

jvm_import(
  name = "org_apache_maven_resolver-maven-resolver-util-1_9_22_http_import",
  jar = "@org_apache_maven_resolver-maven-resolver-util-1_9_22_http//file",
  source_jar = "@org_apache_maven_resolver-maven-resolver-util-1_9_22_http//file"
)

jvm_import(
  name = "org_apache_maven_resolver-maven-resolver-impl-1_9_22_http_import",
  jar = "@org_apache_maven_resolver-maven-resolver-impl-1_9_22_http//file",
  source_jar = "@org_apache_maven_resolver-maven-resolver-impl-1_9_22_http//file"
)

jvm_import(
  name = "org_apache_maven_resolver-maven-resolver-named-locks-1_9_22_http_import",
  jar = "@org_apache_maven_resolver-maven-resolver-named-locks-1_9_22_http//file",
  source_jar = "@org_apache_maven_resolver-maven-resolver-named-locks-1_9_22_http//file"
)

java_library(
  name = "maven-server-event_listener-com-google-inject-guice-no_aop-4-0",
  exports = [
    ":com_google_inject-guice-4_0_http_import",
    ":javax_inject-javax_inject-1_http_import",
  ],
  visibility = ["//visibility:public"]
)

jvm_import(
  name = "com_google_inject-guice-4_0_http_import",
  jar = "@com_google_inject-guice-4_0_http//file",
  source_jar = "@com_google_inject-guice-4_0_http//file"
)

java_library(
  name = "maven-server-event_listener-com-google-inject-guice-no_aop-4-0-provided",
  exports = [":maven-server-event_listener-com-google-inject-guice-no_aop-4-0"],
  neverlink = True,
  visibility = ["//visibility:public"]
)

java_library(
  name = "maven-server-event_listener-org-apache-maven-maven-core-3-3-9",
  exports = [
    ":org_apache_maven-maven-core-3_3_9_http_import",
    ":org_apache_maven-maven-model-3_3_9_http_import",
    ":org_apache_maven-maven-settings-3_3_9_http_import",
    ":org_apache_maven-maven-settings-builder-3_3_9_http_import",
    ":org_apache_maven-maven-builder-support-3_3_9_http_import",
    ":org_apache_maven-maven-repository-metadata-3_3_9_http_import",
    ":org_apache_maven-maven-artifact-3_3_9_http_import",
    ":org_apache_maven-maven-plugin-api-3_3_9_http_import",
    ":org_apache_maven-maven-model-builder-3_3_9_http_import",
    ":com_google_guava-guava-18_0_http_import",
    ":org_apache_maven-maven-aether-provider-3_3_9_http_import",
    ":org_eclipse_aether-aether-spi-1_0_2_v20150114_http_import",
    ":org_eclipse_aether-aether-impl-1_0_2_v20150114_http_import",
    ":org_eclipse_aether-aether-api-1_0_2_v20150114_http_import",
    ":org_eclipse_aether-aether-util-1_0_2_v20150114_http_import",
    ":org_eclipse_sisu-org_eclipse_sisu_plexus-0_3_2-_plexus_http_import",
    ":javax_enterprise-cdi-api-1_0_http_import",
    ":javax_annotation-jsr250-api-1_0_http_import",
    ":org_eclipse_sisu-org_eclipse_sisu_inject-0_3_2-_inject_http_import",
    ":org_codehaus_plexus-plexus-interpolation-1_21_http_import",
    ":org_codehaus_plexus-plexus-utils-3_0_22_http_import",
    ":org_codehaus_plexus-plexus-classworlds-2_5_2_http_import",
    ":org_codehaus_plexus-plexus-component-annotations-1_6_http_import",
    ":org_sonatype_plexus-plexus-sec-dispatcher-1_3_http_import",
    ":org_sonatype_plexus-plexus-cipher-1_4_http_import",
    ":org_apache_commons-commons-lang3-3_4_http_import",
  ],
  visibility = ["//visibility:public"]
)

jvm_import(
  name = "org_apache_maven-maven-core-3_3_9_http_import",
  jar = "@org_apache_maven-maven-core-3_3_9_http//file",
  source_jar = "@org_apache_maven-maven-core-3_3_9_http//file"
)

jvm_import(
  name = "org_apache_maven-maven-model-3_3_9_http_import",
  jar = "@org_apache_maven-maven-model-3_3_9_http//file",
  source_jar = "@org_apache_maven-maven-model-3_3_9_http//file"
)

jvm_import(
  name = "org_apache_maven-maven-settings-3_3_9_http_import",
  jar = "@org_apache_maven-maven-settings-3_3_9_http//file",
  source_jar = "@org_apache_maven-maven-settings-3_3_9_http//file"
)

jvm_import(
  name = "org_apache_maven-maven-settings-builder-3_3_9_http_import",
  jar = "@org_apache_maven-maven-settings-builder-3_3_9_http//file",
  source_jar = "@org_apache_maven-maven-settings-builder-3_3_9_http//file"
)

jvm_import(
  name = "org_apache_maven-maven-builder-support-3_3_9_http_import",
  jar = "@org_apache_maven-maven-builder-support-3_3_9_http//file",
  source_jar = "@org_apache_maven-maven-builder-support-3_3_9_http//file"
)

jvm_import(
  name = "org_apache_maven-maven-repository-metadata-3_3_9_http_import",
  jar = "@org_apache_maven-maven-repository-metadata-3_3_9_http//file",
  source_jar = "@org_apache_maven-maven-repository-metadata-3_3_9_http//file"
)

jvm_import(
  name = "org_apache_maven-maven-artifact-3_3_9_http_import",
  jar = "@org_apache_maven-maven-artifact-3_3_9_http//file",
  source_jar = "@org_apache_maven-maven-artifact-3_3_9_http//file"
)

jvm_import(
  name = "org_apache_maven-maven-plugin-api-3_3_9_http_import",
  jar = "@org_apache_maven-maven-plugin-api-3_3_9_http//file",
  source_jar = "@org_apache_maven-maven-plugin-api-3_3_9_http//file"
)

jvm_import(
  name = "org_apache_maven-maven-model-builder-3_3_9_http_import",
  jar = "@org_apache_maven-maven-model-builder-3_3_9_http//file",
  source_jar = "@org_apache_maven-maven-model-builder-3_3_9_http//file"
)

jvm_import(
  name = "com_google_guava-guava-18_0_http_import",
  jar = "@com_google_guava-guava-18_0_http//file",
  source_jar = "@com_google_guava-guava-18_0_http//file"
)

jvm_import(
  name = "org_apache_maven-maven-aether-provider-3_3_9_http_import",
  jar = "@org_apache_maven-maven-aether-provider-3_3_9_http//file",
  source_jar = "@org_apache_maven-maven-aether-provider-3_3_9_http//file"
)

jvm_import(
  name = "org_eclipse_aether-aether-spi-1_0_2_v20150114_http_import",
  jar = "@org_eclipse_aether-aether-spi-1_0_2_v20150114_http//file",
  source_jar = "@org_eclipse_aether-aether-spi-1_0_2_v20150114_http//file"
)

jvm_import(
  name = "org_eclipse_aether-aether-impl-1_0_2_v20150114_http_import",
  jar = "@org_eclipse_aether-aether-impl-1_0_2_v20150114_http//file",
  source_jar = "@org_eclipse_aether-aether-impl-1_0_2_v20150114_http//file"
)

jvm_import(
  name = "org_eclipse_aether-aether-api-1_0_2_v20150114_http_import",
  jar = "@org_eclipse_aether-aether-api-1_0_2_v20150114_http//file",
  source_jar = "@org_eclipse_aether-aether-api-1_0_2_v20150114_http//file"
)

jvm_import(
  name = "org_eclipse_aether-aether-util-1_0_2_v20150114_http_import",
  jar = "@org_eclipse_aether-aether-util-1_0_2_v20150114_http//file",
  source_jar = "@org_eclipse_aether-aether-util-1_0_2_v20150114_http//file"
)

jvm_import(
  name = "org_eclipse_sisu-org_eclipse_sisu_plexus-0_3_2-_plexus_http_import",
  jar = "@org_eclipse_sisu-org_eclipse_sisu_plexus-0_3_2-_plexus_http//file",
  source_jar = "@org_eclipse_sisu-org_eclipse_sisu_plexus-0_3_2-_plexus_http//file"
)

jvm_import(
  name = "javax_enterprise-cdi-api-1_0_http_import",
  jar = "@javax_enterprise-cdi-api-1_0_http//file",
  source_jar = "@javax_enterprise-cdi-api-1_0_http//file"
)

jvm_import(
  name = "javax_annotation-jsr250-api-1_0_http_import",
  jar = "@javax_annotation-jsr250-api-1_0_http//file",
  source_jar = "@javax_annotation-jsr250-api-1_0_http//file"
)

jvm_import(
  name = "org_eclipse_sisu-org_eclipse_sisu_inject-0_3_2-_inject_http_import",
  jar = "@org_eclipse_sisu-org_eclipse_sisu_inject-0_3_2-_inject_http//file",
  source_jar = "@org_eclipse_sisu-org_eclipse_sisu_inject-0_3_2-_inject_http//file"
)

jvm_import(
  name = "org_codehaus_plexus-plexus-interpolation-1_21_http_import",
  jar = "@org_codehaus_plexus-plexus-interpolation-1_21_http//file",
  source_jar = "@org_codehaus_plexus-plexus-interpolation-1_21_http//file"
)

jvm_import(
  name = "org_codehaus_plexus-plexus-utils-3_0_22_http_import",
  jar = "@org_codehaus_plexus-plexus-utils-3_0_22_http//file",
  source_jar = "@org_codehaus_plexus-plexus-utils-3_0_22_http//file"
)

jvm_import(
  name = "org_codehaus_plexus-plexus-classworlds-2_5_2_http_import",
  jar = "@org_codehaus_plexus-plexus-classworlds-2_5_2_http//file",
  source_jar = "@org_codehaus_plexus-plexus-classworlds-2_5_2_http//file"
)

jvm_import(
  name = "org_codehaus_plexus-plexus-component-annotations-1_6_http_import",
  jar = "@org_codehaus_plexus-plexus-component-annotations-1_6_http//file",
  source_jar = "@org_codehaus_plexus-plexus-component-annotations-1_6_http//file"
)

jvm_import(
  name = "org_apache_commons-commons-lang3-3_4_http_import",
  jar = "@org_apache_commons-commons-lang3-3_4_http//file",
  source_jar = "@org_apache_commons-commons-lang3-3_4_http//file"
)

java_library(
  name = "maven-server-event_listener-org-apache-maven-maven-core-3-3-9-provided",
  exports = [":maven-server-event_listener-org-apache-maven-maven-core-3-3-9"],
  neverlink = True,
  visibility = ["//visibility:public"]
)

jvm_import(
  name = "maven-server-indexer-apache-maven-archetype-catalog-no-trans-321",
  jar = "@org_apache_maven_archetype-archetype-catalog-3_2_1_http//file",
  source_jar = "@org_apache_maven_archetype-archetype-catalog-3_2_1_http//file",
  visibility = ["//visibility:public"]
)

jvm_import(
  name = "maven-server-indexer-apache-maven-archetype-common-no-trans-3-2-1",
  jar = "@org_apache_maven_archetype-archetype-common-3_2_1_http//file",
  source_jar = "@org_apache_maven_archetype-archetype-common-3_2_1_http//file",
  visibility = ["//visibility:public"]
)

java_library(
  name = "maven-server-indexer-apache-maven-core-3-8-3",
  exports = [
    ":org_apache_maven-maven-core-3_8_3_http_import",
    ":org_apache_maven-maven-model-3_8_3_http_import",
    ":org_apache_maven-maven-settings-3_8_3_http_import",
    ":org_apache_maven-maven-settings-builder-3_8_3_http_import",
    ":org_codehaus_plexus-plexus-sec-dispatcher-2_0_http_import",
    ":org_codehaus_plexus-plexus-cipher-2_0_http_import",
    ":org_apache_maven-maven-builder-support-3_8_3_http_import",
    ":org_apache_maven-maven-repository-metadata-3_8_3_http_import",
    ":org_apache_maven-maven-artifact-3_8_3_http_import",
    ":org_apache_maven-maven-plugin-api-3_8_3_http_import",
    ":org_apache_maven-maven-model-builder-3_8_3_http_import",
    ":org_apache_maven-maven-resolver-provider-3_8_3_http_import",
    ":org_apache_maven_resolver-maven-resolver-impl-1_6_3_http_import",
    ":org_apache_maven_resolver-maven-resolver-api-1_6_3_http_import",
    ":org_apache_maven_resolver-maven-resolver-spi-1_6_3_http_import",
    ":org_apache_maven_resolver-maven-resolver-util-1_6_3_http_import",
    ":org_apache_maven_shared-maven-shared-utils-3_3_4_http_import",
    ":commons-io-commons-io-2_6_http_import",
    ":org_eclipse_sisu-org_eclipse_sisu_plexus-0_3_5-_plexus_http_import",
    ":javax_annotation-javax_annotation-api-1_2-api_http_import",
    ":org_eclipse_sisu-org_eclipse_sisu_inject-0_3_5-_inject_http_import",
    ":com_google_inject-guice-4_2_2-no_aop_http_import",
    ":aopalliance-aopalliance-1_0_http_import",
    ":com_google_guava-guava-25_1-android_http_import",
    ":com_google_code_findbugs-jsr305-3_0_2_http_import",
    ":org_checkerframework-checker-compat-qual-2_0_0_http_import",
    ":com_google_errorprone-error_prone_annotations-2_1_3_http_import",
    ":com_google_j2objc-j2objc-annotations-1_1_http_import",
    ":org_codehaus_mojo-animal-sniffer-annotations-1_14_http_import",
    ":javax_inject-javax_inject-1_http_import",
    ":org_codehaus_plexus-plexus-utils-3_3_0_http_import",
    ":org_codehaus_plexus-plexus-classworlds-2_6_0_http_import",
    ":org_codehaus_plexus-plexus-interpolation-1_26_http_import",
    ":org_codehaus_plexus-plexus-component-annotations-2_1_0_http_import",
    ":org_apache_commons-commons-lang3-3_8_1_http_import",
    ":org_slf4j-slf4j-api-1_7_32_http_import",
  ],
  visibility = ["//visibility:public"]
)

jvm_import(
  name = "org_apache_maven-maven-core-3_8_3_http_import",
  jar = "@org_apache_maven-maven-core-3_8_3_http//file",
  source_jar = "@org_apache_maven-maven-core-3_8_3_http//file"
)

jvm_import(
  name = "org_apache_maven-maven-model-3_8_3_http_import",
  jar = "@org_apache_maven-maven-model-3_8_3_http//file",
  source_jar = "@org_apache_maven-maven-model-3_8_3_http//file"
)

jvm_import(
  name = "org_apache_maven-maven-settings-3_8_3_http_import",
  jar = "@org_apache_maven-maven-settings-3_8_3_http//file",
  source_jar = "@org_apache_maven-maven-settings-3_8_3_http//file"
)

jvm_import(
  name = "org_apache_maven-maven-settings-builder-3_8_3_http_import",
  jar = "@org_apache_maven-maven-settings-builder-3_8_3_http//file",
  source_jar = "@org_apache_maven-maven-settings-builder-3_8_3_http//file"
)

jvm_import(
  name = "org_codehaus_plexus-plexus-sec-dispatcher-2_0_http_import",
  jar = "@org_codehaus_plexus-plexus-sec-dispatcher-2_0_http//file",
  source_jar = "@org_codehaus_plexus-plexus-sec-dispatcher-2_0_http//file"
)

jvm_import(
  name = "org_codehaus_plexus-plexus-cipher-2_0_http_import",
  jar = "@org_codehaus_plexus-plexus-cipher-2_0_http//file",
  source_jar = "@org_codehaus_plexus-plexus-cipher-2_0_http//file"
)

jvm_import(
  name = "org_apache_maven-maven-builder-support-3_8_3_http_import",
  jar = "@org_apache_maven-maven-builder-support-3_8_3_http//file",
  source_jar = "@org_apache_maven-maven-builder-support-3_8_3_http//file"
)

jvm_import(
  name = "org_apache_maven-maven-repository-metadata-3_8_3_http_import",
  jar = "@org_apache_maven-maven-repository-metadata-3_8_3_http//file",
  source_jar = "@org_apache_maven-maven-repository-metadata-3_8_3_http//file"
)

jvm_import(
  name = "org_apache_maven-maven-artifact-3_8_3_http_import",
  jar = "@org_apache_maven-maven-artifact-3_8_3_http//file",
  source_jar = "@org_apache_maven-maven-artifact-3_8_3_http//file"
)

jvm_import(
  name = "org_apache_maven-maven-plugin-api-3_8_3_http_import",
  jar = "@org_apache_maven-maven-plugin-api-3_8_3_http//file",
  source_jar = "@org_apache_maven-maven-plugin-api-3_8_3_http//file"
)

jvm_import(
  name = "org_apache_maven-maven-model-builder-3_8_3_http_import",
  jar = "@org_apache_maven-maven-model-builder-3_8_3_http//file",
  source_jar = "@org_apache_maven-maven-model-builder-3_8_3_http//file"
)

jvm_import(
  name = "org_apache_maven-maven-resolver-provider-3_8_3_http_import",
  jar = "@org_apache_maven-maven-resolver-provider-3_8_3_http//file",
  source_jar = "@org_apache_maven-maven-resolver-provider-3_8_3_http//file"
)

jvm_import(
  name = "org_apache_maven_resolver-maven-resolver-impl-1_6_3_http_import",
  jar = "@org_apache_maven_resolver-maven-resolver-impl-1_6_3_http//file",
  source_jar = "@org_apache_maven_resolver-maven-resolver-impl-1_6_3_http//file"
)

jvm_import(
  name = "org_apache_maven_resolver-maven-resolver-api-1_6_3_http_import",
  jar = "@org_apache_maven_resolver-maven-resolver-api-1_6_3_http//file",
  source_jar = "@org_apache_maven_resolver-maven-resolver-api-1_6_3_http//file"
)

jvm_import(
  name = "org_apache_maven_resolver-maven-resolver-spi-1_6_3_http_import",
  jar = "@org_apache_maven_resolver-maven-resolver-spi-1_6_3_http//file",
  source_jar = "@org_apache_maven_resolver-maven-resolver-spi-1_6_3_http//file"
)

jvm_import(
  name = "org_apache_maven_resolver-maven-resolver-util-1_6_3_http_import",
  jar = "@org_apache_maven_resolver-maven-resolver-util-1_6_3_http//file",
  source_jar = "@org_apache_maven_resolver-maven-resolver-util-1_6_3_http//file"
)

jvm_import(
  name = "org_apache_maven_shared-maven-shared-utils-3_3_4_http_import",
  jar = "@org_apache_maven_shared-maven-shared-utils-3_3_4_http//file",
  source_jar = "@org_apache_maven_shared-maven-shared-utils-3_3_4_http//file"
)

jvm_import(
  name = "commons-io-commons-io-2_6_http_import",
  jar = "@commons-io-commons-io-2_6_http//file",
  source_jar = "@commons-io-commons-io-2_6_http//file"
)

jvm_import(
  name = "org_eclipse_sisu-org_eclipse_sisu_plexus-0_3_5-_plexus_http_import",
  jar = "@org_eclipse_sisu-org_eclipse_sisu_plexus-0_3_5-_plexus_http//file",
  source_jar = "@org_eclipse_sisu-org_eclipse_sisu_plexus-0_3_5-_plexus_http//file"
)

jvm_import(
  name = "javax_annotation-javax_annotation-api-1_2-api_http_import",
  jar = "@javax_annotation-javax_annotation-api-1_2-api_http//file",
  source_jar = "@javax_annotation-javax_annotation-api-1_2-api_http//file"
)

jvm_import(
  name = "org_eclipse_sisu-org_eclipse_sisu_inject-0_3_5-_inject_http_import",
  jar = "@org_eclipse_sisu-org_eclipse_sisu_inject-0_3_5-_inject_http//file",
  source_jar = "@org_eclipse_sisu-org_eclipse_sisu_inject-0_3_5-_inject_http//file"
)

jvm_import(
  name = "com_google_inject-guice-4_2_2-no_aop_http_import",
  jar = "@com_google_inject-guice-4_2_2-no_aop_http//file"
)

jvm_import(
  name = "aopalliance-aopalliance-1_0_http_import",
  jar = "@aopalliance-aopalliance-1_0_http//file",
  source_jar = "@aopalliance-aopalliance-1_0_http//file"
)

jvm_import(
  name = "com_google_guava-guava-25_1-android_http_import",
  jar = "@com_google_guava-guava-25_1-android_http//file",
  source_jar = "@com_google_guava-guava-25_1-android_http//file"
)

jvm_import(
  name = "org_checkerframework-checker-compat-qual-2_0_0_http_import",
  jar = "@org_checkerframework-checker-compat-qual-2_0_0_http//file",
  source_jar = "@org_checkerframework-checker-compat-qual-2_0_0_http//file"
)

jvm_import(
  name = "com_google_errorprone-error_prone_annotations-2_1_3_http_import",
  jar = "@com_google_errorprone-error_prone_annotations-2_1_3_http//file",
  source_jar = "@com_google_errorprone-error_prone_annotations-2_1_3_http//file"
)

jvm_import(
  name = "com_google_j2objc-j2objc-annotations-1_1_http_import",
  jar = "@com_google_j2objc-j2objc-annotations-1_1_http//file",
  source_jar = "@com_google_j2objc-j2objc-annotations-1_1_http//file"
)

jvm_import(
  name = "org_codehaus_mojo-animal-sniffer-annotations-1_14_http_import",
  jar = "@org_codehaus_mojo-animal-sniffer-annotations-1_14_http//file",
  source_jar = "@org_codehaus_mojo-animal-sniffer-annotations-1_14_http//file"
)

jvm_import(
  name = "org_codehaus_plexus-plexus-utils-3_3_0_http_import",
  jar = "@org_codehaus_plexus-plexus-utils-3_3_0_http//file",
  source_jar = "@org_codehaus_plexus-plexus-utils-3_3_0_http//file"
)

jvm_import(
  name = "org_codehaus_plexus-plexus-classworlds-2_6_0_http_import",
  jar = "@org_codehaus_plexus-plexus-classworlds-2_6_0_http//file",
  source_jar = "@org_codehaus_plexus-plexus-classworlds-2_6_0_http//file"
)

jvm_import(
  name = "org_codehaus_plexus-plexus-interpolation-1_26_http_import",
  jar = "@org_codehaus_plexus-plexus-interpolation-1_26_http//file",
  source_jar = "@org_codehaus_plexus-plexus-interpolation-1_26_http//file"
)

jvm_import(
  name = "org_codehaus_plexus-plexus-component-annotations-2_1_0_http_import",
  jar = "@org_codehaus_plexus-plexus-component-annotations-2_1_0_http//file",
  source_jar = "@org_codehaus_plexus-plexus-component-annotations-2_1_0_http//file"
)

jvm_import(
  name = "org_apache_commons-commons-lang3-3_8_1_http_import",
  jar = "@org_apache_commons-commons-lang3-3_8_1_http//file",
  source_jar = "@org_apache_commons-commons-lang3-3_8_1_http//file"
)

jvm_import(
  name = "org_slf4j-slf4j-api-1_7_32_http_import",
  jar = "@org_slf4j-slf4j-api-1_7_32_http//file",
  source_jar = "@org_slf4j-slf4j-api-1_7_32_http//file"
)

java_library(
  name = "maven-server-indexer-apache-maven-indexer-core-6-2-2",
  exports = [
    ":org_apache_maven_indexer-indexer-core-6_2_2_http_import",
    ":org_slf4j-slf4j-api-1_7_36_http_import",
    ":org_apache_lucene-lucene-core-8_11_1_http_import",
    ":org_apache_lucene-lucene-queryparser-8_11_1_http_import",
    ":org_apache_lucene-lucene-queries-8_11_1_http_import",
    ":org_apache_lucene-lucene-sandbox-8_11_1_http_import",
    ":org_apache_lucene-lucene-analyzers-common-8_11_1_http_import",
    ":org_apache_lucene-lucene-backward-codecs-8_11_1_http_import",
    ":org_apache_lucene-lucene-highlighter-8_11_1_http_import",
    ":org_apache_lucene-lucene-memory-8_11_1_http_import",
    ":org_apache_maven_resolver-maven-resolver-api-1_8_0_http_import",
    ":org_apache_maven_resolver-maven-resolver-util-1_8_0_http_import",
    ":org_apache_maven-maven-model-3_8_5_http_import",
  ],
  visibility = ["//visibility:public"]
)

jvm_import(
  name = "org_apache_maven_indexer-indexer-core-6_2_2_http_import",
  jar = "@org_apache_maven_indexer-indexer-core-6_2_2_http//file",
  source_jar = "@org_apache_maven_indexer-indexer-core-6_2_2_http//file"
)

jvm_import(
  name = "org_slf4j-slf4j-api-1_7_36_http_import",
  jar = "@org_slf4j-slf4j-api-1_7_36_http//file",
  source_jar = "@org_slf4j-slf4j-api-1_7_36_http//file"
)

jvm_import(
  name = "org_apache_lucene-lucene-core-8_11_1_http_import",
  jar = "@org_apache_lucene-lucene-core-8_11_1_http//file",
  source_jar = "@org_apache_lucene-lucene-core-8_11_1_http//file"
)

jvm_import(
  name = "org_apache_lucene-lucene-queryparser-8_11_1_http_import",
  jar = "@org_apache_lucene-lucene-queryparser-8_11_1_http//file",
  source_jar = "@org_apache_lucene-lucene-queryparser-8_11_1_http//file"
)

jvm_import(
  name = "org_apache_lucene-lucene-queries-8_11_1_http_import",
  jar = "@org_apache_lucene-lucene-queries-8_11_1_http//file",
  source_jar = "@org_apache_lucene-lucene-queries-8_11_1_http//file"
)

jvm_import(
  name = "org_apache_lucene-lucene-sandbox-8_11_1_http_import",
  jar = "@org_apache_lucene-lucene-sandbox-8_11_1_http//file",
  source_jar = "@org_apache_lucene-lucene-sandbox-8_11_1_http//file"
)

jvm_import(
  name = "org_apache_lucene-lucene-analyzers-common-8_11_1_http_import",
  jar = "@org_apache_lucene-lucene-analyzers-common-8_11_1_http//file",
  source_jar = "@org_apache_lucene-lucene-analyzers-common-8_11_1_http//file"
)

jvm_import(
  name = "org_apache_lucene-lucene-backward-codecs-8_11_1_http_import",
  jar = "@org_apache_lucene-lucene-backward-codecs-8_11_1_http//file",
  source_jar = "@org_apache_lucene-lucene-backward-codecs-8_11_1_http//file"
)

jvm_import(
  name = "org_apache_lucene-lucene-highlighter-8_11_1_http_import",
  jar = "@org_apache_lucene-lucene-highlighter-8_11_1_http//file",
  source_jar = "@org_apache_lucene-lucene-highlighter-8_11_1_http//file"
)

jvm_import(
  name = "org_apache_lucene-lucene-memory-8_11_1_http_import",
  jar = "@org_apache_lucene-lucene-memory-8_11_1_http//file",
  source_jar = "@org_apache_lucene-lucene-memory-8_11_1_http//file"
)

jvm_import(
  name = "org_apache_maven_resolver-maven-resolver-api-1_8_0_http_import",
  jar = "@org_apache_maven_resolver-maven-resolver-api-1_8_0_http//file",
  source_jar = "@org_apache_maven_resolver-maven-resolver-api-1_8_0_http//file"
)

jvm_import(
  name = "org_apache_maven_resolver-maven-resolver-util-1_8_0_http_import",
  jar = "@org_apache_maven_resolver-maven-resolver-util-1_8_0_http//file",
  source_jar = "@org_apache_maven_resolver-maven-resolver-util-1_8_0_http//file"
)

jvm_import(
  name = "org_apache_maven-maven-model-3_8_5_http_import",
  jar = "@org_apache_maven-maven-model-3_8_5_http//file",
  source_jar = "@org_apache_maven-maven-model-3_8_5_http//file"
)

java_library(
  name = "maven-server-indexer-apache-maven-indexer-core-6-2-2-provided",
  exports = [":maven-server-indexer-apache-maven-indexer-core-6-2-2"],
  neverlink = True,
  visibility = ["//visibility:public"]
)

jvm_import(
  name = "maven-server-indexer-apache-maven-wagon-provider-api-3-5-2",
  jar = "@org_apache_maven_wagon-wagon-provider-api-3_5_2_http//file",
  source_jar = "@org_apache_maven_wagon-wagon-provider-api-3_5_2_http//file",
  visibility = ["//visibility:public"]
)

java_library(
  name = "maven-server-m3-common-com-google-inject-guicen-no_aop-4-2-1",
  exports = [
    ":com_google_inject-guice-4_2_1_http_import",
    ":javax_inject-javax_inject-1_http_import",
    ":com_google_guava-guava-25_1-android_http_import",
    ":com_google_code_findbugs-jsr305-3_0_2_http_import",
    ":org_checkerframework-checker-compat-qual-2_0_0_http_import",
    ":com_google_errorprone-error_prone_annotations-2_1_3_http_import",
    ":com_google_j2objc-j2objc-annotations-1_1_http_import",
    ":org_codehaus_mojo-animal-sniffer-annotations-1_14_http_import",
  ],
  visibility = ["//visibility:public"]
)

jvm_import(
  name = "com_google_inject-guice-4_2_1_http_import",
  jar = "@com_google_inject-guice-4_2_1_http//file",
  source_jar = "@com_google_inject-guice-4_2_1_http//file"
)

java_library(
  name = "maven-server-m3-common-com-google-inject-guicen-no_aop-4-2-1-provided",
  exports = [":maven-server-m3-common-com-google-inject-guicen-no_aop-4-2-1"],
  neverlink = True,
  visibility = ["//visibility:public"]
)

jvm_import(
  name = "maven-server-m3-common-org-apache-lucene-lucene-core-2-4-1",
  jar = "@org_apache_lucene-lucene-core-2_4_1_http//file",
  source_jar = "@org_apache_lucene-lucene-core-2_4_1_http//file",
  visibility = ["//visibility:public"]
)

java_library(
  name = "maven-server-m3-common-org-apache-lucene-lucene-core-2-4-1-provided",
  exports = [":maven-server-m3-common-org-apache-lucene-lucene-core-2-4-1"],
  neverlink = True,
  visibility = ["//visibility:public"]
)

java_library(
  name = "maven-server-m3-common-org-apache-maven-archetype-archetype-common-2-2",
  exports = [
    ":org_apache_maven_archetype-archetype-common-2_2_http_import",
    ":org_apache_maven_archetype-archetype-catalog-2_2_http_import",
    ":org_apache_maven_archetype-archetype-descriptor-2_2_http_import",
    ":org_apache_maven_archetype-archetype-registry-2_2_http_import",
  ],
  visibility = ["//visibility:public"]
)

jvm_import(
  name = "org_apache_maven_archetype-archetype-common-2_2_http_import",
  jar = "@org_apache_maven_archetype-archetype-common-2_2_http//file",
  source_jar = "@org_apache_maven_archetype-archetype-common-2_2_http//file"
)

jvm_import(
  name = "org_apache_maven_archetype-archetype-catalog-2_2_http_import",
  jar = "@org_apache_maven_archetype-archetype-catalog-2_2_http//file",
  source_jar = "@org_apache_maven_archetype-archetype-catalog-2_2_http//file"
)

jvm_import(
  name = "org_apache_maven_archetype-archetype-descriptor-2_2_http_import",
  jar = "@org_apache_maven_archetype-archetype-descriptor-2_2_http//file",
  source_jar = "@org_apache_maven_archetype-archetype-descriptor-2_2_http//file"
)

jvm_import(
  name = "org_apache_maven_archetype-archetype-registry-2_2_http_import",
  jar = "@org_apache_maven_archetype-archetype-registry-2_2_http//file",
  source_jar = "@org_apache_maven_archetype-archetype-registry-2_2_http//file"
)

java_library(
  name = "maven-server-m3-common-org-apache-maven-archetype-archetype-common-2-2-provided",
  exports = [":maven-server-m3-common-org-apache-maven-archetype-archetype-common-2-2"],
  neverlink = True,
  visibility = ["//visibility:public"]
)

java_library(
  name = "maven-server-m3-common-org-apache-maven-maven-compat-3-6-0",
  exports = [
    ":org_apache_maven-maven-compat-3_6_0_http_import",
    ":org_apache_maven-maven-model-3_6_0_http_import",
    ":org_apache_maven-maven-model-builder-3_6_0_http_import",
    ":org_apache_maven-maven-builder-support-3_6_0_http_import",
    ":org_apache_maven-maven-settings-3_6_0_http_import",
    ":org_apache_maven-maven-settings-builder-3_6_0_http_import",
    ":org_sonatype_plexus-plexus-sec-dispatcher-1_4_http_import",
    ":org_sonatype_plexus-plexus-cipher-1_4_http_import",
    ":org_apache_maven-maven-artifact-3_6_0_http_import",
    ":org_apache_commons-commons-lang3-3_8_1_http_import",
    ":org_apache_maven-maven-core-3_6_0_http_import",
    ":org_apache_maven-maven-plugin-api-3_6_0_http_import",
    ":org_apache_maven_resolver-maven-resolver-spi-1_3_1_http_import",
    ":org_apache_maven_shared-maven-shared-utils-3_2_1_http_import",
    ":commons-io-commons-io-2_5_http_import",
    ":org_eclipse_sisu-org_eclipse_sisu_inject-0_3_3-_inject_http_import",
    ":javax_inject-javax_inject-1_http_import",
    ":org_codehaus_plexus-plexus-classworlds-2_5_2_http_import",
    ":org_apache_maven-maven-resolver-provider-3_6_0_http_import",
    ":org_slf4j-slf4j-api-1_7_25_http_import",
    ":org_apache_maven-maven-repository-metadata-3_6_0_http_import",
    ":org_apache_maven_resolver-maven-resolver-api-1_3_1_http_import",
    ":org_apache_maven_resolver-maven-resolver-util-1_3_1_http_import",
    ":org_apache_maven_resolver-maven-resolver-impl-1_3_1_http_import",
    ":org_codehaus_plexus-plexus-utils-3_1_0_http_import",
    ":org_codehaus_plexus-plexus-interpolation-1_25_http_import",
    ":org_eclipse_sisu-org_eclipse_sisu_plexus-0_3_3-_plexus_http_import",
    ":javax_enterprise-cdi-api-1_0_http_import",
    ":javax_annotation-jsr250-api-1_0_http_import",
    ":org_codehaus_plexus-plexus-component-annotations-1_7_1_http_import",
    ":org_apache_maven_wagon-wagon-provider-api-3_2_0_http_import",
  ],
  visibility = ["//visibility:public"]
)

jvm_import(
  name = "org_apache_maven-maven-compat-3_6_0_http_import",
  jar = "@org_apache_maven-maven-compat-3_6_0_http//file",
  source_jar = "@org_apache_maven-maven-compat-3_6_0_http//file"
)

jvm_import(
  name = "org_apache_maven-maven-model-3_6_0_http_import",
  jar = "@org_apache_maven-maven-model-3_6_0_http//file",
  source_jar = "@org_apache_maven-maven-model-3_6_0_http//file"
)

jvm_import(
  name = "org_apache_maven-maven-model-builder-3_6_0_http_import",
  jar = "@org_apache_maven-maven-model-builder-3_6_0_http//file",
  source_jar = "@org_apache_maven-maven-model-builder-3_6_0_http//file"
)

jvm_import(
  name = "org_apache_maven-maven-builder-support-3_6_0_http_import",
  jar = "@org_apache_maven-maven-builder-support-3_6_0_http//file",
  source_jar = "@org_apache_maven-maven-builder-support-3_6_0_http//file"
)

jvm_import(
  name = "org_apache_maven-maven-settings-3_6_0_http_import",
  jar = "@org_apache_maven-maven-settings-3_6_0_http//file",
  source_jar = "@org_apache_maven-maven-settings-3_6_0_http//file"
)

jvm_import(
  name = "org_apache_maven-maven-settings-builder-3_6_0_http_import",
  jar = "@org_apache_maven-maven-settings-builder-3_6_0_http//file",
  source_jar = "@org_apache_maven-maven-settings-builder-3_6_0_http//file"
)

jvm_import(
  name = "org_sonatype_plexus-plexus-sec-dispatcher-1_4_http_import",
  jar = "@org_sonatype_plexus-plexus-sec-dispatcher-1_4_http//file",
  source_jar = "@org_sonatype_plexus-plexus-sec-dispatcher-1_4_http//file"
)

jvm_import(
  name = "org_apache_maven-maven-artifact-3_6_0_http_import",
  jar = "@org_apache_maven-maven-artifact-3_6_0_http//file",
  source_jar = "@org_apache_maven-maven-artifact-3_6_0_http//file"
)

jvm_import(
  name = "org_apache_maven-maven-core-3_6_0_http_import",
  jar = "@org_apache_maven-maven-core-3_6_0_http//file",
  source_jar = "@org_apache_maven-maven-core-3_6_0_http//file"
)

jvm_import(
  name = "org_apache_maven-maven-plugin-api-3_6_0_http_import",
  jar = "@org_apache_maven-maven-plugin-api-3_6_0_http//file",
  source_jar = "@org_apache_maven-maven-plugin-api-3_6_0_http//file"
)

jvm_import(
  name = "org_apache_maven_resolver-maven-resolver-spi-1_3_1_http_import",
  jar = "@org_apache_maven_resolver-maven-resolver-spi-1_3_1_http//file",
  source_jar = "@org_apache_maven_resolver-maven-resolver-spi-1_3_1_http//file"
)

jvm_import(
  name = "org_apache_maven_shared-maven-shared-utils-3_2_1_http_import",
  jar = "@org_apache_maven_shared-maven-shared-utils-3_2_1_http//file",
  source_jar = "@org_apache_maven_shared-maven-shared-utils-3_2_1_http//file"
)

jvm_import(
  name = "commons-io-commons-io-2_5_http_import",
  jar = "@commons-io-commons-io-2_5_http//file",
  source_jar = "@commons-io-commons-io-2_5_http//file"
)

jvm_import(
  name = "org_eclipse_sisu-org_eclipse_sisu_inject-0_3_3-_inject_http_import",
  jar = "@org_eclipse_sisu-org_eclipse_sisu_inject-0_3_3-_inject_http//file",
  source_jar = "@org_eclipse_sisu-org_eclipse_sisu_inject-0_3_3-_inject_http//file"
)

jvm_import(
  name = "org_apache_maven-maven-resolver-provider-3_6_0_http_import",
  jar = "@org_apache_maven-maven-resolver-provider-3_6_0_http//file",
  source_jar = "@org_apache_maven-maven-resolver-provider-3_6_0_http//file"
)

jvm_import(
  name = "org_slf4j-slf4j-api-1_7_25_http_import",
  jar = "@org_slf4j-slf4j-api-1_7_25_http//file",
  source_jar = "@org_slf4j-slf4j-api-1_7_25_http//file"
)

jvm_import(
  name = "org_apache_maven-maven-repository-metadata-3_6_0_http_import",
  jar = "@org_apache_maven-maven-repository-metadata-3_6_0_http//file",
  source_jar = "@org_apache_maven-maven-repository-metadata-3_6_0_http//file"
)

jvm_import(
  name = "org_apache_maven_resolver-maven-resolver-api-1_3_1_http_import",
  jar = "@org_apache_maven_resolver-maven-resolver-api-1_3_1_http//file",
  source_jar = "@org_apache_maven_resolver-maven-resolver-api-1_3_1_http//file"
)

jvm_import(
  name = "org_apache_maven_resolver-maven-resolver-util-1_3_1_http_import",
  jar = "@org_apache_maven_resolver-maven-resolver-util-1_3_1_http//file",
  source_jar = "@org_apache_maven_resolver-maven-resolver-util-1_3_1_http//file"
)

jvm_import(
  name = "org_apache_maven_resolver-maven-resolver-impl-1_3_1_http_import",
  jar = "@org_apache_maven_resolver-maven-resolver-impl-1_3_1_http//file",
  source_jar = "@org_apache_maven_resolver-maven-resolver-impl-1_3_1_http//file"
)

jvm_import(
  name = "org_codehaus_plexus-plexus-utils-3_1_0_http_import",
  jar = "@org_codehaus_plexus-plexus-utils-3_1_0_http//file",
  source_jar = "@org_codehaus_plexus-plexus-utils-3_1_0_http//file"
)

jvm_import(
  name = "org_codehaus_plexus-plexus-interpolation-1_25_http_import",
  jar = "@org_codehaus_plexus-plexus-interpolation-1_25_http//file",
  source_jar = "@org_codehaus_plexus-plexus-interpolation-1_25_http//file"
)

jvm_import(
  name = "org_eclipse_sisu-org_eclipse_sisu_plexus-0_3_3-_plexus_http_import",
  jar = "@org_eclipse_sisu-org_eclipse_sisu_plexus-0_3_3-_plexus_http//file",
  source_jar = "@org_eclipse_sisu-org_eclipse_sisu_plexus-0_3_3-_plexus_http//file"
)

jvm_import(
  name = "org_codehaus_plexus-plexus-component-annotations-1_7_1_http_import",
  jar = "@org_codehaus_plexus-plexus-component-annotations-1_7_1_http//file",
  source_jar = "@org_codehaus_plexus-plexus-component-annotations-1_7_1_http//file"
)

jvm_import(
  name = "org_apache_maven_wagon-wagon-provider-api-3_2_0_http_import",
  jar = "@org_apache_maven_wagon-wagon-provider-api-3_2_0_http//file",
  source_jar = "@org_apache_maven_wagon-wagon-provider-api-3_2_0_http//file"
)

java_library(
  name = "maven-server-m3-common-org-apache-maven-maven-compat-3-6-0-provided",
  exports = [":maven-server-m3-common-org-apache-maven-maven-compat-3-6-0"],
  neverlink = True,
  visibility = ["//visibility:public"]
)

jvm_import(
  name = "maven-server-m3-common-org-apache-maven-shared-maven-dependency-tree-1-2",
  jar = "@org_apache_maven_shared-maven-dependency-tree-1_2_http//file",
  source_jar = "@org_apache_maven_shared-maven-dependency-tree-1_2_http//file",
  visibility = ["//visibility:public"]
)

java_library(
  name = "maven-server-m3-common-org-apache-maven-shared-maven-dependency-tree-1-2-provided",
  exports = [":maven-server-m3-common-org-apache-maven-shared-maven-dependency-tree-1-2"],
  neverlink = True,
  visibility = ["//visibility:public"]
)

jvm_import(
  name = "maven-server-m3-common-org-sonatype-nexus-nexus-indexer-3-0-4",
  jar = "@org_sonatype_nexus-nexus-indexer-3_0_4_http//file",
  source_jar = "@org_sonatype_nexus-nexus-indexer-3_0_4_http//file",
  visibility = ["//visibility:public"]
)

java_library(
  name = "maven-server-m3-common-org-sonatype-nexus-nexus-indexer-3-0-4-provided",
  exports = [":maven-server-m3-common-org-sonatype-nexus-nexus-indexer-3-0-4"],
  neverlink = True,
  visibility = ["//visibility:public"]
)

jvm_import(
  name = "maven-server-m3-common-org-sonatype-nexus-nexus-indexer-artifact-1-0-1",
  jar = "@org_sonatype_nexus-nexus-indexer-artifact-1_0_1_http//file",
  source_jar = "@org_sonatype_nexus-nexus-indexer-artifact-1_0_1_http//file",
  visibility = ["//visibility:public"]
)

java_library(
  name = "maven-server-m3-common-org-sonatype-nexus-nexus-indexer-artifact-1-0-1-provided",
  exports = [":maven-server-m3-common-org-sonatype-nexus-nexus-indexer-artifact-1-0-1"],
  neverlink = True,
  visibility = ["//visibility:public"]
)

java_library(
  name = "maven-server-m3-impl-com-google-inject-guice-no_aop-4-0",
  exports = [
    ":com_google_inject-guice-4_0_http_import",
    ":javax_inject-javax_inject-1_http_import",
  ],
  visibility = ["//visibility:public"]
)

java_library(
  name = "maven-server-m3-impl-com-google-inject-guice-no_aop-4-0-provided",
  exports = [":maven-server-m3-impl-com-google-inject-guice-no_aop-4-0"],
  neverlink = True,
  visibility = ["//visibility:public"]
)

java_library(
  name = "maven-server-m3-impl-org-apache-maven-archetype-archetype-catalog-2-2",
  exports = [
    ":org_apache_maven_archetype-archetype-catalog-2_2_http_import",
    ":org_codehaus_plexus-plexus-utils-1_5_8_http_import",
  ],
  visibility = ["//visibility:public"]
)

jvm_import(
  name = "org_codehaus_plexus-plexus-utils-1_5_8_http_import",
  jar = "@org_codehaus_plexus-plexus-utils-1_5_8_http//file",
  source_jar = "@org_codehaus_plexus-plexus-utils-1_5_8_http//file"
)

java_library(
  name = "maven-server-m3-impl-org-apache-maven-archetype-archetype-catalog-2-2-provided",
  exports = [":maven-server-m3-impl-org-apache-maven-archetype-archetype-catalog-2-2"],
  neverlink = True,
  visibility = ["//visibility:public"]
)

java_library(
  name = "maven-server-m3-impl-org-apache-maven-archetype-archetype-common-2-2",
  exports = [
    ":org_apache_maven_archetype-archetype-common-2_2_http_import",
    ":org_apache_maven_archetype-archetype-catalog-2_2_http_import",
    ":org_apache_maven_archetype-archetype-descriptor-2_2_http_import",
    ":org_apache_maven_archetype-archetype-registry-2_2_http_import",
  ],
  visibility = ["//visibility:public"]
)

java_library(
  name = "maven-server-m3-impl-org-apache-maven-archetype-archetype-common-2-2-provided",
  exports = [":maven-server-m3-impl-org-apache-maven-archetype-archetype-common-2-2"],
  neverlink = True,
  visibility = ["//visibility:public"]
)

java_library(
  name = "maven-server-m3-impl-org-apache-maven-maven-compat-3-3-9",
  exports = [
    ":org_apache_maven-maven-compat-3_3_9_http_import",
    ":org_apache_maven-maven-model-3_3_9_http_import",
    ":org_apache_commons-commons-lang3-3_4_http_import",
    ":org_apache_maven-maven-model-builder-3_3_9_http_import",
    ":org_apache_maven-maven-builder-support-3_3_9_http_import",
    ":com_google_guava-guava-18_0_http_import",
    ":org_apache_maven-maven-settings-3_3_9_http_import",
    ":org_apache_maven-maven-artifact-3_3_9_http_import",
    ":org_apache_maven-maven-core-3_3_9_http_import",
    ":org_apache_maven-maven-settings-builder-3_3_9_http_import",
    ":org_apache_maven-maven-repository-metadata-3_3_9_http_import",
    ":org_apache_maven-maven-plugin-api-3_3_9_http_import",
    ":org_apache_maven-maven-aether-provider-3_3_9_http_import",
    ":org_eclipse_aether-aether-spi-1_0_2_v20150114_http_import",
    ":org_eclipse_aether-aether-impl-1_0_2_v20150114_http_import",
    ":org_eclipse_aether-aether-api-1_0_2_v20150114_http_import",
    ":org_eclipse_aether-aether-util-1_0_2_v20150114_http_import",
    ":org_codehaus_plexus-plexus-classworlds-2_5_2_http_import",
    ":org_sonatype_plexus-plexus-sec-dispatcher-1_3_http_import",
    ":org_sonatype_plexus-plexus-cipher-1_4_http_import",
    ":org_codehaus_plexus-plexus-utils-3_0_22_http_import",
    ":org_codehaus_plexus-plexus-interpolation-1_21_http_import",
    ":org_eclipse_sisu-org_eclipse_sisu_plexus-0_3_2-_plexus_http_import",
    ":javax_enterprise-cdi-api-1_0_http_import",
    ":javax_annotation-jsr250-api-1_0_http_import",
    ":org_eclipse_sisu-org_eclipse_sisu_inject-0_3_2-_inject_http_import",
    ":org_codehaus_plexus-plexus-component-annotations-1_6_http_import",
    ":org_apache_maven_wagon-wagon-provider-api-2_10_http_import",
  ],
  visibility = ["//visibility:public"]
)

jvm_import(
  name = "org_apache_maven-maven-compat-3_3_9_http_import",
  jar = "@org_apache_maven-maven-compat-3_3_9_http//file",
  source_jar = "@org_apache_maven-maven-compat-3_3_9_http//file"
)

jvm_import(
  name = "org_apache_maven_wagon-wagon-provider-api-2_10_http_import",
  jar = "@org_apache_maven_wagon-wagon-provider-api-2_10_http//file",
  source_jar = "@org_apache_maven_wagon-wagon-provider-api-2_10_http//file"
)

java_library(
  name = "maven-server-m3-impl-org-apache-maven-maven-compat-3-3-9-provided",
  exports = [":maven-server-m3-impl-org-apache-maven-maven-compat-3-3-9"],
  neverlink = True,
  visibility = ["//visibility:public"]
)

java_library(
  name = "maven-server-m3-impl-org-apache-maven-maven-core-3-3-9",
  exports = [
    ":org_apache_maven-maven-core-3_3_9_http_import",
    ":org_apache_maven-maven-model-3_3_9_http_import",
    ":org_apache_maven-maven-settings-3_3_9_http_import",
    ":org_apache_maven-maven-settings-builder-3_3_9_http_import",
    ":org_apache_maven-maven-builder-support-3_3_9_http_import",
    ":org_apache_maven-maven-repository-metadata-3_3_9_http_import",
    ":org_apache_maven-maven-artifact-3_3_9_http_import",
    ":org_apache_maven-maven-plugin-api-3_3_9_http_import",
    ":org_apache_maven-maven-model-builder-3_3_9_http_import",
    ":com_google_guava-guava-18_0_http_import",
    ":org_apache_maven-maven-aether-provider-3_3_9_http_import",
    ":org_eclipse_aether-aether-spi-1_0_2_v20150114_http_import",
    ":org_eclipse_aether-aether-impl-1_0_2_v20150114_http_import",
    ":org_eclipse_aether-aether-api-1_0_2_v20150114_http_import",
    ":org_eclipse_aether-aether-util-1_0_2_v20150114_http_import",
    ":org_eclipse_sisu-org_eclipse_sisu_plexus-0_3_2-_plexus_http_import",
    ":javax_enterprise-cdi-api-1_0_http_import",
    ":javax_annotation-jsr250-api-1_0_http_import",
    ":org_eclipse_sisu-org_eclipse_sisu_inject-0_3_2-_inject_http_import",
    ":org_codehaus_plexus-plexus-interpolation-1_21_http_import",
    ":org_codehaus_plexus-plexus-utils-3_0_22_http_import",
    ":org_codehaus_plexus-plexus-classworlds-2_5_2_http_import",
    ":org_codehaus_plexus-plexus-component-annotations-1_6_http_import",
    ":org_sonatype_plexus-plexus-sec-dispatcher-1_3_http_import",
    ":org_sonatype_plexus-plexus-cipher-1_4_http_import",
    ":org_apache_commons-commons-lang3-3_4_http_import",
  ],
  visibility = ["//visibility:public"]
)

java_library(
  name = "maven-server-m3-impl-org-apache-maven-maven-core-3-3-9-provided",
  exports = [":maven-server-m3-impl-org-apache-maven-maven-core-3-3-9"],
  neverlink = True,
  visibility = ["//visibility:public"]
)

java_library(
  name = "maven-server-m3-impl-org-apache-maven-maven-embedder-3-3-9",
  exports = [
    ":org_apache_maven-maven-embedder-3_3_9_http_import",
    ":org_apache_maven-maven-settings-3_3_9_http_import",
    ":org_apache_maven-maven-core-3_3_9_http_import",
    ":org_apache_maven-maven-model-3_3_9_http_import",
    ":org_apache_maven-maven-settings-builder-3_3_9_http_import",
    ":org_apache_maven-maven-repository-metadata-3_3_9_http_import",
    ":org_apache_maven-maven-artifact-3_3_9_http_import",
    ":org_apache_maven-maven-aether-provider-3_3_9_http_import",
    ":org_eclipse_aether-aether-spi-1_0_2_v20150114_http_import",
    ":org_eclipse_aether-aether-impl-1_0_2_v20150114_http_import",
    ":org_eclipse_aether-aether-api-1_0_2_v20150114_http_import",
    ":org_eclipse_aether-aether-util-1_0_2_v20150114_http_import",
    ":com_google_inject-guice-4_0-no_aop_http_import",
    ":javax_inject-javax_inject-1_http_import",
    ":aopalliance-aopalliance-1_0_http_import",
    ":org_codehaus_plexus-plexus-interpolation-1_21_http_import",
    ":org_apache_maven-maven-plugin-api-3_3_9_http_import",
    ":org_apache_maven-maven-model-builder-3_3_9_http_import",
    ":org_apache_maven-maven-builder-support-3_3_9_http_import",
    ":com_google_guava-guava-18_0_http_import",
    ":org_apache_maven-maven-compat-3_3_9_http_import",
    ":org_apache_maven_wagon-wagon-provider-api-2_10_http_import",
    ":org_codehaus_plexus-plexus-utils-3_0_22_http_import",
    ":org_codehaus_plexus-plexus-classworlds-2_5_2_http_import",
    ":org_eclipse_sisu-org_eclipse_sisu_plexus-0_3_2-_plexus_http_import",
    ":javax_enterprise-cdi-api-1_0_http_import",
    ":javax_annotation-jsr250-api-1_0_http_import",
    ":org_eclipse_sisu-org_eclipse_sisu_inject-0_3_2-_inject_http_import",
    ":org_codehaus_plexus-plexus-component-annotations-1_6_http_import",
    ":org_sonatype_plexus-plexus-sec-dispatcher-1_3_http_import",
    ":org_sonatype_plexus-plexus-cipher-1_7_http_import",
    ":org_slf4j-slf4j-api-1_7_5_http_import",
    ":commons-cli-commons-cli-1_2_http_import",
    ":org_apache_commons-commons-lang3-3_4_http_import",
  ],
  visibility = ["//visibility:public"]
)

jvm_import(
  name = "org_apache_maven-maven-embedder-3_3_9_http_import",
  jar = "@org_apache_maven-maven-embedder-3_3_9_http//file",
  source_jar = "@org_apache_maven-maven-embedder-3_3_9_http//file"
)

jvm_import(
  name = "com_google_inject-guice-4_0-no_aop_http_import",
  jar = "@com_google_inject-guice-4_0-no_aop_http//file"
)

jvm_import(
  name = "org_sonatype_plexus-plexus-cipher-1_7_http_import",
  jar = "@org_sonatype_plexus-plexus-cipher-1_7_http//file",
  source_jar = "@org_sonatype_plexus-plexus-cipher-1_7_http//file"
)

jvm_import(
  name = "org_slf4j-slf4j-api-1_7_5_http_import",
  jar = "@org_slf4j-slf4j-api-1_7_5_http//file",
  source_jar = "@org_slf4j-slf4j-api-1_7_5_http//file"
)

jvm_import(
  name = "commons-cli-commons-cli-1_2_http_import",
  jar = "@commons-cli-commons-cli-1_2_http//file",
  source_jar = "@commons-cli-commons-cli-1_2_http//file"
)

java_library(
  name = "maven-server-m3-impl-org-apache-maven-maven-embedder-3-3-9-provided",
  exports = [":maven-server-m3-impl-org-apache-maven-maven-embedder-3-3-9"],
  neverlink = True,
  visibility = ["//visibility:public"]
)

jvm_import(
  name = "maven-server-m3-impl-org-apache-maven-shared-maven-dependency-tree-1-2",
  jar = "@org_apache_maven_shared-maven-dependency-tree-1_2_http//file",
  source_jar = "@org_apache_maven_shared-maven-dependency-tree-1_2_http//file",
  visibility = ["//visibility:public"]
)

java_library(
  name = "maven-server-m3-impl-org-apache-maven-shared-maven-dependency-tree-1-2-provided",
  exports = [":maven-server-m3-impl-org-apache-maven-shared-maven-dependency-tree-1-2"],
  neverlink = True,
  visibility = ["//visibility:public"]
)

java_library(
  name = "maven-server-m36-impl-com-google-inject-guice-no_aop-4-2-1",
  exports = [
    ":com_google_inject-guice-4_2_1_http_import",
    ":javax_inject-javax_inject-1_http_import",
    ":com_google_guava-guava-25_1-android_http_import",
    ":com_google_code_findbugs-jsr305-3_0_2_http_import",
    ":org_checkerframework-checker-compat-qual-2_0_0_http_import",
    ":com_google_errorprone-error_prone_annotations-2_1_3_http_import",
    ":com_google_j2objc-j2objc-annotations-1_1_http_import",
    ":org_codehaus_mojo-animal-sniffer-annotations-1_14_http_import",
  ],
  visibility = ["//visibility:public"]
)

java_library(
  name = "maven-server-m36-impl-com-google-inject-guice-no_aop-4-2-1-provided",
  exports = [":maven-server-m36-impl-com-google-inject-guice-no_aop-4-2-1"],
  neverlink = True,
  visibility = ["//visibility:public"]
)

java_library(
  name = "maven-server-m36-impl-org-apache-maven-maven-compat-3-6-0",
  exports = [
    ":org_apache_maven-maven-compat-3_6_0_http_import",
    ":org_apache_maven-maven-model-3_6_0_http_import",
    ":org_apache_maven-maven-model-builder-3_6_0_http_import",
    ":org_apache_maven-maven-builder-support-3_6_0_http_import",
    ":org_apache_maven-maven-settings-3_6_0_http_import",
    ":org_apache_maven-maven-settings-builder-3_6_0_http_import",
    ":org_sonatype_plexus-plexus-sec-dispatcher-1_4_http_import",
    ":org_sonatype_plexus-plexus-cipher-1_4_http_import",
    ":org_apache_maven-maven-artifact-3_6_0_http_import",
    ":org_apache_commons-commons-lang3-3_8_1_http_import",
    ":org_apache_maven-maven-core-3_6_0_http_import",
    ":org_apache_maven-maven-plugin-api-3_6_0_http_import",
    ":org_apache_maven_resolver-maven-resolver-spi-1_3_1_http_import",
    ":org_apache_maven_shared-maven-shared-utils-3_2_1_http_import",
    ":commons-io-commons-io-2_5_http_import",
    ":org_eclipse_sisu-org_eclipse_sisu_inject-0_3_3-_inject_http_import",
    ":javax_inject-javax_inject-1_http_import",
    ":org_codehaus_plexus-plexus-classworlds-2_5_2_http_import",
    ":org_apache_maven-maven-resolver-provider-3_6_0_http_import",
    ":org_slf4j-slf4j-api-1_7_25_http_import",
    ":org_apache_maven-maven-repository-metadata-3_6_0_http_import",
    ":org_apache_maven_resolver-maven-resolver-api-1_3_1_http_import",
    ":org_apache_maven_resolver-maven-resolver-util-1_3_1_http_import",
    ":org_apache_maven_resolver-maven-resolver-impl-1_3_1_http_import",
    ":org_codehaus_plexus-plexus-utils-3_1_0_http_import",
    ":org_codehaus_plexus-plexus-interpolation-1_25_http_import",
    ":org_eclipse_sisu-org_eclipse_sisu_plexus-0_3_3-_plexus_http_import",
    ":javax_enterprise-cdi-api-1_0_http_import",
    ":javax_annotation-jsr250-api-1_0_http_import",
    ":org_codehaus_plexus-plexus-component-annotations-1_7_1_http_import",
    ":org_apache_maven_wagon-wagon-provider-api-3_2_0_http_import",
  ],
  visibility = ["//visibility:public"]
)

java_library(
  name = "maven-server-m36-impl-org-apache-maven-maven-compat-3-6-0-provided",
  exports = [":maven-server-m36-impl-org-apache-maven-maven-compat-3-6-0"],
  neverlink = True,
  visibility = ["//visibility:public"]
)

java_library(
  name = "maven-server-m36-impl-org-apache-maven-maven-core-3-6-0",
  exports = [
    ":org_apache_maven-maven-core-3_6_0_http_import",
    ":org_apache_maven-maven-model-3_6_0_http_import",
    ":org_apache_maven-maven-settings-3_6_0_http_import",
    ":org_apache_maven-maven-settings-builder-3_6_0_http_import",
    ":org_codehaus_plexus-plexus-interpolation-1_25_http_import",
    ":org_sonatype_plexus-plexus-sec-dispatcher-1_4_http_import",
    ":org_sonatype_plexus-plexus-cipher-1_4_http_import",
    ":org_apache_maven-maven-builder-support-3_6_0_http_import",
    ":org_apache_maven-maven-repository-metadata-3_6_0_http_import",
    ":org_apache_maven-maven-artifact-3_6_0_http_import",
    ":org_apache_maven-maven-plugin-api-3_6_0_http_import",
    ":org_apache_maven-maven-model-builder-3_6_0_http_import",
    ":org_apache_maven-maven-resolver-provider-3_6_0_http_import",
    ":org_slf4j-slf4j-api-1_7_25_http_import",
    ":org_apache_maven_resolver-maven-resolver-impl-1_3_1_http_import",
    ":org_apache_maven_resolver-maven-resolver-api-1_3_1_http_import",
    ":org_apache_maven_resolver-maven-resolver-spi-1_3_1_http_import",
    ":org_apache_maven_resolver-maven-resolver-util-1_3_1_http_import",
    ":org_apache_maven_shared-maven-shared-utils-3_2_1_http_import",
    ":commons-io-commons-io-2_5_http_import",
    ":org_eclipse_sisu-org_eclipse_sisu_plexus-0_3_3-_plexus_http_import",
    ":javax_enterprise-cdi-api-1_0_http_import",
    ":javax_annotation-jsr250-api-1_0_http_import",
    ":org_eclipse_sisu-org_eclipse_sisu_inject-0_3_3-_inject_http_import",
    ":com_google_inject-guice-4_2_1-no_aop_http_import",
    ":aopalliance-aopalliance-1_0_http_import",
    ":com_google_guava-guava-25_1-android_http_import",
    ":com_google_code_findbugs-jsr305-3_0_2_http_import",
    ":org_checkerframework-checker-compat-qual-2_0_0_http_import",
    ":com_google_errorprone-error_prone_annotations-2_1_3_http_import",
    ":com_google_j2objc-j2objc-annotations-1_1_http_import",
    ":org_codehaus_mojo-animal-sniffer-annotations-1_14_http_import",
    ":javax_inject-javax_inject-1_http_import",
    ":org_codehaus_plexus-plexus-utils-3_1_0_http_import",
    ":org_codehaus_plexus-plexus-classworlds-2_5_2_http_import",
    ":org_codehaus_plexus-plexus-component-annotations-1_7_1_http_import",
    ":org_apache_commons-commons-lang3-3_8_1_http_import",
  ],
  visibility = ["//visibility:public"]
)

jvm_import(
  name = "com_google_inject-guice-4_2_1-no_aop_http_import",
  jar = "@com_google_inject-guice-4_2_1-no_aop_http//file"
)

java_library(
  name = "maven-server-m36-impl-org-apache-maven-maven-core-3-6-0-provided",
  exports = [":maven-server-m36-impl-org-apache-maven-maven-core-3-6-0"],
  neverlink = True,
  visibility = ["//visibility:public"]
)

java_library(
  name = "maven-server-m36-impl-org-apache-maven-maven-embedder-3-6-0",
  exports = [
    ":org_apache_maven-maven-embedder-3_6_0_http_import",
    ":org_apache_maven-maven-settings-3_6_0_http_import",
    ":org_apache_maven-maven-settings-builder-3_6_0_http_import",
    ":org_codehaus_plexus-plexus-interpolation-1_25_http_import",
    ":org_apache_maven-maven-core-3_6_0_http_import",
    ":org_apache_maven-maven-repository-metadata-3_6_0_http_import",
    ":org_apache_maven-maven-artifact-3_6_0_http_import",
    ":org_apache_maven-maven-resolver-provider-3_6_0_http_import",
    ":org_apache_maven_resolver-maven-resolver-impl-1_3_1_http_import",
    ":org_apache_maven_resolver-maven-resolver-spi-1_3_1_http_import",
    ":org_eclipse_sisu-org_eclipse_sisu_inject-0_3_3-_inject_http_import",
    ":org_apache_maven-maven-plugin-api-3_6_0_http_import",
    ":org_apache_maven-maven-model-3_6_0_http_import",
    ":org_apache_maven-maven-model-builder-3_6_0_http_import",
    ":org_apache_maven-maven-builder-support-3_6_0_http_import",
    ":org_apache_maven_resolver-maven-resolver-api-1_3_1_http_import",
    ":org_apache_maven_resolver-maven-resolver-util-1_3_1_http_import",
    ":org_apache_maven_shared-maven-shared-utils-3_2_1_http_import",
    ":commons-io-commons-io-2_5_http_import",
    ":com_google_inject-guice-4_2_1-no_aop_http_import",
    ":aopalliance-aopalliance-1_0_http_import",
    ":com_google_guava-guava-25_1-android_http_import",
    ":com_google_code_findbugs-jsr305-3_0_2_http_import",
    ":org_checkerframework-checker-compat-qual-2_0_0_http_import",
    ":com_google_errorprone-error_prone_annotations-2_1_3_http_import",
    ":com_google_j2objc-j2objc-annotations-1_1_http_import",
    ":org_codehaus_mojo-animal-sniffer-annotations-1_14_http_import",
    ":javax_inject-javax_inject-1_http_import",
    ":javax_annotation-jsr250-api-1_0_http_import",
    ":org_codehaus_plexus-plexus-utils-3_1_0_http_import",
    ":org_codehaus_plexus-plexus-classworlds-2_5_2_http_import",
    ":org_eclipse_sisu-org_eclipse_sisu_plexus-0_3_3-_plexus_http_import",
    ":javax_enterprise-cdi-api-1_0_http_import",
    ":org_codehaus_plexus-plexus-component-annotations-1_7_1_http_import",
    ":org_sonatype_plexus-plexus-sec-dispatcher-1_4_http_import",
    ":org_sonatype_plexus-plexus-cipher-1_7_http_import",
    ":org_slf4j-slf4j-api-1_7_25_http_import",
    ":commons-cli-commons-cli-1_4_http_import",
    ":org_apache_commons-commons-lang3-3_8_1_http_import",
  ],
  visibility = ["//visibility:public"]
)

jvm_import(
  name = "org_apache_maven-maven-embedder-3_6_0_http_import",
  jar = "@org_apache_maven-maven-embedder-3_6_0_http//file",
  source_jar = "@org_apache_maven-maven-embedder-3_6_0_http//file"
)

jvm_import(
  name = "commons-cli-commons-cli-1_4_http_import",
  jar = "@commons-cli-commons-cli-1_4_http//file",
  source_jar = "@commons-cli-commons-cli-1_4_http//file"
)

java_library(
  name = "maven-server-m36-impl-org-apache-maven-maven-embedder-3-6-0-provided",
  exports = [":maven-server-m36-impl-org-apache-maven-maven-embedder-3-6-0"],
  neverlink = True,
  visibility = ["//visibility:public"]
)

jvm_import(
  name = "maven-server-m36-impl-org-apache-maven-shared-maven-dependency-tree-1-2",
  jar = "@org_apache_maven_shared-maven-dependency-tree-1_2_http//file",
  source_jar = "@org_apache_maven_shared-maven-dependency-tree-1_2_http//file",
  visibility = ["//visibility:public"]
)

java_library(
  name = "maven-server-m36-impl-org-apache-maven-shared-maven-dependency-tree-1-2-provided",
  exports = [":maven-server-m36-impl-org-apache-maven-shared-maven-dependency-tree-1-2"],
  neverlink = True,
  visibility = ["//visibility:public"]
)

jvm_import(
  name = "maven-server-m40-google-inject-guice-6-0-0",
  jar = "@com_google_inject-guice-6_0_0_http//file",
  source_jar = "@com_google_inject-guice-6_0_0_http//file",
  visibility = ["//visibility:public"]
)

java_library(
  name = "maven-server-m40-google-inject-guice-6-0-0-provided",
  exports = [":maven-server-m40-google-inject-guice-6-0-0"],
  neverlink = True,
  visibility = ["//visibility:public"]
)

jvm_import(
  name = "maven-server-m40-javax-inject-1",
  jar = "@javax_inject-javax_inject-1_http//file",
  source_jar = "@javax_inject-javax_inject-1_http//file",
  visibility = ["//visibility:public"]
)

java_library(
  name = "maven-server-m40-javax-inject-1-provided",
  exports = [":maven-server-m40-javax-inject-1"],
  neverlink = True,
  visibility = ["//visibility:public"]
)

java_library(
  name = "maven-server-m40-org-apache-maven-maven-embedder-4-0-0-rc-4",
  exports = [
    ":org_apache_maven-maven-embedder-4_0_0-rc-4_http_import",
    ":org_apache_maven-maven-api-annotations-4_0_0-rc-4_http_import",
    ":org_apache_maven-maven-api-core-4_0_0-rc-4_http_import",
    ":org_apache_maven-maven-api-di-4_0_0-rc-4_http_import",
    ":org_apache_maven-maven-api-settings-4_0_0-rc-4_http_import",
    ":org_apache_maven-maven-api-toolchain-4_0_0-rc-4_http_import",
    ":org_apache_maven-maven-api-plugin-4_0_0-rc-4_http_import",
    ":org_apache_maven-maven-api-cli-4_0_0-rc-4_http_import",
    ":org_apache_maven-maven-api-model-4_0_0-rc-4_http_import",
    ":org_apache_maven-maven-api-xml-4_0_0-rc-4_http_import",
    ":org_apache_maven-maven-core-4_0_0-rc-4_http_import",
    ":org_apache_maven-maven-api-metadata-4_0_0-rc-4_http_import",
    ":org_apache_maven-maven-api-spi-4_0_0-rc-4_http_import",
    ":org_apache_maven-maven-impl-4_0_0-rc-4_http_import",
    ":org_apache_maven_resolver-maven-resolver-connector-basic-2_0_9_http_import",
    ":org_apache_maven-maven-repository-metadata-4_0_0-rc-4_http_import",
    ":org_apache_maven-maven-cli-4_0_0-rc-4_http_import",
    ":org_apache_maven_resolver-maven-resolver-transport-file-2_0_9_http_import",
    ":org_apache_maven_resolver-maven-resolver-transport-jdk-2_0_9_http_import",
    ":org_jdom-jdom2-2_0_6_1_http_import",
    ":org_apache_maven-maven-di-4_0_0-rc-4_http_import",
    ":org_apache_maven-maven-jline-4_0_0-rc-4_http_import",
    ":org_jline-jline-reader-3_30_4_http_import",
    ":org_jline-jline-style-3_30_4_http_import",
    ":org_jline-jline-builtins-3_30_4_http_import",
    ":org_jline-jline-console-3_30_4_http_import",
    ":org_jline-jline-console-ui-3_30_4_http_import",
    ":org_jline-jline-terminal-3_30_4_http_import",
    ":org_jline-jline-native-3_30_4_http_import",
    ":org_jline-jline-terminal-jni-3_30_4_http_import",
    ":org_apache_maven-maven-logging-4_0_0-rc-4_http_import",
    ":org_apache_maven-maven-xml-4_0_0-rc-4_http_import",
    ":com_fasterxml_woodstox-woodstox-core-7_1_1_http_import",
    ":org_codehaus_woodstox-stax2-api-4_2_2_http_import",
    ":org_apache_maven-maven-artifact-4_0_0-rc-4_http_import",
    ":org_apache_maven-maven-builder-support-4_0_0-rc-4_http_import",
    ":org_apache_maven-maven-model-4_0_0-rc-4_http_import",
    ":org_apache_maven-maven-support-4_0_0-rc-4_http_import",
    ":org_apache_maven-maven-model-builder-4_0_0-rc-4_http_import",
    ":org_codehaus_plexus-plexus-interpolation-1_28_http_import",
    ":org_apache_maven-maven-plugin-api-4_0_0-rc-4_http_import",
    ":org_eclipse_sisu-org_eclipse_sisu_plexus-0_9_0_M4-_plexus_http_import",
    ":org_apache_maven-maven-settings-4_0_0-rc-4_http_import",
    ":org_apache_maven-maven-settings-builder-4_0_0-rc-4_http_import",
    ":org_apache_maven-maven-toolchain-builder-4_0_0-rc-4_http_import",
    ":org_apache_maven-maven-toolchain-model-4_0_0-rc-4_http_import",
    ":org_apache_maven_resolver-maven-resolver-api-2_0_9_http_import",
    ":org_apache_maven_resolver-maven-resolver-spi-2_0_9_http_import",
    ":com_google_code_gson-gson-2_13_1_http_import",
    ":org_apache_maven_resolver-maven-resolver-util-2_0_9_http_import",
    ":org_apache_maven_resolver-maven-resolver-impl-2_0_9_http_import",
    ":org_apache_maven_resolver-maven-resolver-named-locks-2_0_9_http_import",
    ":org_codehaus_plexus-plexus-utils-4_0_2_http_import",
    ":org_codehaus_plexus-plexus-xml-4_1_0_http_import",
    ":org_codehaus_plexus-plexus-classworlds-2_9_0_http_import",
    ":org_codehaus_plexus-plexus-sec-dispatcher-4_1_0_http_import",
    ":org_slf4j-slf4j-api-2_0_17_http_import",
    ":commons-cli-commons-cli-1_9_0_http_import",
    ":org_jline-jansi-core-3_30_4_http_import",
  ],
  visibility = ["//visibility:public"]
)

jvm_import(
  name = "org_apache_maven-maven-embedder-4_0_0-rc-4_http_import",
  jar = "@org_apache_maven-maven-embedder-4_0_0-rc-4_http//file",
  source_jar = "@org_apache_maven-maven-embedder-4_0_0-rc-4_http//file"
)

jvm_import(
  name = "org_apache_maven-maven-api-annotations-4_0_0-rc-4_http_import",
  jar = "@org_apache_maven-maven-api-annotations-4_0_0-rc-4_http//file",
  source_jar = "@org_apache_maven-maven-api-annotations-4_0_0-rc-4_http//file"
)

jvm_import(
  name = "org_apache_maven-maven-api-core-4_0_0-rc-4_http_import",
  jar = "@org_apache_maven-maven-api-core-4_0_0-rc-4_http//file",
  source_jar = "@org_apache_maven-maven-api-core-4_0_0-rc-4_http//file"
)

jvm_import(
  name = "org_apache_maven-maven-api-di-4_0_0-rc-4_http_import",
  jar = "@org_apache_maven-maven-api-di-4_0_0-rc-4_http//file",
  source_jar = "@org_apache_maven-maven-api-di-4_0_0-rc-4_http//file"
)

jvm_import(
  name = "org_apache_maven-maven-api-settings-4_0_0-rc-4_http_import",
  jar = "@org_apache_maven-maven-api-settings-4_0_0-rc-4_http//file",
  source_jar = "@org_apache_maven-maven-api-settings-4_0_0-rc-4_http//file"
)

jvm_import(
  name = "org_apache_maven-maven-api-toolchain-4_0_0-rc-4_http_import",
  jar = "@org_apache_maven-maven-api-toolchain-4_0_0-rc-4_http//file",
  source_jar = "@org_apache_maven-maven-api-toolchain-4_0_0-rc-4_http//file"
)

jvm_import(
  name = "org_apache_maven-maven-api-plugin-4_0_0-rc-4_http_import",
  jar = "@org_apache_maven-maven-api-plugin-4_0_0-rc-4_http//file",
  source_jar = "@org_apache_maven-maven-api-plugin-4_0_0-rc-4_http//file"
)

jvm_import(
  name = "org_apache_maven-maven-api-cli-4_0_0-rc-4_http_import",
  jar = "@org_apache_maven-maven-api-cli-4_0_0-rc-4_http//file",
  source_jar = "@org_apache_maven-maven-api-cli-4_0_0-rc-4_http//file"
)

jvm_import(
  name = "org_apache_maven-maven-api-model-4_0_0-rc-4_http_import",
  jar = "@org_apache_maven-maven-api-model-4_0_0-rc-4_http//file",
  source_jar = "@org_apache_maven-maven-api-model-4_0_0-rc-4_http//file"
)

jvm_import(
  name = "org_apache_maven-maven-api-xml-4_0_0-rc-4_http_import",
  jar = "@org_apache_maven-maven-api-xml-4_0_0-rc-4_http//file",
  source_jar = "@org_apache_maven-maven-api-xml-4_0_0-rc-4_http//file"
)

jvm_import(
  name = "org_apache_maven-maven-core-4_0_0-rc-4_http_import",
  jar = "@org_apache_maven-maven-core-4_0_0-rc-4_http//file",
  source_jar = "@org_apache_maven-maven-core-4_0_0-rc-4_http//file"
)

jvm_import(
  name = "org_apache_maven-maven-api-metadata-4_0_0-rc-4_http_import",
  jar = "@org_apache_maven-maven-api-metadata-4_0_0-rc-4_http//file",
  source_jar = "@org_apache_maven-maven-api-metadata-4_0_0-rc-4_http//file"
)

jvm_import(
  name = "org_apache_maven-maven-api-spi-4_0_0-rc-4_http_import",
  jar = "@org_apache_maven-maven-api-spi-4_0_0-rc-4_http//file",
  source_jar = "@org_apache_maven-maven-api-spi-4_0_0-rc-4_http//file"
)

jvm_import(
  name = "org_apache_maven-maven-impl-4_0_0-rc-4_http_import",
  jar = "@org_apache_maven-maven-impl-4_0_0-rc-4_http//file",
  source_jar = "@org_apache_maven-maven-impl-4_0_0-rc-4_http//file"
)

jvm_import(
  name = "org_apache_maven_resolver-maven-resolver-connector-basic-2_0_9_http_import",
  jar = "@org_apache_maven_resolver-maven-resolver-connector-basic-2_0_9_http//file",
  source_jar = "@org_apache_maven_resolver-maven-resolver-connector-basic-2_0_9_http//file"
)

jvm_import(
  name = "org_apache_maven-maven-repository-metadata-4_0_0-rc-4_http_import",
  jar = "@org_apache_maven-maven-repository-metadata-4_0_0-rc-4_http//file",
  source_jar = "@org_apache_maven-maven-repository-metadata-4_0_0-rc-4_http//file"
)

jvm_import(
  name = "org_apache_maven-maven-cli-4_0_0-rc-4_http_import",
  jar = "@org_apache_maven-maven-cli-4_0_0-rc-4_http//file",
  source_jar = "@org_apache_maven-maven-cli-4_0_0-rc-4_http//file"
)

jvm_import(
  name = "org_apache_maven_resolver-maven-resolver-transport-file-2_0_9_http_import",
  jar = "@org_apache_maven_resolver-maven-resolver-transport-file-2_0_9_http//file",
  source_jar = "@org_apache_maven_resolver-maven-resolver-transport-file-2_0_9_http//file"
)

jvm_import(
  name = "org_apache_maven_resolver-maven-resolver-transport-jdk-2_0_9_http_import",
  jar = "@org_apache_maven_resolver-maven-resolver-transport-jdk-2_0_9_http//file",
  source_jar = "@org_apache_maven_resolver-maven-resolver-transport-jdk-2_0_9_http//file"
)

jvm_import(
  name = "org_apache_maven-maven-di-4_0_0-rc-4_http_import",
  jar = "@org_apache_maven-maven-di-4_0_0-rc-4_http//file",
  source_jar = "@org_apache_maven-maven-di-4_0_0-rc-4_http//file"
)

jvm_import(
  name = "org_apache_maven-maven-jline-4_0_0-rc-4_http_import",
  jar = "@org_apache_maven-maven-jline-4_0_0-rc-4_http//file",
  source_jar = "@org_apache_maven-maven-jline-4_0_0-rc-4_http//file"
)

jvm_import(
  name = "org_jline-jline-reader-3_30_4_http_import",
  jar = "@org_jline-jline-reader-3_30_4_http//file",
  source_jar = "@org_jline-jline-reader-3_30_4_http//file"
)

jvm_import(
  name = "org_jline-jline-style-3_30_4_http_import",
  jar = "@org_jline-jline-style-3_30_4_http//file",
  source_jar = "@org_jline-jline-style-3_30_4_http//file"
)

jvm_import(
  name = "org_jline-jline-builtins-3_30_4_http_import",
  jar = "@org_jline-jline-builtins-3_30_4_http//file",
  source_jar = "@org_jline-jline-builtins-3_30_4_http//file"
)

jvm_import(
  name = "org_jline-jline-console-3_30_4_http_import",
  jar = "@org_jline-jline-console-3_30_4_http//file",
  source_jar = "@org_jline-jline-console-3_30_4_http//file"
)

jvm_import(
  name = "org_jline-jline-console-ui-3_30_4_http_import",
  jar = "@org_jline-jline-console-ui-3_30_4_http//file",
  source_jar = "@org_jline-jline-console-ui-3_30_4_http//file"
)

jvm_import(
  name = "org_jline-jline-terminal-3_30_4_http_import",
  jar = "@org_jline-jline-terminal-3_30_4_http//file",
  source_jar = "@org_jline-jline-terminal-3_30_4_http//file"
)

jvm_import(
  name = "org_jline-jline-native-3_30_4_http_import",
  jar = "@org_jline-jline-native-3_30_4_http//file",
  source_jar = "@org_jline-jline-native-3_30_4_http//file"
)

jvm_import(
  name = "org_jline-jline-terminal-jni-3_30_4_http_import",
  jar = "@org_jline-jline-terminal-jni-3_30_4_http//file",
  source_jar = "@org_jline-jline-terminal-jni-3_30_4_http//file"
)

jvm_import(
  name = "org_apache_maven-maven-logging-4_0_0-rc-4_http_import",
  jar = "@org_apache_maven-maven-logging-4_0_0-rc-4_http//file",
  source_jar = "@org_apache_maven-maven-logging-4_0_0-rc-4_http//file"
)

jvm_import(
  name = "org_apache_maven-maven-xml-4_0_0-rc-4_http_import",
  jar = "@org_apache_maven-maven-xml-4_0_0-rc-4_http//file",
  source_jar = "@org_apache_maven-maven-xml-4_0_0-rc-4_http//file"
)

jvm_import(
  name = "com_fasterxml_woodstox-woodstox-core-7_1_1_http_import",
  jar = "@com_fasterxml_woodstox-woodstox-core-7_1_1_http//file",
  source_jar = "@com_fasterxml_woodstox-woodstox-core-7_1_1_http//file"
)

jvm_import(
  name = "org_apache_maven-maven-artifact-4_0_0-rc-4_http_import",
  jar = "@org_apache_maven-maven-artifact-4_0_0-rc-4_http//file",
  source_jar = "@org_apache_maven-maven-artifact-4_0_0-rc-4_http//file"
)

jvm_import(
  name = "org_apache_maven-maven-builder-support-4_0_0-rc-4_http_import",
  jar = "@org_apache_maven-maven-builder-support-4_0_0-rc-4_http//file",
  source_jar = "@org_apache_maven-maven-builder-support-4_0_0-rc-4_http//file"
)

jvm_import(
  name = "org_apache_maven-maven-model-4_0_0-rc-4_http_import",
  jar = "@org_apache_maven-maven-model-4_0_0-rc-4_http//file",
  source_jar = "@org_apache_maven-maven-model-4_0_0-rc-4_http//file"
)

jvm_import(
  name = "org_apache_maven-maven-support-4_0_0-rc-4_http_import",
  jar = "@org_apache_maven-maven-support-4_0_0-rc-4_http//file",
  source_jar = "@org_apache_maven-maven-support-4_0_0-rc-4_http//file"
)

jvm_import(
  name = "org_apache_maven-maven-model-builder-4_0_0-rc-4_http_import",
  jar = "@org_apache_maven-maven-model-builder-4_0_0-rc-4_http//file",
  source_jar = "@org_apache_maven-maven-model-builder-4_0_0-rc-4_http//file"
)

jvm_import(
  name = "org_codehaus_plexus-plexus-interpolation-1_28_http_import",
  jar = "@org_codehaus_plexus-plexus-interpolation-1_28_http//file",
  source_jar = "@org_codehaus_plexus-plexus-interpolation-1_28_http//file"
)

jvm_import(
  name = "org_apache_maven-maven-plugin-api-4_0_0-rc-4_http_import",
  jar = "@org_apache_maven-maven-plugin-api-4_0_0-rc-4_http//file",
  source_jar = "@org_apache_maven-maven-plugin-api-4_0_0-rc-4_http//file"
)

jvm_import(
  name = "org_eclipse_sisu-org_eclipse_sisu_plexus-0_9_0_M4-_plexus_http_import",
  jar = "@org_eclipse_sisu-org_eclipse_sisu_plexus-0_9_0_M4-_plexus_http//file",
  source_jar = "@org_eclipse_sisu-org_eclipse_sisu_plexus-0_9_0_M4-_plexus_http//file"
)

jvm_import(
  name = "org_apache_maven-maven-settings-4_0_0-rc-4_http_import",
  jar = "@org_apache_maven-maven-settings-4_0_0-rc-4_http//file",
  source_jar = "@org_apache_maven-maven-settings-4_0_0-rc-4_http//file"
)

jvm_import(
  name = "org_apache_maven-maven-settings-builder-4_0_0-rc-4_http_import",
  jar = "@org_apache_maven-maven-settings-builder-4_0_0-rc-4_http//file",
  source_jar = "@org_apache_maven-maven-settings-builder-4_0_0-rc-4_http//file"
)

jvm_import(
  name = "org_apache_maven-maven-toolchain-builder-4_0_0-rc-4_http_import",
  jar = "@org_apache_maven-maven-toolchain-builder-4_0_0-rc-4_http//file",
  source_jar = "@org_apache_maven-maven-toolchain-builder-4_0_0-rc-4_http//file"
)

jvm_import(
  name = "org_apache_maven-maven-toolchain-model-4_0_0-rc-4_http_import",
  jar = "@org_apache_maven-maven-toolchain-model-4_0_0-rc-4_http//file",
  source_jar = "@org_apache_maven-maven-toolchain-model-4_0_0-rc-4_http//file"
)

jvm_import(
  name = "org_apache_maven_resolver-maven-resolver-api-2_0_9_http_import",
  jar = "@org_apache_maven_resolver-maven-resolver-api-2_0_9_http//file",
  source_jar = "@org_apache_maven_resolver-maven-resolver-api-2_0_9_http//file"
)

jvm_import(
  name = "org_apache_maven_resolver-maven-resolver-spi-2_0_9_http_import",
  jar = "@org_apache_maven_resolver-maven-resolver-spi-2_0_9_http//file",
  source_jar = "@org_apache_maven_resolver-maven-resolver-spi-2_0_9_http//file"
)

jvm_import(
  name = "com_google_code_gson-gson-2_13_1_http_import",
  jar = "@com_google_code_gson-gson-2_13_1_http//file",
  source_jar = "@com_google_code_gson-gson-2_13_1_http//file"
)

jvm_import(
  name = "org_apache_maven_resolver-maven-resolver-util-2_0_9_http_import",
  jar = "@org_apache_maven_resolver-maven-resolver-util-2_0_9_http//file",
  source_jar = "@org_apache_maven_resolver-maven-resolver-util-2_0_9_http//file"
)

jvm_import(
  name = "org_apache_maven_resolver-maven-resolver-impl-2_0_9_http_import",
  jar = "@org_apache_maven_resolver-maven-resolver-impl-2_0_9_http//file",
  source_jar = "@org_apache_maven_resolver-maven-resolver-impl-2_0_9_http//file"
)

jvm_import(
  name = "org_apache_maven_resolver-maven-resolver-named-locks-2_0_9_http_import",
  jar = "@org_apache_maven_resolver-maven-resolver-named-locks-2_0_9_http//file",
  source_jar = "@org_apache_maven_resolver-maven-resolver-named-locks-2_0_9_http//file"
)

jvm_import(
  name = "org_codehaus_plexus-plexus-utils-4_0_2_http_import",
  jar = "@org_codehaus_plexus-plexus-utils-4_0_2_http//file",
  source_jar = "@org_codehaus_plexus-plexus-utils-4_0_2_http//file"
)

jvm_import(
  name = "org_codehaus_plexus-plexus-xml-4_1_0_http_import",
  jar = "@org_codehaus_plexus-plexus-xml-4_1_0_http//file",
  source_jar = "@org_codehaus_plexus-plexus-xml-4_1_0_http//file"
)

jvm_import(
  name = "org_codehaus_plexus-plexus-classworlds-2_9_0_http_import",
  jar = "@org_codehaus_plexus-plexus-classworlds-2_9_0_http//file",
  source_jar = "@org_codehaus_plexus-plexus-classworlds-2_9_0_http//file"
)

jvm_import(
  name = "org_codehaus_plexus-plexus-sec-dispatcher-4_1_0_http_import",
  jar = "@org_codehaus_plexus-plexus-sec-dispatcher-4_1_0_http//file",
  source_jar = "@org_codehaus_plexus-plexus-sec-dispatcher-4_1_0_http//file"
)

jvm_import(
  name = "org_slf4j-slf4j-api-2_0_17_http_import",
  jar = "@org_slf4j-slf4j-api-2_0_17_http//file",
  source_jar = "@org_slf4j-slf4j-api-2_0_17_http//file"
)

jvm_import(
  name = "commons-cli-commons-cli-1_9_0_http_import",
  jar = "@commons-cli-commons-cli-1_9_0_http//file",
  source_jar = "@commons-cli-commons-cli-1_9_0_http//file"
)

jvm_import(
  name = "org_jline-jansi-core-3_30_4_http_import",
  jar = "@org_jline-jansi-core-3_30_4_http//file",
  source_jar = "@org_jline-jansi-core-3_30_4_http//file"
)

java_library(
  name = "maven-server-m40-org-apache-maven-maven-embedder-4-0-0-rc-4-provided",
  exports = [":maven-server-m40-org-apache-maven-maven-embedder-4-0-0-rc-4"],
  neverlink = True,
  visibility = ["//visibility:public"]
)

jvm_import(
  name = "maven-server-m40-org-eclipse-sisu-eclipse-sisu-inject-0-9-0-_m3",
  jar = "@org_eclipse_sisu-org_eclipse_sisu_inject-0_9_0_M3-_inject_http//file",
  source_jar = "@org_eclipse_sisu-org_eclipse_sisu_inject-0_9_0_M3-_inject_http//file",
  visibility = ["//visibility:public"]
)

java_library(
  name = "maven-server-m40-org-eclipse-sisu-eclipse-sisu-inject-0-9-0-_m3-provided",
  exports = [":maven-server-m40-org-eclipse-sisu-eclipse-sisu-inject-0-9-0-_m3"],
  neverlink = True,
  visibility = ["//visibility:public"]
)

jvm_import(
  name = "maven-test_framework-io-takari-maven-wrapper",
  jar = "@io_takari-maven-wrapper-0_5_5_http//file",
  source_jar = "@io_takari-maven-wrapper-0_5_5_http//file",
  visibility = ["//visibility:public"]
)

java_library(
  name = "mcpserver-ktor-server-cio-internal",
  exports = [
    ":io_ktor-ktor-server-cio-jvm-3_1_3_http_import",
    ":io_ktor-ktor-server-core-jvm-3_1_3_http_import",
    ":com_typesafe-config-1_4_3_http_import",
  ],
  visibility = ["//visibility:public"]
)

jvm_import(
  name = "memoryfilesystem",
  jar = "@com_github_marschall-memoryfilesystem-2_8_2_http//file",
  source_jar = "@com_github_marschall-memoryfilesystem-2_8_2_http//file",
  visibility = ["//visibility:public"]
)

java_library(
  name = "mockito",
  exports = [
    ":org_mockito-mockito-core-5_19_0_http_import",
    ":net_bytebuddy-byte-buddy-agent-1_17_6_http_import",
    ":org_objenesis-objenesis-3_3_http_import",
  ],
  visibility = ["//visibility:public"]
)

jvm_import(
  name = "org_mockito-mockito-core-5_19_0_http_import",
  jar = "@org_mockito-mockito-core-5_19_0_http//file",
  source_jar = "@org_mockito-mockito-core-5_19_0_http//file"
)

jvm_import(
  name = "net_bytebuddy-byte-buddy-agent-1_17_6_http_import",
  jar = "@net_bytebuddy-byte-buddy-agent-1_17_6_http//file",
  source_jar = "@net_bytebuddy-byte-buddy-agent-1_17_6_http//file"
)

jvm_import(
  name = "org_objenesis-objenesis-3_3_http_import",
  jar = "@org_objenesis-objenesis-3_3_http//file",
  source_jar = "@org_objenesis-objenesis-3_3_http//file"
)

jvm_import(
  name = "mockito-junit-jupiter",
  jar = "@org_mockito-mockito-junit-jupiter-5_19_0_http//file",
  source_jar = "@org_mockito-mockito-junit-jupiter-5_19_0_http//file",
  visibility = ["//visibility:public"]
)

jvm_import(
  name = "mockito-kotlin",
  jar = "@org_mockito_kotlin-mockito-kotlin-6_0_0_http//file",
  source_jar = "@org_mockito_kotlin-mockito-kotlin-6_0_0_http//file",
  visibility = ["//visibility:public"]
)

java_library(
  name = "netty-buffer",
  exports = [
    ":io_netty-netty-buffer-4_2_0_RC2_http_import",
    ":io_netty-netty-common-4_2_0_RC2_http_import",
  ],
  visibility = ["//visibility:public"]
)

jvm_import(
  name = "netty-codec-compression",
  jar = "@io_netty-netty-codec-compression-4_2_0_RC2_http//file",
  source_jar = "@io_netty-netty-codec-compression-4_2_0_RC2_http//file",
  visibility = ["//visibility:public"]
)

java_library(
  name = "netty-codec-http",
  exports = [
    ":io_netty-netty-codec-http2-4_2_0_RC2_http_import",
    ":io_netty-netty-transport-4_2_0_RC2_http_import",
    ":io_netty-netty-resolver-4_2_0_RC2_http_import",
    ":io_netty-netty-codec-4_2_0_RC2_http_import",
    ":io_netty-netty-codec-base-4_2_0_RC2_http_import",
    ":io_netty-netty-handler-4_2_0_RC2_http_import",
    ":io_netty-netty-transport-native-unix-common-4_2_0_RC2_http_import",
    ":io_netty-netty-codec-http-4_2_0_RC2_http_import",
  ],
  visibility = ["//visibility:public"]
)

jvm_import(
  name = "io_netty-netty-codec-http2-4_2_0_RC2_http_import",
  jar = "@io_netty-netty-codec-http2-4_2_0_RC2_http//file",
  source_jar = "@io_netty-netty-codec-http2-4_2_0_RC2_http//file"
)

jvm_import(
  name = "io_netty-netty-transport-4_2_0_RC2_http_import",
  jar = "@io_netty-netty-transport-4_2_0_RC2_http//file",
  source_jar = "@io_netty-netty-transport-4_2_0_RC2_http//file"
)

jvm_import(
  name = "io_netty-netty-resolver-4_2_0_RC2_http_import",
  jar = "@io_netty-netty-resolver-4_2_0_RC2_http//file",
  source_jar = "@io_netty-netty-resolver-4_2_0_RC2_http//file"
)

jvm_import(
  name = "io_netty-netty-codec-4_2_0_RC2_http_import",
  jar = "@io_netty-netty-codec-4_2_0_RC2_http//file",
  source_jar = "@io_netty-netty-codec-4_2_0_RC2_http//file"
)

jvm_import(
  name = "io_netty-netty-codec-base-4_2_0_RC2_http_import",
  jar = "@io_netty-netty-codec-base-4_2_0_RC2_http//file",
  source_jar = "@io_netty-netty-codec-base-4_2_0_RC2_http//file"
)

jvm_import(
  name = "io_netty-netty-handler-4_2_0_RC2_http_import",
  jar = "@io_netty-netty-handler-4_2_0_RC2_http//file",
  source_jar = "@io_netty-netty-handler-4_2_0_RC2_http//file"
)

jvm_import(
  name = "io_netty-netty-transport-native-unix-common-4_2_0_RC2_http_import",
  jar = "@io_netty-netty-transport-native-unix-common-4_2_0_RC2_http//file",
  source_jar = "@io_netty-netty-transport-native-unix-common-4_2_0_RC2_http//file"
)

jvm_import(
  name = "io_netty-netty-codec-http-4_2_0_RC2_http_import",
  jar = "@io_netty-netty-codec-http-4_2_0_RC2_http//file",
  source_jar = "@io_netty-netty-codec-http-4_2_0_RC2_http//file"
)

jvm_import(
  name = "netty-codec-protobuf",
  jar = "@io_netty-netty-codec-protobuf-4_2_0_RC2_http//file",
  source_jar = "@io_netty-netty-codec-protobuf-4_2_0_RC2_http//file",
  visibility = ["//visibility:public"]
)

java_library(
  name = "netty-jps",
  exports = [
    ":io_netty-netty-all-4_1_117_Final_http_import",
    ":io_netty-netty-buffer-4_1_117_Final_http_import",
    ":io_netty-netty-codec-4_1_117_Final_http_import",
    ":io_netty-netty-codec-http-4_1_117_Final_http_import",
    ":io_netty-netty-common-4_1_117_Final_http_import",
    ":io_netty-netty-handler-4_1_117_Final_http_import",
    ":io_netty-netty-resolver-4_1_117_Final_http_import",
    ":io_netty-netty-transport-4_1_117_Final_http_import",
  ],
  visibility = ["//visibility:public"]
)

jvm_import(
  name = "io_netty-netty-all-4_1_117_Final_http_import",
  jar = "@io_netty-netty-all-4_1_117_Final_http//file"
)

jvm_import(
  name = "io_netty-netty-buffer-4_1_117_Final_http_import",
  jar = "@io_netty-netty-buffer-4_1_117_Final_http//file",
  source_jar = "@io_netty-netty-buffer-4_1_117_Final_http//file"
)

jvm_import(
  name = "io_netty-netty-codec-4_1_117_Final_http_import",
  jar = "@io_netty-netty-codec-4_1_117_Final_http//file",
  source_jar = "@io_netty-netty-codec-4_1_117_Final_http//file"
)

jvm_import(
  name = "io_netty-netty-codec-http-4_1_117_Final_http_import",
  jar = "@io_netty-netty-codec-http-4_1_117_Final_http//file",
  source_jar = "@io_netty-netty-codec-http-4_1_117_Final_http//file"
)

jvm_import(
  name = "io_netty-netty-common-4_1_117_Final_http_import",
  jar = "@io_netty-netty-common-4_1_117_Final_http//file",
  source_jar = "@io_netty-netty-common-4_1_117_Final_http//file"
)

jvm_import(
  name = "io_netty-netty-handler-4_1_117_Final_http_import",
  jar = "@io_netty-netty-handler-4_1_117_Final_http//file",
  source_jar = "@io_netty-netty-handler-4_1_117_Final_http//file"
)

jvm_import(
  name = "io_netty-netty-resolver-4_1_117_Final_http_import",
  jar = "@io_netty-netty-resolver-4_1_117_Final_http//file",
  source_jar = "@io_netty-netty-resolver-4_1_117_Final_http//file"
)

jvm_import(
  name = "io_netty-netty-transport-4_1_117_Final_http_import",
  jar = "@io_netty-netty-transport-4_1_117_Final_http//file",
  source_jar = "@io_netty-netty-transport-4_1_117_Final_http//file"
)

java_library(
  name = "netty-jps-provided",
  exports = [":netty-jps"],
  neverlink = True,
  visibility = ["//visibility:public"]
)

java_library(
  name = "netty-tcnative-boringssl",
  exports = [
    ":io_netty-netty-tcnative-boringssl-static-2_0_73_Final_http_import",
    ":io_netty-netty-tcnative-classes-2_0_73_Final_http_import",
    ":io_netty-netty-tcnative-boringssl-static-2_0_73_Final-linux-x86_64_http_import",
    ":io_netty-netty-tcnative-boringssl-static-2_0_73_Final-linux-aarch_64_http_import",
    ":io_netty-netty-tcnative-boringssl-static-2_0_73_Final-osx-x86_64_http_import",
    ":io_netty-netty-tcnative-boringssl-static-2_0_73_Final-osx-aarch_64_http_import",
    ":io_netty-netty-tcnative-boringssl-static-2_0_73_Final-windows-x86_64_http_import",
  ],
  visibility = ["//visibility:public"]
)

jvm_import(
  name = "io_netty-netty-tcnative-boringssl-static-2_0_73_Final_http_import",
  jar = "@io_netty-netty-tcnative-boringssl-static-2_0_73_Final_http//file"
)

jvm_import(
  name = "io_netty-netty-tcnative-classes-2_0_73_Final_http_import",
  jar = "@io_netty-netty-tcnative-classes-2_0_73_Final_http//file",
  source_jar = "@io_netty-netty-tcnative-classes-2_0_73_Final_http//file"
)

jvm_import(
  name = "io_netty-netty-tcnative-boringssl-static-2_0_73_Final-linux-x86_64_http_import",
  jar = "@io_netty-netty-tcnative-boringssl-static-2_0_73_Final-linux-x86_64_http//file"
)

jvm_import(
  name = "io_netty-netty-tcnative-boringssl-static-2_0_73_Final-linux-aarch_64_http_import",
  jar = "@io_netty-netty-tcnative-boringssl-static-2_0_73_Final-linux-aarch_64_http//file"
)

jvm_import(
  name = "io_netty-netty-tcnative-boringssl-static-2_0_73_Final-osx-x86_64_http_import",
  jar = "@io_netty-netty-tcnative-boringssl-static-2_0_73_Final-osx-x86_64_http//file"
)

jvm_import(
  name = "io_netty-netty-tcnative-boringssl-static-2_0_73_Final-osx-aarch_64_http_import",
  jar = "@io_netty-netty-tcnative-boringssl-static-2_0_73_Final-osx-aarch_64_http//file"
)

jvm_import(
  name = "io_netty-netty-tcnative-boringssl-static-2_0_73_Final-windows-x86_64_http_import",
  jar = "@io_netty-netty-tcnative-boringssl-static-2_0_73_Final-windows-x86_64_http//file"
)

jvm_import(
  name = "ngram-slp",
  jar = "@org_jetbrains_intellij_deps_completion-ngram-slp-0_0_3_http//file",
  source_jar = "@org_jetbrains_intellij_deps_completion-ngram-slp-0_0_3_http//file",
  visibility = ["//visibility:public"]
)

jvm_import(
  name = "noria-compiler-plugin",
  jar = "@jetbrains_fleet-noria-compiler-plugin-2_2_21-RC2-0_1_http//file",
  source_jar = "@jetbrains_fleet-noria-compiler-plugin-2_2_21-RC2-0_1_http//file",
  visibility = ["//visibility:public"]
)

jvm_import(
  name = "objenesis",
  jar = "@org_objenesis-objenesis-3_4_http//file",
  source_jar = "@org_objenesis-objenesis-3_4_http//file",
  visibility = ["//visibility:public"]
)

java_library(
  name = "okhttp",
  exports = [
    ":com_squareup_okhttp3-okhttp-5_0_0-alpha_14_http_import",
    ":com_squareup_okio-okio-jvm-3_9_0_http_import",
  ],
  visibility = ["//visibility:public"]
)

jvm_import(
  name = "com_squareup_okhttp3-okhttp-5_0_0-alpha_14_http_import",
  jar = "@com_squareup_okhttp3-okhttp-5_0_0-alpha_14_http//file",
  source_jar = "@com_squareup_okhttp3-okhttp-5_0_0-alpha_14_http//file"
)

jvm_import(
  name = "com_squareup_okio-okio-jvm-3_9_0_http_import",
  jar = "@com_squareup_okio-okio-jvm-3_9_0_http//file",
  source_jar = "@com_squareup_okio-okio-jvm-3_9_0_http//file"
)

java_library(
  name = "opentelemetry",
  exports = [
    ":io_opentelemetry-opentelemetry-sdk-1_48_0_http_import",
    ":io_opentelemetry-opentelemetry-api-1_48_0_http_import",
    ":io_opentelemetry-opentelemetry-context-1_48_0_http_import",
    ":io_opentelemetry-opentelemetry-sdk-common-1_48_0_http_import",
    ":io_opentelemetry-opentelemetry-sdk-trace-1_48_0_http_import",
    ":io_opentelemetry-opentelemetry-sdk-metrics-1_48_0_http_import",
    ":io_opentelemetry-opentelemetry-sdk-logs-1_48_0_http_import",
  ],
  visibility = ["//visibility:public"]
)

jvm_import(
  name = "io_opentelemetry-opentelemetry-sdk-1_48_0_http_import",
  jar = "@io_opentelemetry-opentelemetry-sdk-1_48_0_http//file",
  source_jar = "@io_opentelemetry-opentelemetry-sdk-1_48_0_http//file"
)

jvm_import(
  name = "io_opentelemetry-opentelemetry-api-1_48_0_http_import",
  jar = "@io_opentelemetry-opentelemetry-api-1_48_0_http//file",
  source_jar = "@io_opentelemetry-opentelemetry-api-1_48_0_http//file"
)

jvm_import(
  name = "io_opentelemetry-opentelemetry-context-1_48_0_http_import",
  jar = "@io_opentelemetry-opentelemetry-context-1_48_0_http//file",
  source_jar = "@io_opentelemetry-opentelemetry-context-1_48_0_http//file"
)

jvm_import(
  name = "io_opentelemetry-opentelemetry-sdk-common-1_48_0_http_import",
  jar = "@io_opentelemetry-opentelemetry-sdk-common-1_48_0_http//file",
  source_jar = "@io_opentelemetry-opentelemetry-sdk-common-1_48_0_http//file"
)

jvm_import(
  name = "io_opentelemetry-opentelemetry-sdk-trace-1_48_0_http_import",
  jar = "@io_opentelemetry-opentelemetry-sdk-trace-1_48_0_http//file",
  source_jar = "@io_opentelemetry-opentelemetry-sdk-trace-1_48_0_http//file"
)

jvm_import(
  name = "io_opentelemetry-opentelemetry-sdk-metrics-1_48_0_http_import",
  jar = "@io_opentelemetry-opentelemetry-sdk-metrics-1_48_0_http//file",
  source_jar = "@io_opentelemetry-opentelemetry-sdk-metrics-1_48_0_http//file"
)

jvm_import(
  name = "io_opentelemetry-opentelemetry-sdk-logs-1_48_0_http_import",
  jar = "@io_opentelemetry-opentelemetry-sdk-logs-1_48_0_http//file",
  source_jar = "@io_opentelemetry-opentelemetry-sdk-logs-1_48_0_http//file"
)

java_library(
  name = "opentelemetry-provided",
  exports = [":opentelemetry"],
  neverlink = True,
  visibility = ["//visibility:public"]
)

java_library(
  name = "opentelemetry-exporter-otlp-common",
  exports = [
    ":io_opentelemetry-opentelemetry-exporter-otlp-common-1_48_0_http_import",
    ":io_opentelemetry-opentelemetry-exporter-common-1_48_0_http_import",
  ],
  visibility = ["//visibility:public"]
)

jvm_import(
  name = "io_opentelemetry-opentelemetry-exporter-otlp-common-1_48_0_http_import",
  jar = "@io_opentelemetry-opentelemetry-exporter-otlp-common-1_48_0_http//file",
  source_jar = "@io_opentelemetry-opentelemetry-exporter-otlp-common-1_48_0_http//file"
)

jvm_import(
  name = "io_opentelemetry-opentelemetry-exporter-common-1_48_0_http_import",
  jar = "@io_opentelemetry-opentelemetry-exporter-common-1_48_0_http//file",
  source_jar = "@io_opentelemetry-opentelemetry-exporter-common-1_48_0_http//file"
)

jvm_import(
  name = "opentelemetry-extension-kotlin",
  jar = "@io_opentelemetry-opentelemetry-extension-kotlin-1_48_0_http//file",
  source_jar = "@io_opentelemetry-opentelemetry-extension-kotlin-1_48_0_http//file",
  visibility = ["//visibility:public"]
)

java_library(
  name = "opentelemetry-extension-kotlin-provided",
  exports = [":opentelemetry-extension-kotlin"],
  neverlink = True,
  visibility = ["//visibility:public"]
)

jvm_import(
  name = "opentelemetry-semconv",
  jar = "@io_opentelemetry_semconv-opentelemetry-semconv-1_30_0_http//file",
  source_jar = "@io_opentelemetry_semconv-opentelemetry-semconv-1_30_0_http//file",
  visibility = ["//visibility:public"]
)

java_library(
  name = "opentelemetry-semconv-provided",
  exports = [":opentelemetry-semconv"],
  neverlink = True,
  visibility = ["//visibility:public"]
)

jvm_import(
  name = "opentest4j",
  jar = "@org_opentest4j-opentest4j-1_3_0_http//file",
  source_jar = "@org_opentest4j-opentest4j-1_3_0_http//file",
  visibility = ["//visibility:public"]
)

java_library(
  name = "opentest4j-provided",
  exports = [":opentest4j"],
  neverlink = True,
  visibility = ["//visibility:public"]
)

jvm_import(
  name = "org-codehaus-groovy-groovy",
  jar = "@org_codehaus_groovy-groovy-3_0_25_http//file",
  source_jar = "@org_codehaus_groovy-groovy-3_0_25_http//file",
  visibility = ["//visibility:public"]
)

java_library(
  name = "org-codehaus-groovy-groovy-provided",
  exports = [":org-codehaus-groovy-groovy"],
  neverlink = True,
  visibility = ["//visibility:public"]
)

jvm_import(
  name = "org-codehaus-groovy-groovy-ant",
  jar = "@org_codehaus_groovy-groovy-ant-3_0_25_http//file",
  source_jar = "@org_codehaus_groovy-groovy-ant-3_0_25_http//file",
  visibility = ["//visibility:public"]
)

java_library(
  name = "org-codehaus-groovy-groovy-ant-provided",
  exports = [":org-codehaus-groovy-groovy-ant"],
  neverlink = True,
  visibility = ["//visibility:public"]
)

jvm_import(
  name = "org-codehaus-groovy-groovy-json",
  jar = "@org_codehaus_groovy-groovy-json-3_0_25_http//file",
  source_jar = "@org_codehaus_groovy-groovy-json-3_0_25_http//file",
  visibility = ["//visibility:public"]
)

jvm_import(
  name = "org-codehaus-groovy-groovy-jsr223",
  jar = "@org_codehaus_groovy-groovy-jsr223-3_0_25_http//file",
  source_jar = "@org_codehaus_groovy-groovy-jsr223-3_0_25_http//file",
  visibility = ["//visibility:public"]
)

jvm_import(
  name = "org-codehaus-groovy-groovy-templates",
  jar = "@org_codehaus_groovy-groovy-templates-3_0_25_http//file",
  source_jar = "@org_codehaus_groovy-groovy-templates-3_0_25_http//file",
  visibility = ["//visibility:public"]
)

jvm_import(
  name = "org-codehaus-groovy-groovy-xml",
  jar = "@org_codehaus_groovy-groovy-xml-3_0_25_http//file",
  source_jar = "@org_codehaus_groovy-groovy-xml-3_0_25_http//file",
  visibility = ["//visibility:public"]
)

jvm_import(
  name = "oro_matcher",
  jar = "@oro-oro-2_0_8_http//file",
  source_jar = "@oro-oro-2_0_8_http//file",
  visibility = ["//visibility:public"]
)

java_library(
  name = "package-search-api-client",
  exports = [
    ":org_jetbrains_packagesearch-packagesearch-api-client-jvm-3_4_0_http_import",
    ":org_jetbrains_packagesearch-packagesearch-http-models-jvm-3_4_0_http_import",
    ":org_jetbrains_packagesearch-packagesearch-api-models-jvm-3_4_0_http_import",
    ":org_jetbrains_packagesearch-packagesearch-version-utils-jvm-3_4_0_http_import",
    ":com_soywiz_korlibs_krypto-krypto-jvm-4_0_10_http_import",
  ],
  visibility = ["//visibility:public"]
)

jvm_import(
  name = "org_jetbrains_packagesearch-packagesearch-api-client-jvm-3_4_0_http_import",
  jar = "@org_jetbrains_packagesearch-packagesearch-api-client-jvm-3_4_0_http//file",
  source_jar = "@org_jetbrains_packagesearch-packagesearch-api-client-jvm-3_4_0_http//file"
)

jvm_import(
  name = "org_jetbrains_packagesearch-packagesearch-http-models-jvm-3_4_0_http_import",
  jar = "@org_jetbrains_packagesearch-packagesearch-http-models-jvm-3_4_0_http//file",
  source_jar = "@org_jetbrains_packagesearch-packagesearch-http-models-jvm-3_4_0_http//file"
)

jvm_import(
  name = "org_jetbrains_packagesearch-packagesearch-api-models-jvm-3_4_0_http_import",
  jar = "@org_jetbrains_packagesearch-packagesearch-api-models-jvm-3_4_0_http//file",
  source_jar = "@org_jetbrains_packagesearch-packagesearch-api-models-jvm-3_4_0_http//file"
)

jvm_import(
  name = "org_jetbrains_packagesearch-packagesearch-version-utils-jvm-3_4_0_http_import",
  jar = "@org_jetbrains_packagesearch-packagesearch-version-utils-jvm-3_4_0_http//file",
  source_jar = "@org_jetbrains_packagesearch-packagesearch-version-utils-jvm-3_4_0_http//file"
)

jvm_import(
  name = "com_soywiz_korlibs_krypto-krypto-jvm-4_0_10_http_import",
  jar = "@com_soywiz_korlibs_krypto-krypto-jvm-4_0_10_http//file",
  source_jar = "@com_soywiz_korlibs_krypto-krypto-jvm-4_0_10_http//file"
)

java_library(
  name = "platform-build_scripts-code_optimizer-proguard",
  exports = [
    ":com_guardsquare-proguard-base-7_6_1_http_import",
    ":com_guardsquare-proguard-core-9_1_7_http_import",
    ":org_jetbrains_kotlin-kotlin-metadata-jvm-2_0_0_http_import",
    ":org_jetbrains-annotations-26_0_1_http_import",
    ":org_apache_logging_log4j-log4j-api-2_24_2_http_import",
    ":org_apache_logging_log4j-log4j-core-2_24_2_http_import",
    ":org_json-json-20231013_http_import",
  ],
  visibility = ["//visibility:public"]
)

jvm_import(
  name = "com_guardsquare-proguard-base-7_6_1_http_import",
  jar = "@com_guardsquare-proguard-base-7_6_1_http//file",
  source_jar = "@com_guardsquare-proguard-base-7_6_1_http//file"
)

jvm_import(
  name = "com_guardsquare-proguard-core-9_1_7_http_import",
  jar = "@com_guardsquare-proguard-core-9_1_7_http//file",
  source_jar = "@com_guardsquare-proguard-core-9_1_7_http//file"
)

jvm_import(
  name = "org_jetbrains_kotlin-kotlin-metadata-jvm-2_0_0_http_import",
  jar = "@org_jetbrains_kotlin-kotlin-metadata-jvm-2_0_0_http//file",
  source_jar = "@org_jetbrains_kotlin-kotlin-metadata-jvm-2_0_0_http//file"
)

jvm_import(
  name = "org_jetbrains-annotations-26_0_1_http_import",
  jar = "@org_jetbrains-annotations-26_0_1_http//file",
  source_jar = "@org_jetbrains-annotations-26_0_1_http//file"
)

jvm_import(
  name = "org_apache_logging_log4j-log4j-api-2_24_2_http_import",
  jar = "@org_apache_logging_log4j-log4j-api-2_24_2_http//file",
  source_jar = "@org_apache_logging_log4j-log4j-api-2_24_2_http//file"
)

jvm_import(
  name = "org_apache_logging_log4j-log4j-core-2_24_2_http_import",
  jar = "@org_apache_logging_log4j-log4j-core-2_24_2_http//file",
  source_jar = "@org_apache_logging_log4j-log4j-core-2_24_2_http//file"
)

jvm_import(
  name = "org_json-json-20231013_http_import",
  jar = "@org_json-json-20231013_http//file",
  source_jar = "@org_json-json-20231013_http//file"
)

java_library(
  name = "platform-build_scripts-jetbrains-apple-notary-api-kotlin-client",
  exports = [
    ":org_jetbrains-apple-notary-api-kotlin-client-2_0_1_http_import",
    ":com_amazonaws-aws-java-sdk-s3-1_12_431_http_import",
    ":com_amazonaws-aws-java-sdk-kms-1_12_431_http_import",
    ":com_amazonaws-aws-java-sdk-core-1_12_431_http_import",
    ":com_amazonaws-jmespath-java-1_12_431_http_import",
    ":com_auth0-java-jwt-4_3_0_http_import",
  ],
  visibility = ["//visibility:public"]
)

jvm_import(
  name = "org_jetbrains-apple-notary-api-kotlin-client-2_0_1_http_import",
  jar = "@org_jetbrains-apple-notary-api-kotlin-client-2_0_1_http//file",
  source_jar = "@org_jetbrains-apple-notary-api-kotlin-client-2_0_1_http//file"
)

jvm_import(
  name = "com_amazonaws-aws-java-sdk-s3-1_12_431_http_import",
  jar = "@com_amazonaws-aws-java-sdk-s3-1_12_431_http//file",
  source_jar = "@com_amazonaws-aws-java-sdk-s3-1_12_431_http//file"
)

jvm_import(
  name = "com_amazonaws-aws-java-sdk-kms-1_12_431_http_import",
  jar = "@com_amazonaws-aws-java-sdk-kms-1_12_431_http//file",
  source_jar = "@com_amazonaws-aws-java-sdk-kms-1_12_431_http//file"
)

jvm_import(
  name = "com_amazonaws-aws-java-sdk-core-1_12_431_http_import",
  jar = "@com_amazonaws-aws-java-sdk-core-1_12_431_http//file",
  source_jar = "@com_amazonaws-aws-java-sdk-core-1_12_431_http//file"
)

jvm_import(
  name = "com_amazonaws-jmespath-java-1_12_431_http_import",
  jar = "@com_amazonaws-jmespath-java-1_12_431_http//file",
  source_jar = "@com_amazonaws-jmespath-java-1_12_431_http//file"
)

jvm_import(
  name = "com_auth0-java-jwt-4_3_0_http_import",
  jar = "@com_auth0-java-jwt-4_3_0_http//file",
  source_jar = "@com_auth0-java-jwt-4_3_0_http//file"
)

jvm_import(
  name = "platform-build_scripts-jetbrains-format-ripper",
  jar = "@com_jetbrains_format-ripper-format-ripper-1_2_0_http//file",
  source_jar = "@com_jetbrains_format-ripper-format-ripper-1_2_0_http//file",
  visibility = ["//visibility:public"]
)

java_library(
  name = "platform-build_scripts-jetbrains-intellij-deps-coverage-reporter",
  exports = [
    ":org_jetbrains_intellij_deps-intellij-coverage-reporter-1_0_766_http_import",
    ":org_jetbrains_intellij_deps-coverage-report-1_0_25_http_import",
    ":org_freemarker-freemarker-2_3_32_http_import",
    ":org_jetbrains_intellij_deps-intellij-coverage-agent-1_0_766_http_import",
  ],
  visibility = ["//visibility:public"]
)

jvm_import(
  name = "org_jetbrains_intellij_deps-intellij-coverage-reporter-1_0_766_http_import",
  jar = "@org_jetbrains_intellij_deps-intellij-coverage-reporter-1_0_766_http//file",
  source_jar = "@org_jetbrains_intellij_deps-intellij-coverage-reporter-1_0_766_http//file"
)

jvm_import(
  name = "org_jetbrains_intellij_deps-intellij-coverage-agent-1_0_766_http_import",
  jar = "@org_jetbrains_intellij_deps-intellij-coverage-agent-1_0_766_http//file",
  source_jar = "@org_jetbrains_intellij_deps-intellij-coverage-agent-1_0_766_http//file"
)

java_library(
  name = "platform-build_scripts-netty",
  exports = [
    ":io_netty-netty-all-4_2_0_RC2_http_import",
    ":io_netty-netty-buffer-4_2_0_RC2_http_import",
    ":io_netty-netty-codec-base-4_2_0_RC2_http_import",
    ":io_netty-netty-codec-4_2_0_RC2_http_import",
    ":io_netty-netty-codec-http-4_2_0_RC2_http_import",
    ":io_netty-netty-codec-http2-4_2_0_RC2_http_import",
    ":io_netty-netty-common-4_2_0_RC2_http_import",
    ":io_netty-netty-handler-4_2_0_RC2_http_import",
    ":io_netty-netty-transport-native-unix-common-4_2_0_RC2_http_import",
    ":io_netty-netty-handler-ssl-ocsp-4_2_0_RC2_http_import",
    ":io_netty-netty-resolver-4_2_0_RC2_http_import",
    ":io_netty-netty-transport-4_2_0_RC2_http_import",
    ":io_netty-netty-pkitesting-4_2_0_RC2_http_import",
    ":org_bouncycastle-bcpkix-jdk18on-1_79_http_import",
    ":org_bouncycastle-bcutil-jdk18on-1_79_http_import",
    ":org_bouncycastle-bcprov-jdk18on-1_79_http_import",
    ":io_netty-netty-transport-classes-epoll-4_2_0_RC2_http_import",
    ":io_netty-netty-transport-classes-kqueue-4_2_0_RC2_http_import",
    ":io_netty-netty-transport-native-epoll-4_2_0_RC2-linux-x86_64_http_import",
    ":io_netty-netty-transport-native-epoll-4_2_0_RC2-linux-aarch_64_http_import",
    ":io_netty-netty-transport-native-epoll-4_2_0_RC2-linux-riscv64_http_import",
    ":io_netty-netty-transport-native-kqueue-4_2_0_RC2-osx-x86_64_http_import",
    ":io_netty-netty-transport-native-kqueue-4_2_0_RC2-osx-aarch_64_http_import",
  ],
  visibility = ["//visibility:public"]
)

jvm_import(
  name = "io_netty-netty-all-4_2_0_RC2_http_import",
  jar = "@io_netty-netty-all-4_2_0_RC2_http//file"
)

jvm_import(
  name = "io_netty-netty-handler-ssl-ocsp-4_2_0_RC2_http_import",
  jar = "@io_netty-netty-handler-ssl-ocsp-4_2_0_RC2_http//file",
  source_jar = "@io_netty-netty-handler-ssl-ocsp-4_2_0_RC2_http//file"
)

jvm_import(
  name = "io_netty-netty-pkitesting-4_2_0_RC2_http_import",
  jar = "@io_netty-netty-pkitesting-4_2_0_RC2_http//file",
  source_jar = "@io_netty-netty-pkitesting-4_2_0_RC2_http//file"
)

jvm_import(
  name = "org_bouncycastle-bcpkix-jdk18on-1_79_http_import",
  jar = "@org_bouncycastle-bcpkix-jdk18on-1_79_http//file",
  source_jar = "@org_bouncycastle-bcpkix-jdk18on-1_79_http//file"
)

jvm_import(
  name = "org_bouncycastle-bcutil-jdk18on-1_79_http_import",
  jar = "@org_bouncycastle-bcutil-jdk18on-1_79_http//file",
  source_jar = "@org_bouncycastle-bcutil-jdk18on-1_79_http//file"
)

jvm_import(
  name = "org_bouncycastle-bcprov-jdk18on-1_79_http_import",
  jar = "@org_bouncycastle-bcprov-jdk18on-1_79_http//file",
  source_jar = "@org_bouncycastle-bcprov-jdk18on-1_79_http//file"
)

jvm_import(
  name = "io_netty-netty-transport-classes-epoll-4_2_0_RC2_http_import",
  jar = "@io_netty-netty-transport-classes-epoll-4_2_0_RC2_http//file",
  source_jar = "@io_netty-netty-transport-classes-epoll-4_2_0_RC2_http//file"
)

jvm_import(
  name = "io_netty-netty-transport-classes-kqueue-4_2_0_RC2_http_import",
  jar = "@io_netty-netty-transport-classes-kqueue-4_2_0_RC2_http//file",
  source_jar = "@io_netty-netty-transport-classes-kqueue-4_2_0_RC2_http//file"
)

jvm_import(
  name = "io_netty-netty-transport-native-epoll-4_2_0_RC2-linux-x86_64_http_import",
  jar = "@io_netty-netty-transport-native-epoll-4_2_0_RC2-linux-x86_64_http//file"
)

jvm_import(
  name = "io_netty-netty-transport-native-epoll-4_2_0_RC2-linux-aarch_64_http_import",
  jar = "@io_netty-netty-transport-native-epoll-4_2_0_RC2-linux-aarch_64_http//file"
)

jvm_import(
  name = "io_netty-netty-transport-native-epoll-4_2_0_RC2-linux-riscv64_http_import",
  jar = "@io_netty-netty-transport-native-epoll-4_2_0_RC2-linux-riscv64_http//file"
)

jvm_import(
  name = "io_netty-netty-transport-native-kqueue-4_2_0_RC2-osx-x86_64_http_import",
  jar = "@io_netty-netty-transport-native-kqueue-4_2_0_RC2-osx-x86_64_http//file"
)

jvm_import(
  name = "io_netty-netty-transport-native-kqueue-4_2_0_RC2-osx-aarch_64_http_import",
  jar = "@io_netty-netty-transport-native-kqueue-4_2_0_RC2-osx-aarch_64_http//file"
)

java_library(
  name = "platform-build_scripts-spdx-tools-java",
  exports = [
    ":org_spdx-tools-java-1_1_8_http_import",
    ":org_spdx-java-spdx-library-1_1_10_http_import",
    ":org_spdx-spdx-jackson-store-1_1_9_http_import",
    ":com_fasterxml_jackson_dataformat-jackson-dataformat-xml-2_15_0_http_import",
  ],
  visibility = ["//visibility:public"]
)

jvm_import(
  name = "org_spdx-tools-java-1_1_8_http_import",
  jar = "@org_spdx-tools-java-1_1_8_http//file",
  source_jar = "@org_spdx-tools-java-1_1_8_http//file"
)

jvm_import(
  name = "org_spdx-java-spdx-library-1_1_10_http_import",
  jar = "@org_spdx-java-spdx-library-1_1_10_http//file",
  source_jar = "@org_spdx-java-spdx-library-1_1_10_http//file"
)

jvm_import(
  name = "org_spdx-spdx-jackson-store-1_1_9_http_import",
  jar = "@org_spdx-spdx-jackson-store-1_1_9_http//file",
  source_jar = "@org_spdx-spdx-jackson-store-1_1_9_http//file"
)

jvm_import(
  name = "com_fasterxml_jackson_dataformat-jackson-dataformat-xml-2_15_0_http_import",
  jar = "@com_fasterxml_jackson_dataformat-jackson-dataformat-xml-2_15_0_http//file",
  source_jar = "@com_fasterxml_jackson_dataformat-jackson-dataformat-xml-2_15_0_http//file"
)

jvm_import(
  name = "platform-compose-compiler_plugin-jetbrains-compose-compiler-hosted",
  jar = "@org_jetbrains_compose_compiler-compiler-hosted-1_5_14_http//file",
  source_jar = "@org_jetbrains_compose_compiler-compiler-hosted-1_5_14_http//file",
  visibility = ["//visibility:public"]
)

java_library(
  name = "platform-compose-compiler_plugin-jetbrains-compose-compiler-hosted-provided",
  exports = [":platform-compose-compiler_plugin-jetbrains-compose-compiler-hosted"],
  neverlink = True,
  visibility = ["//visibility:public"]
)

jvm_import(
  name = "platform-coverage-agent-intellij-coverage",
  jar = "@org_jetbrains_intellij_deps-intellij-coverage-agent-1_0_766_http//file",
  source_jar = "@org_jetbrains_intellij_deps-intellij-coverage-agent-1_0_766_http//file",
  visibility = ["//visibility:public"]
)

java_library(
  name = "platform-credential_store-impl-dbus-java",
  exports = [
    ":com_github_hypfvieh-dbus-java-transport-native-unixsocket-4_2_1_http_import",
    ":com_github_hypfvieh-dbus-java-core-4_2_1_http_import",
  ],
  visibility = ["//visibility:public"]
)

jvm_import(
  name = "com_github_hypfvieh-dbus-java-transport-native-unixsocket-4_2_1_http_import",
  jar = "@com_github_hypfvieh-dbus-java-transport-native-unixsocket-4_2_1_http//file",
  source_jar = "@com_github_hypfvieh-dbus-java-transport-native-unixsocket-4_2_1_http//file"
)

jvm_import(
  name = "com_github_hypfvieh-dbus-java-core-4_2_1_http_import",
  jar = "@com_github_hypfvieh-dbus-java-core-4_2_1_http//file",
  source_jar = "@com_github_hypfvieh-dbus-java-core-4_2_1_http//file"
)

java_library(
  name = "platform-eel_helper-jline-terminal",
  exports = [
    ":org_jline-jline-terminal-3_27_0_http_import",
    ":org_jline-jline-native-3_27_0_http_import",
  ],
  visibility = ["//visibility:public"]
)

jvm_import(
  name = "platform-images-build-pngencoder",
  jar = "@com_pngencoder-pngencoder-0_14_0_http//file",
  source_jar = "@com_pngencoder-pngencoder-0_14_0_http//file",
  visibility = ["//visibility:public"]
)

java_library(
  name = "platform-jewel-detekt_plugin-io-gitlab-arturbosch-detekt-api",
  exports = [
    ":io_gitlab_arturbosch_detekt-detekt-api-1_23_8_http_import",
    ":org_jetbrains_kotlin-kotlin-compiler-embeddable-2_0_21_http_import",
    ":org_jetbrains_kotlin-kotlin-script-runtime-2_0_21_http_import",
    ":org_jetbrains_kotlin-kotlin-reflect-1_6_10_http_import",
    ":org_jetbrains_kotlin-kotlin-daemon-embeddable-2_0_21_http_import",
    ":org_jetbrains_intellij_deps-trove4j-1_0_20200330_http_import",
    ":org_jetbrains_kotlinx-kotlinx-coroutines-core-jvm-1_6_4_http_import",
    ":io_gitlab_arturbosch_detekt-detekt-psi-utils-1_23_8_http_import",
    ":io_gitlab_arturbosch_detekt-detekt-utils-1_23_8_http_import",
    ":dev_drewhamilton_poko-poko-annotations-jvm-0_17_1_http_import",
  ],
  visibility = ["//visibility:public"]
)

jvm_import(
  name = "org_jetbrains_kotlin-kotlin-compiler-embeddable-2_0_21_http_import",
  jar = "@org_jetbrains_kotlin-kotlin-compiler-embeddable-2_0_21_http//file",
  source_jar = "@org_jetbrains_kotlin-kotlin-compiler-embeddable-2_0_21_http//file"
)

jvm_import(
  name = "org_jetbrains_kotlin-kotlin-script-runtime-2_0_21_http_import",
  jar = "@org_jetbrains_kotlin-kotlin-script-runtime-2_0_21_http//file",
  source_jar = "@org_jetbrains_kotlin-kotlin-script-runtime-2_0_21_http//file"
)

jvm_import(
  name = "org_jetbrains_kotlin-kotlin-reflect-1_6_10_http_import",
  jar = "@org_jetbrains_kotlin-kotlin-reflect-1_6_10_http//file",
  source_jar = "@org_jetbrains_kotlin-kotlin-reflect-1_6_10_http//file"
)

jvm_import(
  name = "org_jetbrains_kotlin-kotlin-daemon-embeddable-2_0_21_http_import",
  jar = "@org_jetbrains_kotlin-kotlin-daemon-embeddable-2_0_21_http//file",
  source_jar = "@org_jetbrains_kotlin-kotlin-daemon-embeddable-2_0_21_http//file"
)

jvm_import(
  name = "org_jetbrains_intellij_deps-trove4j-1_0_20200330_http_import",
  jar = "@org_jetbrains_intellij_deps-trove4j-1_0_20200330_http//file",
  source_jar = "@org_jetbrains_intellij_deps-trove4j-1_0_20200330_http//file"
)

jvm_import(
  name = "org_jetbrains_kotlinx-kotlinx-coroutines-core-jvm-1_6_4_http_import",
  jar = "@org_jetbrains_kotlinx-kotlinx-coroutines-core-jvm-1_6_4_http//file",
  source_jar = "@org_jetbrains_kotlinx-kotlinx-coroutines-core-jvm-1_6_4_http//file"
)

java_library(
  name = "platform-jewel-detekt_plugin-io-gitlab-arturbosch-detekt-core",
  exports = [
    ":io_gitlab_arturbosch_detekt-detekt-core-1_23_8_http_import",
    ":io_gitlab_arturbosch_detekt-detekt-api-1_23_8_http_import",
    ":org_jetbrains_kotlin-kotlin-compiler-embeddable-2_0_21_http_import",
    ":org_jetbrains_kotlin-kotlin-script-runtime-2_0_21_http_import",
    ":org_jetbrains_kotlin-kotlin-daemon-embeddable-2_0_21_http_import",
    ":org_jetbrains_intellij_deps-trove4j-1_0_20200330_http_import",
    ":org_jetbrains_kotlinx-kotlinx-coroutines-core-jvm-1_6_4_http_import",
    ":dev_drewhamilton_poko-poko-annotations-jvm-0_17_1_http_import",
    ":io_gitlab_arturbosch_detekt-detekt-parser-1_23_8_http_import",
    ":io_github_davidburstrom_contester-contester-breakpoint-0_2_0_http_import",
    ":io_gitlab_arturbosch_detekt-detekt-tooling-1_23_8_http_import",
    ":org_jetbrains_kotlin-kotlin-stdlib-2_0_21_http_import",
    ":org_jetbrains-annotations-13_0_http_import",
    ":org_snakeyaml-snakeyaml-engine-2_7_http_import",
    ":org_jetbrains_kotlin-kotlin-reflect-2_0_21_http_import",
    ":io_gitlab_arturbosch_detekt-detekt-metrics-1_23_8_http_import",
    ":io_gitlab_arturbosch_detekt-detekt-psi-utils-1_23_8_http_import",
    ":io_gitlab_arturbosch_detekt-detekt-report-html-1_23_8_http_import",
    ":org_jetbrains_kotlinx-kotlinx-html-jvm-0_8_1_http_import",
    ":io_gitlab_arturbosch_detekt-detekt-report-md-1_23_8_http_import",
    ":io_gitlab_arturbosch_detekt-detekt-report-txt-1_23_8_http_import",
    ":io_gitlab_arturbosch_detekt-detekt-report-xml-1_23_8_http_import",
    ":io_gitlab_arturbosch_detekt-detekt-report-sarif-1_23_8_http_import",
    ":io_github_detekt_sarif4k-sarif4k-jvm-0_6_0_http_import",
    ":org_jetbrains_kotlinx-kotlinx-serialization-json-jvm-1_4_1_http_import",
    ":org_jetbrains_kotlin-kotlin-stdlib-common-1_7_20_http_import",
    ":org_jetbrains_kotlinx-kotlinx-serialization-core-jvm-1_4_1_http_import",
    ":org_jetbrains_kotlin-kotlin-stdlib-jdk8-1_7_20_http_import",
    ":org_jetbrains_kotlin-kotlin-stdlib-jdk7-1_7_20_http_import",
    ":io_gitlab_arturbosch_detekt-detekt-utils-1_23_8_http_import",
  ],
  visibility = ["//visibility:public"]
)

jvm_import(
  name = "org_jetbrains_kotlin-kotlin-stdlib-2_0_21_http_import",
  jar = "@org_jetbrains_kotlin-kotlin-stdlib-2_0_21_http//file",
  source_jar = "@org_jetbrains_kotlin-kotlin-stdlib-2_0_21_http//file"
)

jvm_import(
  name = "org_jetbrains-annotations-13_0_http_import",
  jar = "@org_jetbrains-annotations-13_0_http//file",
  source_jar = "@org_jetbrains-annotations-13_0_http//file"
)

jvm_import(
  name = "org_jetbrains_kotlin-kotlin-reflect-2_0_21_http_import",
  jar = "@org_jetbrains_kotlin-kotlin-reflect-2_0_21_http//file",
  source_jar = "@org_jetbrains_kotlin-kotlin-reflect-2_0_21_http//file"
)

jvm_import(
  name = "io_gitlab_arturbosch_detekt-detekt-report-html-1_23_8_http_import",
  jar = "@io_gitlab_arturbosch_detekt-detekt-report-html-1_23_8_http//file",
  source_jar = "@io_gitlab_arturbosch_detekt-detekt-report-html-1_23_8_http//file"
)

jvm_import(
  name = "org_jetbrains_kotlinx-kotlinx-html-jvm-0_8_1_http_import",
  jar = "@org_jetbrains_kotlinx-kotlinx-html-jvm-0_8_1_http//file",
  source_jar = "@org_jetbrains_kotlinx-kotlinx-html-jvm-0_8_1_http//file"
)

jvm_import(
  name = "io_gitlab_arturbosch_detekt-detekt-report-md-1_23_8_http_import",
  jar = "@io_gitlab_arturbosch_detekt-detekt-report-md-1_23_8_http//file",
  source_jar = "@io_gitlab_arturbosch_detekt-detekt-report-md-1_23_8_http//file"
)

jvm_import(
  name = "io_gitlab_arturbosch_detekt-detekt-report-txt-1_23_8_http_import",
  jar = "@io_gitlab_arturbosch_detekt-detekt-report-txt-1_23_8_http//file",
  source_jar = "@io_gitlab_arturbosch_detekt-detekt-report-txt-1_23_8_http//file"
)

jvm_import(
  name = "io_gitlab_arturbosch_detekt-detekt-report-xml-1_23_8_http_import",
  jar = "@io_gitlab_arturbosch_detekt-detekt-report-xml-1_23_8_http//file",
  source_jar = "@io_gitlab_arturbosch_detekt-detekt-report-xml-1_23_8_http//file"
)

jvm_import(
  name = "io_gitlab_arturbosch_detekt-detekt-report-sarif-1_23_8_http_import",
  jar = "@io_gitlab_arturbosch_detekt-detekt-report-sarif-1_23_8_http//file",
  source_jar = "@io_gitlab_arturbosch_detekt-detekt-report-sarif-1_23_8_http//file"
)

jvm_import(
  name = "io_github_detekt_sarif4k-sarif4k-jvm-0_6_0_http_import",
  jar = "@io_github_detekt_sarif4k-sarif4k-jvm-0_6_0_http//file",
  source_jar = "@io_github_detekt_sarif4k-sarif4k-jvm-0_6_0_http//file"
)

jvm_import(
  name = "org_jetbrains_kotlinx-kotlinx-serialization-json-jvm-1_4_1_http_import",
  jar = "@org_jetbrains_kotlinx-kotlinx-serialization-json-jvm-1_4_1_http//file",
  source_jar = "@org_jetbrains_kotlinx-kotlinx-serialization-json-jvm-1_4_1_http//file"
)

jvm_import(
  name = "org_jetbrains_kotlin-kotlin-stdlib-common-1_7_20_http_import",
  jar = "@org_jetbrains_kotlin-kotlin-stdlib-common-1_7_20_http//file",
  source_jar = "@org_jetbrains_kotlin-kotlin-stdlib-common-1_7_20_http//file"
)

jvm_import(
  name = "org_jetbrains_kotlinx-kotlinx-serialization-core-jvm-1_4_1_http_import",
  jar = "@org_jetbrains_kotlinx-kotlinx-serialization-core-jvm-1_4_1_http//file",
  source_jar = "@org_jetbrains_kotlinx-kotlinx-serialization-core-jvm-1_4_1_http//file"
)

jvm_import(
  name = "org_jetbrains_kotlin-kotlin-stdlib-jdk8-1_7_20_http_import",
  jar = "@org_jetbrains_kotlin-kotlin-stdlib-jdk8-1_7_20_http//file",
  source_jar = "@org_jetbrains_kotlin-kotlin-stdlib-jdk8-1_7_20_http//file"
)

jvm_import(
  name = "org_jetbrains_kotlin-kotlin-stdlib-jdk7-1_7_20_http_import",
  jar = "@org_jetbrains_kotlin-kotlin-stdlib-jdk7-1_7_20_http//file",
  source_jar = "@org_jetbrains_kotlin-kotlin-stdlib-jdk7-1_7_20_http//file"
)

java_library(
  name = "platform-jewel-detekt_plugin-io-gitlab-arturbosch-detekt-test",
  exports = [
    ":io_gitlab_arturbosch_detekt-detekt-test-1_23_8_http_import",
    ":io_gitlab_arturbosch_detekt-detekt-api-1_23_8_http_import",
    ":org_jetbrains_kotlin-kotlin-compiler-embeddable-2_0_21_http_import",
    ":org_jetbrains_kotlin-kotlin-script-runtime-2_0_21_http_import",
    ":org_jetbrains_kotlin-kotlin-daemon-embeddable-2_0_21_http_import",
    ":org_jetbrains_intellij_deps-trove4j-1_0_20200330_http_import",
    ":io_gitlab_arturbosch_detekt-detekt-psi-utils-1_23_8_http_import",
    ":dev_drewhamilton_poko-poko-annotations-jvm-0_17_1_http_import",
    ":io_gitlab_arturbosch_detekt-detekt-test-utils-1_23_8_http_import",
    ":org_junit_jupiter-junit-jupiter-api-5_10_2_http_import",
    ":org_opentest4j-opentest4j-1_3_0_http_import",
    ":org_junit_platform-junit-platform-commons-1_10_2_http_import",
    ":org_apiguardian-apiguardian-api-1_1_2_http_import",
    ":io_gitlab_arturbosch_detekt-detekt-parser-1_23_8_http_import",
    ":io_github_davidburstrom_contester-contester-breakpoint-0_2_0_http_import",
    ":org_jetbrains_kotlin-kotlin-main-kts-2_0_21_http_import",
    ":org_jetbrains_kotlin-kotlin-scripting-compiler-embeddable-2_0_21_http_import",
    ":org_jetbrains_kotlin-kotlin-scripting-compiler-impl-embeddable-2_0_21_http_import",
    ":org_jetbrains_kotlin-kotlin-scripting-common-2_0_21_http_import",
    ":org_jetbrains_kotlin-kotlin-scripting-jvm-2_0_21_http_import",
    ":io_gitlab_arturbosch_detekt-detekt-utils-1_23_8_http_import",
  ],
  visibility = ["//visibility:public"]
)

jvm_import(
  name = "io_gitlab_arturbosch_detekt-detekt-test-1_23_8_http_import",
  jar = "@io_gitlab_arturbosch_detekt-detekt-test-1_23_8_http//file",
  source_jar = "@io_gitlab_arturbosch_detekt-detekt-test-1_23_8_http//file"
)

jvm_import(
  name = "io_gitlab_arturbosch_detekt-detekt-test-utils-1_23_8_http_import",
  jar = "@io_gitlab_arturbosch_detekt-detekt-test-utils-1_23_8_http//file",
  source_jar = "@io_gitlab_arturbosch_detekt-detekt-test-utils-1_23_8_http//file"
)

jvm_import(
  name = "org_junit_jupiter-junit-jupiter-api-5_10_2_http_import",
  jar = "@org_junit_jupiter-junit-jupiter-api-5_10_2_http//file",
  source_jar = "@org_junit_jupiter-junit-jupiter-api-5_10_2_http//file"
)

jvm_import(
  name = "org_junit_platform-junit-platform-commons-1_10_2_http_import",
  jar = "@org_junit_platform-junit-platform-commons-1_10_2_http//file",
  source_jar = "@org_junit_platform-junit-platform-commons-1_10_2_http//file"
)

jvm_import(
  name = "org_jetbrains_kotlin-kotlin-main-kts-2_0_21_http_import",
  jar = "@org_jetbrains_kotlin-kotlin-main-kts-2_0_21_http//file",
  source_jar = "@org_jetbrains_kotlin-kotlin-main-kts-2_0_21_http//file"
)

jvm_import(
  name = "org_jetbrains_kotlin-kotlin-scripting-compiler-embeddable-2_0_21_http_import",
  jar = "@org_jetbrains_kotlin-kotlin-scripting-compiler-embeddable-2_0_21_http//file",
  source_jar = "@org_jetbrains_kotlin-kotlin-scripting-compiler-embeddable-2_0_21_http//file"
)

jvm_import(
  name = "org_jetbrains_kotlin-kotlin-scripting-compiler-impl-embeddable-2_0_21_http_import",
  jar = "@org_jetbrains_kotlin-kotlin-scripting-compiler-impl-embeddable-2_0_21_http//file",
  source_jar = "@org_jetbrains_kotlin-kotlin-scripting-compiler-impl-embeddable-2_0_21_http//file"
)

jvm_import(
  name = "org_jetbrains_kotlin-kotlin-scripting-common-2_0_21_http_import",
  jar = "@org_jetbrains_kotlin-kotlin-scripting-common-2_0_21_http//file",
  source_jar = "@org_jetbrains_kotlin-kotlin-scripting-common-2_0_21_http//file"
)

jvm_import(
  name = "org_jetbrains_kotlin-kotlin-scripting-jvm-2_0_21_http_import",
  jar = "@org_jetbrains_kotlin-kotlin-scripting-jvm-2_0_21_http//file",
  source_jar = "@org_jetbrains_kotlin-kotlin-scripting-jvm-2_0_21_http//file"
)

jvm_import(
  name = "platform-jewel-markdown-core-org-commonmark-commonmark",
  jar = "@org_commonmark-commonmark-0_24_0_http//file",
  source_jar = "@org_commonmark-commonmark-0_24_0_http//file",
  visibility = ["//visibility:public"]
)

java_library(
  name = "platform-jewel-markdown-extensions-autolink-commonmark-ext-autolink",
  exports = [
    ":org_commonmark-commonmark-ext-autolink-0_24_0_http_import",
    ":org_nibor_autolink-autolink-0_11_0_http_import",
  ],
  visibility = ["//visibility:public"]
)

jvm_import(
  name = "org_commonmark-commonmark-ext-autolink-0_24_0_http_import",
  jar = "@org_commonmark-commonmark-ext-autolink-0_24_0_http//file",
  source_jar = "@org_commonmark-commonmark-ext-autolink-0_24_0_http//file"
)

jvm_import(
  name = "org_nibor_autolink-autolink-0_11_0_http_import",
  jar = "@org_nibor_autolink-autolink-0_11_0_http//file",
  source_jar = "@org_nibor_autolink-autolink-0_11_0_http//file"
)

jvm_import(
  name = "platform-jewel-markdown-extensions-gfm_strikethrough-commonmark-ext-gfm-strikethrough",
  jar = "@org_commonmark-commonmark-ext-gfm-strikethrough-0_24_0_http//file",
  source_jar = "@org_commonmark-commonmark-ext-gfm-strikethrough-0_24_0_http//file",
  visibility = ["//visibility:public"]
)

jvm_import(
  name = "platform-jewel-markdown-extensions-gfm_tables-commonmark-ext-gfm-tables",
  jar = "@org_commonmark-commonmark-ext-gfm-tables-0_24_0_http//file",
  source_jar = "@org_commonmark-commonmark-ext-gfm-tables-0_24_0_http//file",
  visibility = ["//visibility:public"]
)

jvm_import(
  name = "platform-jewel-samples-standalone-org-lwjgl-lwjgl-tinyfd",
  jar = "@org_lwjgl-lwjgl-tinyfd-3_3_1_http//file",
  source_jar = "@org_lwjgl-lwjgl-tinyfd-3_3_1_http//file",
  visibility = ["//visibility:public"]
)

jvm_import(
  name = "platform-jewel-samples-standalone-org-nibor-autolink-autolink",
  jar = "@org_nibor_autolink-autolink-0_11_0_http//file",
  source_jar = "@org_nibor_autolink-autolink-0_11_0_http//file",
  visibility = ["//visibility:public"]
)

jvm_import(
  name = "platform-jewel-ui-org-jetbrains-compose-components-components-resources",
  jar = "@org_jetbrains_compose_components-components-resources-1_10_0-alpha01_http//file",
  source_jar = "@org_jetbrains_compose_components-components-resources-1_10_0-alpha01_http//file",
  visibility = ["//visibility:public"]
)

jvm_import(
  name = "platform-jewel-ui-org-jetbrains-compose-components-components-resources-desktop",
  jar = "@org_jetbrains_compose_components-components-resources-desktop-1_10_0-alpha01_http//file",
  source_jar = "@org_jetbrains_compose_components-components-resources-desktop-1_10_0-alpha01_http//file",
  visibility = ["//visibility:public"]
)

jvm_import(
  name = "platform-jps-build-qdox-java-parser",
  jar = "@com_thoughtworks_qdox-qdox-2_2_0_http//file",
  source_jar = "@com_thoughtworks_qdox-qdox-2_2_0_http//file",
  visibility = ["//visibility:public"]
)

java_library(
  name = "platform-jps-build-tests-jqwik",
  exports = [
    ":net_jqwik-jqwik-1_9_2_http_import",
    ":org_apiguardian-apiguardian-api-1_1_2_http_import",
    ":net_jqwik-jqwik-api-1_9_2_http_import",
    ":net_jqwik-jqwik-web-1_9_2_http_import",
    ":net_jqwik-jqwik-time-1_9_2_http_import",
    ":net_jqwik-jqwik-engine-1_9_2_http_import",
  ],
  visibility = ["//visibility:public"]
)

jvm_import(
  name = "net_jqwik-jqwik-1_9_2_http_import",
  jar = "@net_jqwik-jqwik-1_9_2_http//file",
  source_jar = "@net_jqwik-jqwik-1_9_2_http//file"
)

jvm_import(
  name = "net_jqwik-jqwik-api-1_9_2_http_import",
  jar = "@net_jqwik-jqwik-api-1_9_2_http//file",
  source_jar = "@net_jqwik-jqwik-api-1_9_2_http//file"
)

jvm_import(
  name = "net_jqwik-jqwik-web-1_9_2_http_import",
  jar = "@net_jqwik-jqwik-web-1_9_2_http//file",
  source_jar = "@net_jqwik-jqwik-web-1_9_2_http//file"
)

jvm_import(
  name = "net_jqwik-jqwik-time-1_9_2_http_import",
  jar = "@net_jqwik-jqwik-time-1_9_2_http//file",
  source_jar = "@net_jqwik-jqwik-time-1_9_2_http//file"
)

jvm_import(
  name = "net_jqwik-jqwik-engine-1_9_2_http_import",
  jar = "@net_jqwik-jqwik-engine-1_9_2_http//file",
  source_jar = "@net_jqwik-jqwik-engine-1_9_2_http//file"
)

jvm_import(
  name = "platform-settings-local-jackson-dataformat-cbor",
  jar = "@com_fasterxml_jackson_dataformat-jackson-dataformat-cbor-2_19_0_http//file",
  source_jar = "@com_fasterxml_jackson_dataformat-jackson-dataformat-cbor-2_19_0_http//file",
  visibility = ["//visibility:public"]
)

java_library(
  name = "platform-test_framework-okhttp3-mockwebserver",
  exports = [
    ":com_squareup_okhttp3-mockwebserver-5_0_0-alpha_11_http_import",
    ":com_squareup_okhttp3-mockwebserver3-5_0_0-alpha_11_http_import",
  ],
  visibility = ["//visibility:public"]
)

jvm_import(
  name = "com_squareup_okhttp3-mockwebserver-5_0_0-alpha_11_http_import",
  jar = "@com_squareup_okhttp3-mockwebserver-5_0_0-alpha_11_http//file",
  source_jar = "@com_squareup_okhttp3-mockwebserver-5_0_0-alpha_11_http//file"
)

jvm_import(
  name = "com_squareup_okhttp3-mockwebserver3-5_0_0-alpha_11_http_import",
  jar = "@com_squareup_okhttp3-mockwebserver3-5_0_0-alpha_11_http//file",
  source_jar = "@com_squareup_okhttp3-mockwebserver3-5_0_0-alpha_11_http//file"
)

jvm_import(
  name = "platform-test_framework-ui-intellij-remoterobot-remote-fixtures",
  jar = "@com_intellij_remoterobot-remote-fixtures-0_11_19_http//file",
  source_jar = "@com_intellij_remoterobot-remote-fixtures-0_11_19_http//file",
  visibility = ["//visibility:public"]
)

java_library(
  name = "platform-test_framework-ui-intellij-remoterobot-robot-server-core",
  exports = [
    ":com_intellij_remoterobot-robot-server-core-0_11_19_http_import",
    ":com_intellij_remoterobot-remote-robot-0_11_19_http_import",
    ":org_slf4j-slf4j-api-2_0_7_http_import",
    ":org_jetbrains_kotlin-kotlin-reflect-1_8_10_http_import",
    ":com_squareup_retrofit2-retrofit-2_9_0_http_import",
    ":com_squareup_okhttp3-okhttp-3_14_9_http_import",
    ":com_squareup_okio-okio-1_17_2_http_import",
    ":com_squareup_retrofit2-converter-gson-2_9_0_http_import",
    ":org_mozilla-rhino-1_7_14_http_import",
    ":org_assertj-assertj-swing-junit-3_17_1_http_import",
    ":junit-junit-4_12_http_import",
    ":org_hamcrest-hamcrest-core-1_3_http_import",
    ":org_assertj-assertj-swing-3_17_1_http_import",
    ":org_assertj-assertj-core-3_17_2_http_import",
    ":org_easytesting-fest-util-1_2_5_http_import",
    ":org_easytesting-fest-reflect-1_4_1_http_import",
    ":net_bytebuddy-byte-buddy-dep-1_14_5_http_import",
    ":org_ow2_asm-asm-9_5_http_import",
    ":org_ow2_asm-asm-commons-9_5_http_import",
  ],
  visibility = ["//visibility:public"]
)

jvm_import(
  name = "com_intellij_remoterobot-robot-server-core-0_11_19_http_import",
  jar = "@com_intellij_remoterobot-robot-server-core-0_11_19_http//file",
  source_jar = "@com_intellij_remoterobot-robot-server-core-0_11_19_http//file"
)

jvm_import(
  name = "com_intellij_remoterobot-remote-robot-0_11_19_http_import",
  jar = "@com_intellij_remoterobot-remote-robot-0_11_19_http//file",
  source_jar = "@com_intellij_remoterobot-remote-robot-0_11_19_http//file"
)

jvm_import(
  name = "org_slf4j-slf4j-api-2_0_7_http_import",
  jar = "@org_slf4j-slf4j-api-2_0_7_http//file",
  source_jar = "@org_slf4j-slf4j-api-2_0_7_http//file"
)

jvm_import(
  name = "org_jetbrains_kotlin-kotlin-reflect-1_8_10_http_import",
  jar = "@org_jetbrains_kotlin-kotlin-reflect-1_8_10_http//file",
  source_jar = "@org_jetbrains_kotlin-kotlin-reflect-1_8_10_http//file"
)

jvm_import(
  name = "com_squareup_retrofit2-retrofit-2_9_0_http_import",
  jar = "@com_squareup_retrofit2-retrofit-2_9_0_http//file",
  source_jar = "@com_squareup_retrofit2-retrofit-2_9_0_http//file"
)

jvm_import(
  name = "com_squareup_okhttp3-okhttp-3_14_9_http_import",
  jar = "@com_squareup_okhttp3-okhttp-3_14_9_http//file",
  source_jar = "@com_squareup_okhttp3-okhttp-3_14_9_http//file"
)

jvm_import(
  name = "com_squareup_okio-okio-1_17_2_http_import",
  jar = "@com_squareup_okio-okio-1_17_2_http//file",
  source_jar = "@com_squareup_okio-okio-1_17_2_http//file"
)

jvm_import(
  name = "com_squareup_retrofit2-converter-gson-2_9_0_http_import",
  jar = "@com_squareup_retrofit2-converter-gson-2_9_0_http//file",
  source_jar = "@com_squareup_retrofit2-converter-gson-2_9_0_http//file"
)

jvm_import(
  name = "org_mozilla-rhino-1_7_14_http_import",
  jar = "@org_mozilla-rhino-1_7_14_http//file",
  source_jar = "@org_mozilla-rhino-1_7_14_http//file"
)

jvm_import(
  name = "org_assertj-assertj-swing-junit-3_17_1_http_import",
  jar = "@org_assertj-assertj-swing-junit-3_17_1_http//file",
  source_jar = "@org_assertj-assertj-swing-junit-3_17_1_http//file"
)

jvm_import(
  name = "junit-junit-4_12_http_import",
  jar = "@junit-junit-4_12_http//file",
  source_jar = "@junit-junit-4_12_http//file"
)

jvm_import(
  name = "org_hamcrest-hamcrest-core-1_3_http_import",
  jar = "@org_hamcrest-hamcrest-core-1_3_http//file",
  source_jar = "@org_hamcrest-hamcrest-core-1_3_http//file"
)

jvm_import(
  name = "org_assertj-assertj-swing-3_17_1_http_import",
  jar = "@org_assertj-assertj-swing-3_17_1_http//file",
  source_jar = "@org_assertj-assertj-swing-3_17_1_http//file"
)

jvm_import(
  name = "org_assertj-assertj-core-3_17_2_http_import",
  jar = "@org_assertj-assertj-core-3_17_2_http//file",
  source_jar = "@org_assertj-assertj-core-3_17_2_http//file"
)

jvm_import(
  name = "org_easytesting-fest-util-1_2_5_http_import",
  jar = "@org_easytesting-fest-util-1_2_5_http//file",
  source_jar = "@org_easytesting-fest-util-1_2_5_http//file"
)

jvm_import(
  name = "org_easytesting-fest-reflect-1_4_1_http_import",
  jar = "@org_easytesting-fest-reflect-1_4_1_http//file",
  source_jar = "@org_easytesting-fest-reflect-1_4_1_http//file"
)

jvm_import(
  name = "net_bytebuddy-byte-buddy-dep-1_14_5_http_import",
  jar = "@net_bytebuddy-byte-buddy-dep-1_14_5_http//file",
  source_jar = "@net_bytebuddy-byte-buddy-dep-1_14_5_http//file"
)

jvm_import(
  name = "org_ow2_asm-asm-9_5_http_import",
  jar = "@org_ow2_asm-asm-9_5_http//file",
  source_jar = "@org_ow2_asm-asm-9_5_http//file"
)

jvm_import(
  name = "org_ow2_asm-asm-commons-9_5_http_import",
  jar = "@org_ow2_asm-asm-commons-9_5_http//file",
  source_jar = "@org_ow2_asm-asm-commons-9_5_http//file"
)

jvm_import(
  name = "platform-util-commons_lang_v2_shim-commons-collections",
  jar = "@commons-collections-commons-collections-3_2_2_http//file",
  source_jar = "@commons-collections-commons-collections-3_2_2_http//file",
  visibility = ["//visibility:public"]
)

jvm_import(
  name = "platform-util-trove-trove",
  jar = "@org_jetbrains_intellij_deps-trove4j-1_0_20221201_http//file",
  source_jar = "@org_jetbrains_intellij_deps-trove4j-1_0_20221201_http//file",
  visibility = ["//visibility:public"]
)

jvm_import(
  name = "plexus-utils",
  jar = "@org_codehaus_plexus-plexus-utils-3_5_1_http//file",
  source_jar = "@org_codehaus_plexus-plexus-utils-3_5_1_http//file",
  visibility = ["//visibility:public"]
)

jvm_import(
  name = "protobuf",
  jar = "@com_google_protobuf-protobuf-java-3_24_4-jb_2_http//file",
  source_jar = "@com_google_protobuf-protobuf-java-3_24_4-jb_2_http//file",
  visibility = ["//visibility:public"]
)

java_library(
  name = "proxy-vole",
  exports = [
    ":org_bidib_com_github_markusbernhardt-proxy-vole-1_1_6_http_import",
    ":org_javadelight-delight-rhino-sandbox-0_0_17_http_import",
  ],
  visibility = ["//visibility:public"]
)

jvm_import(
  name = "org_bidib_com_github_markusbernhardt-proxy-vole-1_1_6_http_import",
  jar = "@org_bidib_com_github_markusbernhardt-proxy-vole-1_1_6_http//file",
  source_jar = "@org_bidib_com_github_markusbernhardt-proxy-vole-1_1_6_http//file"
)

jvm_import(
  name = "org_javadelight-delight-rhino-sandbox-0_0_17_http_import",
  jar = "@org_javadelight-delight-rhino-sandbox-0_0_17_http//file",
  source_jar = "@org_javadelight-delight-rhino-sandbox-0_0_17_http//file"
)

jvm_import(
  name = "python-community-impl-completion-ranking-python-with-full-line",
  jar = "@org_jetbrains_intellij_deps_completion-completion-ranking-python-with-full-line-0_2_1_http//file",
  source_jar = "@org_jetbrains_intellij_deps_completion-completion-ranking-python-with-full-line-0_2_1_http//file",
  visibility = ["//visibility:public"]
)

jvm_import(
  name = "python-community-impl-ml-completion-prev-exprs-models",
  jar = "@completion_ml_python_features-ml-completion-prev-exprs-models-1_11_http//file",
  visibility = ["//visibility:public"]
)

jvm_import(
  name = "python-ml-features-jetbrains-ml-models-python-imports-ranking-model",
  jar = "@com_jetbrains_ml_models-python-imports-ranking-model-coral-panda-republished-6_http//file",
  source_jar = "@com_jetbrains_ml_models-python-imports-ranking-model-coral-panda-republished-6_http//file",
  visibility = ["//visibility:public"]
)

jvm_import(
  name = "qodana-sarif",
  jar = "@com_jetbrains_qodana-qodana-sarif-0_2_115_http//file",
  source_jar = "@com_jetbrains_qodana-qodana-sarif-0_2_115_http//file",
  visibility = ["//visibility:public"]
)

jvm_import(
  name = "rd-core",
  jar = "@com_jetbrains_rd-rd-core-2025_3_1_http//file",
  source_jar = "@com_jetbrains_rd-rd-core-2025_3_1_http//file",
  visibility = ["//visibility:public"]
)

jvm_import(
  name = "rd-framework",
  jar = "@com_jetbrains_rd-rd-framework-2025_3_1_http//file",
  source_jar = "@com_jetbrains_rd-rd-framework-2025_3_1_http//file",
  visibility = ["//visibility:public"]
)

jvm_import(
  name = "rd-gen",
  jar = "@com_jetbrains_rd-rd-gen-2025_3_1_http//file",
  source_jar = "@com_jetbrains_rd-rd-gen-2025_3_1_http//file",
  visibility = ["//visibility:public"]
)

jvm_import(
  name = "rd-swing",
  jar = "@com_jetbrains_rd-rd-swing-2025_3_1_http//file",
  source_jar = "@com_jetbrains_rd-rd-swing-2025_3_1_http//file",
  visibility = ["//visibility:public"]
)

jvm_import(
  name = "rd-text",
  jar = "@com_jetbrains_rd-rd-text-2025_3_1_http//file",
  source_jar = "@com_jetbrains_rd-rd-text-2025_3_1_http//file",
  visibility = ["//visibility:public"]
)

jvm_import(
  name = "relaxng-isorelax",
  jar = "@isorelax-isorelax-20030108_http//file",
  visibility = ["//visibility:public"]
)

jvm_import(
  name = "relaxng-jing",
  jar = "@thaiopensource-jing-20030619_http//file",
  source_jar = "@thaiopensource-jing-20030619_http//file",
  visibility = ["//visibility:public"]
)

jvm_import(
  name = "rhino",
  jar = "@org_mozilla-rhino-runtime-1_7_15_http//file",
  source_jar = "@org_mozilla-rhino-runtime-1_7_15_http//file",
  visibility = ["//visibility:public"]
)

jvm_import(
  name = "rhizomedb-compiler-plugin",
  jar = "@jetbrains_fleet-rhizomedb-compiler-plugin-2_2_21-RC2-0_1_http//file",
  source_jar = "@jetbrains_fleet-rhizomedb-compiler-plugin-2_2_21-RC2-0_1_http//file",
  visibility = ["//visibility:public"]
)

jvm_import(
  name = "rpc-compiler-plugin",
  jar = "@com_jetbrains_fleet-rpc-compiler-plugin-2_2_21-RC2-0_1_http//file",
  source_jar = "@com_jetbrains_fleet-rpc-compiler-plugin-2_2_21-RC2-0_1_http//file",
  visibility = ["//visibility:public"]
)

java_library(
  name = "search_everywhere_ml-ai-grazie-emb",
  exports = [
    ":ai_grazie_model-model-emb-jvm-0_8_66_http_import",
    ":ai_grazie_model-model-text-jvm-0_8_66_http_import",
    ":ai_grazie_model-model-common-jvm-0_8_66_http_import",
    ":ai_grazie_utils-utils-common-jvm-0_8_66_http_import",
    ":ai_grazie_utils-utils-multiplatform-jvm-0_8_66_http_import",
  ],
  visibility = ["//visibility:public"]
)

jvm_import(
  name = "search_everywhere_ml-ai-grazie-model-swagger-annotations-jvm",
  jar = "@ai_grazie_model-swagger-annotations-jvm-0_8_66_http//file",
  source_jar = "@ai_grazie_model-swagger-annotations-jvm-0_8_66_http//file",
  visibility = ["//visibility:public"]
)

jvm_import(
  name = "search_everywhere_ml-ranking-core-find-action-model",
  jar = "@org_jetbrains_intellij_deps_searchEverywhere_model-find-action-model-252_0_0_http//file",
  source_jar = "@org_jetbrains_intellij_deps_searchEverywhere_model-find-action-model-252_0_0_http//file",
  visibility = ["//visibility:public"]
)

jvm_import(
  name = "search_everywhere_ml-ranking-core-find-action-model-experimental",
  jar = "@org_jetbrains_intellij_deps_searchEverywhere_model-find-action-model-252_0_1_http//file",
  source_jar = "@org_jetbrains_intellij_deps_searchEverywhere_model-find-action-model-252_0_1_http//file",
  visibility = ["//visibility:public"]
)

jvm_import(
  name = "search_everywhere_ml-ranking-core-find-all-model-experimental",
  jar = "@org_jetbrains_intellij_deps_searchEverywhere_model-find-all-model-252_0_1_http//file",
  source_jar = "@org_jetbrains_intellij_deps_searchEverywhere_model-find-all-model-252_0_1_http//file",
  visibility = ["//visibility:public"]
)

jvm_import(
  name = "search_everywhere_ml-ranking-core-find-classes-model",
  jar = "@org_jetbrains_intellij_deps_searchEverywhere_model-find-classes-model-252_0_0_http//file",
  source_jar = "@org_jetbrains_intellij_deps_searchEverywhere_model-find-classes-model-252_0_0_http//file",
  visibility = ["//visibility:public"]
)

jvm_import(
  name = "search_everywhere_ml-ranking-core-find-classes-model-experimental",
  jar = "@org_jetbrains_intellij_deps_searchEverywhere_model-find-classes-model-252_0_1_http//file",
  source_jar = "@org_jetbrains_intellij_deps_searchEverywhere_model-find-classes-model-252_0_1_http//file",
  visibility = ["//visibility:public"]
)

jvm_import(
  name = "search_everywhere_ml-ranking-core-find-ec-model-experimental",
  jar = "@org_jetbrains_intellij_deps_searchEverywhere_model-find-ec-model-252_0_1_http//file",
  source_jar = "@org_jetbrains_intellij_deps_searchEverywhere_model-find-ec-model-252_0_1_http//file",
  visibility = ["//visibility:public"]
)

jvm_import(
  name = "search_everywhere_ml-ranking-core-find-file-model",
  jar = "@org_jetbrains_intellij_deps_searchEverywhere_model-find-file-model-252_0_0_http//file",
  source_jar = "@org_jetbrains_intellij_deps_searchEverywhere_model-find-file-model-252_0_0_http//file",
  visibility = ["//visibility:public"]
)

jvm_import(
  name = "search_everywhere_ml-ranking-core-find-file-model-experimental",
  jar = "@org_jetbrains_intellij_deps_searchEverywhere_model-find-file-model-252_0_1_http//file",
  source_jar = "@org_jetbrains_intellij_deps_searchEverywhere_model-find-file-model-252_0_1_http//file",
  visibility = ["//visibility:public"]
)

jvm_import(
  name = "search_everywhere_ml-typos-ai-grazie-spell-gec-engine-local-jvm",
  jar = "@ai_grazie_spell-gec-spell-engine-local-0_8_66_http//file",
  source_jar = "@ai_grazie_spell-gec-spell-engine-local-0_8_66_http//file",
  visibility = ["//visibility:public"]
)

jvm_import(
  name = "settings_repository-eclipse-jgit-ssh-apache",
  jar = "@org_eclipse_jgit-org_eclipse_jgit_ssh_apache-6_6_1_202309021850-r-_ssh_apache_http//file",
  source_jar = "@org_eclipse_jgit-org_eclipse_jgit_ssh_apache-6_6_1_202309021850-r-_ssh_apache_http//file",
  visibility = ["//visibility:public"]
)

jvm_import(
  name = "settings_repository-eclipse-jgit-ssh-apache-agent",
  jar = "@org_eclipse_jgit-org_eclipse_jgit_ssh_apache_agent-6_6_1_202309021850-r-_ssh_apache_agent_http//file",
  source_jar = "@org_eclipse_jgit-org_eclipse_jgit_ssh_apache_agent-6_6_1_202309021850-r-_ssh_apache_agent_http//file",
  visibility = ["//visibility:public"]
)

jvm_import(
  name = "slf4j-api",
  jar = "@org_slf4j-slf4j-api-2_0_13_http//file",
  source_jar = "@org_slf4j-slf4j-api-2_0_13_http//file",
  visibility = ["//visibility:public"]
)

jvm_import(
  name = "slf4j-jdk14",
  jar = "@org_slf4j-slf4j-jdk14-2_0_13_http//file",
  source_jar = "@org_slf4j-slf4j-jdk14-2_0_13_http//file",
  visibility = ["//visibility:public"]
)

jvm_import(
  name = "snakeyaml",
  jar = "@org_yaml-snakeyaml-2_4_http//file",
  source_jar = "@org_yaml-snakeyaml-2_4_http//file",
  visibility = ["//visibility:public"]
)

jvm_import(
  name = "snakeyaml-engine",
  jar = "@org_snakeyaml-snakeyaml-engine-2_9_http//file",
  source_jar = "@org_snakeyaml-snakeyaml-engine-2_9_http//file",
  visibility = ["//visibility:public"]
)

jvm_import(
  name = "spellchecker-java-string-similarity",
  jar = "@info_debatty-java-string-similarity-2_0_0_http//file",
  source_jar = "@info_debatty-java-string-similarity-2_0_0_http//file",
  visibility = ["//visibility:public"]
)

jvm_import(
  name = "sqlite",
  jar = "@org_xerial-sqlite-jdbc-3_50_3_0_http//file",
  source_jar = "@org_xerial-sqlite-jdbc-3_50_3_0_http//file",
  visibility = ["//visibility:public"]
)

jvm_import(
  name = "sqlite-native",
  jar = "@org_sqlite-native-3_42_0-jb_1_http//file",
  visibility = ["//visibility:public"]
)

jvm_import(
  name = "stats_collector-completion-log-events",
  jar = "@org_jetbrains_intellij_deps_completion-completion-log-events-0_0_3_http//file",
  source_jar = "@org_jetbrains_intellij_deps_completion-completion-log-events-0_0_3_http//file",
  visibility = ["//visibility:public"]
)

jvm_import(
  name = "stats_collector-tests-completion-log-events",
  jar = "@org_jetbrains_intellij_deps_completion-completion-log-events-0_0_3_http//file",
  source_jar = "@org_jetbrains_intellij_deps_completion-completion-log-events-0_0_3_http//file",
  visibility = ["//visibility:public"]
)

jvm_import(
  name = "stream_ex",
  jar = "@one_util-streamex-0_8_4_http//file",
  source_jar = "@one_util-streamex-0_8_4_http//file",
  visibility = ["//visibility:public"]
)

jvm_import(
  name = "studio-platform",
  jar = "@org_jetbrains_intellij_deps-studio-platform-2025_1_2-287_http//file",
  source_jar = "@org_jetbrains_intellij_deps-studio-platform-2025_1_2-287_http//file",
  visibility = ["//visibility:public"]
)

java_library(
  name = "studio-platform-provided",
  exports = [":studio-platform"],
  neverlink = True,
  visibility = ["//visibility:public"]
)

jvm_import(
  name = "studio-test-platform",
  jar = "@org_jetbrains_intellij_deps-studio-test-platform-2025_1_2-287_http//file",
  source_jar = "@org_jetbrains_intellij_deps-studio-test-platform-2025_1_2-287_http//file",
  visibility = ["//visibility:public"]
)

jvm_import(
  name = "swingx",
  jar = "@org_swinglabs-swingx-core-1_6_2-2_http//file",
  source_jar = "@org_swinglabs-swingx-core-1_6_2-2_http//file",
  visibility = ["//visibility:public"]
)

jvm_import(
  name = "tasks-core-commons-discovery",
  jar = "@commons-discovery-commons-discovery-0_4_http//file",
  source_jar = "@commons-discovery-commons-discovery-0_4_http//file",
  visibility = ["//visibility:public"]
)

jvm_import(
  name = "tc_service_messages",
  jar = "@org_jetbrains_teamcity-serviceMessages-2024_07_http//file",
  source_jar = "@org_jetbrains_teamcity-serviceMessages-2024_07_http//file",
  visibility = ["//visibility:public"]
)

jvm_import(
  name = "terminal-completion-ranking-sh",
  jar = "@org_jetbrains_intellij_deps_completion-completion-ranking-sh-0_0_2_http//file",
  source_jar = "@org_jetbrains_intellij_deps_completion-completion-ranking-sh-0_0_2_http//file",
  visibility = ["//visibility:public"]
)

jvm_import(
  name = "terminal-completion-terminal-completion-spec",
  jar = "@org_jetbrains_terminal-completion-spec-0_4_0_http//file",
  source_jar = "@org_jetbrains_terminal-completion-spec-0_4_0_http//file",
  visibility = ["//visibility:public"]
)

jvm_import(
  name = "terminal-terminal-completion-db-with-extensions",
  jar = "@org_jetbrains_terminal-completion-db-with-extensions-0_5_0_http//file",
  visibility = ["//visibility:public"]
)

jvm_import(
  name = "test-discovery-plugin-base",
  jar = "@org_jetbrains_testDiscovery-test-discovery-plugin-base-0_1_191_http//file",
  source_jar = "@org_jetbrains_testDiscovery-test-discovery-plugin-base-0_1_191_http//file",
  visibility = ["//visibility:public"]
)

java_library(
  name = "test_n_g",
  exports = [
    ":org_testng-testng-7_8_0_http_import",
    ":com_beust-jcommander-1_82_http_import",
    ":org_webjars-jquery-3_6_1_http_import",
  ],
  visibility = ["//visibility:public"]
)

jvm_import(
  name = "org_testng-testng-7_8_0_http_import",
  jar = "@org_testng-testng-7_8_0_http//file",
  source_jar = "@org_testng-testng-7_8_0_http//file"
)

jvm_import(
  name = "com_beust-jcommander-1_82_http_import",
  jar = "@com_beust-jcommander-1_82_http//file",
  source_jar = "@com_beust-jcommander-1_82_http//file"
)

jvm_import(
  name = "org_webjars-jquery-3_6_1_http_import",
  jar = "@org_webjars-jquery-3_6_1_http//file",
  source_jar = "@org_webjars-jquery-3_6_1_http//file"
)

java_library(
  name = "test_n_g-provided",
  exports = [":test_n_g"],
  neverlink = True,
  visibility = ["//visibility:public"]
)

java_library(
  name = "testcontainers",
  exports = [
    ":org_testcontainers-testcontainers-1_20_3_http_import",
    ":org_rnorth_duct-tape-duct-tape-1_0_8_http_import",
    ":com_github_docker-java-docker-java-api-3_4_0_http_import",
    ":com_github_docker-java-docker-java-transport-zerodep-3_4_0_http_import",
    ":com_github_docker-java-docker-java-transport-3_4_0_http_import",
  ],
  visibility = ["//visibility:public"]
)

jvm_import(
  name = "org_testcontainers-testcontainers-1_20_3_http_import",
  jar = "@org_testcontainers-testcontainers-1_20_3_http//file",
  source_jar = "@org_testcontainers-testcontainers-1_20_3_http//file"
)

jvm_import(
  name = "org_rnorth_duct-tape-duct-tape-1_0_8_http_import",
  jar = "@org_rnorth_duct-tape-duct-tape-1_0_8_http//file",
  source_jar = "@org_rnorth_duct-tape-duct-tape-1_0_8_http//file"
)

jvm_import(
  name = "com_github_docker-java-docker-java-api-3_4_0_http_import",
  jar = "@com_github_docker-java-docker-java-api-3_4_0_http//file",
  source_jar = "@com_github_docker-java-docker-java-api-3_4_0_http//file"
)

jvm_import(
  name = "com_github_docker-java-docker-java-transport-zerodep-3_4_0_http_import",
  jar = "@com_github_docker-java-docker-java-transport-zerodep-3_4_0_http//file",
  source_jar = "@com_github_docker-java-docker-java-transport-zerodep-3_4_0_http//file"
)

jvm_import(
  name = "com_github_docker-java-docker-java-transport-3_4_0_http_import",
  jar = "@com_github_docker-java-docker-java-transport-3_4_0_http//file",
  source_jar = "@com_github_docker-java-docker-java-transport-3_4_0_http//file"
)

jvm_import(
  name = "testcontainers-junit-jupiter",
  jar = "@org_testcontainers-junit-jupiter-1_20_3_http//file",
  source_jar = "@org_testcontainers-junit-jupiter-1_20_3_http//file",
  visibility = ["//visibility:public"]
)

jvm_import(
  name = "tips-pycharm-community",
  jar = "@com_jetbrains_intellij_documentation-tips-pycharm-community-241_74_http//file",
  visibility = ["//visibility:public"]
)

jvm_import(
  name = "tools-api_dump-kotlinx-bcv",
  jar = "@org_jetbrains_kotlinx-binary-compatibility-validator-0_17_0_http//file",
  source_jar = "@org_jetbrains_kotlinx-binary-compatibility-validator-0_17_0_http//file",
  visibility = ["//visibility:public"]
)

jvm_import(
  name = "tools-ide-starter-github-stephenc-monte-screen-recorder",
  jar = "@com_github_stephenc_monte-monte-screen-recorder-0_7_7_0_http//file",
  source_jar = "@com_github_stephenc_monte-monte-screen-recorder-0_7_7_0_http//file",
  visibility = ["//visibility:public"]
)

jvm_import(
  name = "tools-ide-starter-rauschig-jarchivelib",
  jar = "@org_rauschig-jarchivelib-1_2_0_http//file",
  visibility = ["//visibility:public"]
)

java_library(
  name = "truth",
  exports = [
    ":com_google_truth-truth-0_42_http_import",
    ":com_googlecode_java-diff-utils-diffutils-1_3_0_http_import",
  ],
  visibility = ["//visibility:public"]
)

jvm_import(
  name = "com_google_truth-truth-0_42_http_import",
  jar = "@com_google_truth-truth-0_42_http//file",
  source_jar = "@com_google_truth-truth-0_42_http//file"
)

jvm_import(
  name = "turbo_complete-languages-kotlin-k1-completion-performance-kotlin",
  jar = "@org_jetbrains_intellij_deps_completion-performance-kotlin-0_0_9_http//file",
  source_jar = "@org_jetbrains_intellij_deps_completion-performance-kotlin-0_0_9_http//file",
  visibility = ["//visibility:public"]
)

java_library(
  name = "tuweni-toml",
  exports = [
    ":io_consensys_tuweni-tuweni-toml-2_7_1_http_import",
    ":org_antlr-antlr4-runtime-4_13_0_http_import",
  ],
  visibility = ["//visibility:public"]
)

jvm_import(
  name = "io_consensys_tuweni-tuweni-toml-2_7_1_http_import",
  jar = "@io_consensys_tuweni-tuweni-toml-2_7_1_http//file",
  source_jar = "@io_consensys_tuweni-tuweni-toml-2_7_1_http//file"
)

jvm_import(
  name = "org_antlr-antlr4-runtime-4_13_0_http_import",
  jar = "@org_antlr-antlr4-runtime-4_13_0_http//file",
  source_jar = "@org_antlr-antlr4-runtime-4_13_0_http//file"
)

java_library(
  name = "vavr",
  exports = [
    ":io_vavr-vavr-0_10_4_http_import",
    ":io_vavr-vavr-match-0_10_4_http_import",
  ],
  visibility = ["//visibility:public"]
)

jvm_import(
  name = "io_vavr-vavr-0_10_4_http_import",
  jar = "@io_vavr-vavr-0_10_4_http//file",
  source_jar = "@io_vavr-vavr-0_10_4_http//file"
)

jvm_import(
  name = "io_vavr-vavr-match-0_10_4_http_import",
  jar = "@io_vavr-vavr-match-0_10_4_http//file",
  source_jar = "@io_vavr-vavr-match-0_10_4_http//file"
)

java_library(
  name = "vcs-github-apollographql-apollo-ast-jvm",
  exports = [
    ":com_apollographql_apollo-apollo-ast-jvm-4_0_0_http_import",
    ":com_squareup_okio-okio-jvm-3_9_0_http_import",
    ":com_apollographql_apollo-apollo-annotations-jvm-4_0_0_http_import",
  ],
  visibility = ["//visibility:public"]
)

jvm_import(
  name = "com_apollographql_apollo-apollo-ast-jvm-4_0_0_http_import",
  jar = "@com_apollographql_apollo-apollo-ast-jvm-4_0_0_http//file",
  source_jar = "@com_apollographql_apollo-apollo-ast-jvm-4_0_0_http//file"
)

jvm_import(
  name = "com_apollographql_apollo-apollo-annotations-jvm-4_0_0_http_import",
  jar = "@com_apollographql_apollo-apollo-annotations-jvm-4_0_0_http//file",
  source_jar = "@com_apollographql_apollo-apollo-annotations-jvm-4_0_0_http//file"
)

jvm_import(
  name = "workspace-model-codegen",
  jar = "@com_jetbrains_intellij_platform-workspace-model-codegen-0_0_9_http//file",
  visibility = ["//visibility:public"]
)

jvm_import(
  name = "xml-resolver",
  jar = "@xml-resolver-xml-resolver-1_2_http//file",
  source_jar = "@xml-resolver-xml-resolver-1_2_http//file",
  visibility = ["//visibility:public"]
)

jvm_import(
  name = "xml-xmlbeans-_xml_beans",
  jar = "@org_apache_xmlbeans-xmlbeans-5_1_1_http//file",
  source_jar = "@org_apache_xmlbeans-xmlbeans-5_1_1_http//file",
  visibility = ["//visibility:public"]
)

java_library(
  name = "xml-xmlbeans-apache-logging-log4j-to-slf4j",
  exports = [
    ":org_apache_logging_log4j-log4j-to-slf4j-2_20_0_http_import",
    ":org_apache_logging_log4j-log4j-api-2_20_0_http_import",
  ],
  visibility = ["//visibility:public"]
)

jvm_import(
  name = "org_apache_logging_log4j-log4j-to-slf4j-2_20_0_http_import",
  jar = "@org_apache_logging_log4j-log4j-to-slf4j-2_20_0_http//file",
  source_jar = "@org_apache_logging_log4j-log4j-to-slf4j-2_20_0_http//file"
)

jvm_import(
  name = "org_apache_logging_log4j-log4j-api-2_20_0_http_import",
  jar = "@org_apache_logging_log4j-log4j-api-2_20_0_http//file",
  source_jar = "@org_apache_logging_log4j-log4j-api-2_20_0_http//file"
)

jvm_import(
  name = "xslt-debugger-impl-rt-_serializer-2-7-3",
  jar = "@xalan-serializer-2_7_3_http//file",
  visibility = ["//visibility:public"]
)

jvm_import(
  name = "xslt-debugger-impl-rt-_xalan-2-7-3",
  jar = "@xalan-xalan-2_7_3_http//file",
  visibility = ["//visibility:public"]
)

jvm_import(
  name = "xtext-xbase",
  jar = "@org_eclipse_xtext-org_eclipse_xtext_xbase_lib-2_40_0-_xbase_lib_http//file",
  source_jar = "@org_eclipse_xtext-org_eclipse_xtext_xbase_lib-2_40_0-_xbase_lib_http//file",
  visibility = ["//visibility:public"]
)

jvm_import(
  name = "xz",
  jar = "@org_tukaani-xz-1_10_http//file",
  source_jar = "@org_tukaani-xz-1_10_http//file",
  visibility = ["//visibility:public"]
)

jvm_import(
  name = "zip-signer",
  jar = "@org_jetbrains-marketplace-zip-signer-0_1_43_http//file",
  source_jar = "@org_jetbrains-marketplace-zip-signer-0_1_43_http//file",
  visibility = ["//visibility:public"]
)

jvm_import(
  name = "zstd-jni",
  jar = "@com_github_luben-zstd-jni-1_5_7-4_http//file",
  source_jar = "@com_github_luben-zstd-jni-1_5_7-4_http//file",
  visibility = ["//visibility:public"]
)

jvm_import(
  name = "zxing-core",
  jar = "@com_google_zxing-core-3_5_1_http//file",
  source_jar = "@com_google_zxing-core-3_5_1_http//file",
  visibility = ["//visibility:public"]
)
### auto-generated section `maven libs` end<|MERGE_RESOLUTION|>--- conflicted
+++ resolved
@@ -3141,27 +3141,6 @@
   source_jar = "@io_grpc-grpc-protobuf-lite-1_73_0_http//file"
 )
 
-java_library(
-  name = "io-qameta-allure-java-commons",
-  exports = [
-    ":io_qameta_allure-allure-java-commons-2_25_0_http_import",
-    ":io_qameta_allure-allure-model-2_25_0_http_import",
-  ],
-  visibility = ["//visibility:public"]
-)
-
-jvm_import(
-  name = "io_qameta_allure-allure-java-commons-2_25_0_http_import",
-  jar = "@io_qameta_allure-allure-java-commons-2_25_0_http//file",
-  source_jar = "@io_qameta_allure-allure-java-commons-2_25_0_http//file"
-)
-
-jvm_import(
-  name = "io_qameta_allure-allure-model-2_25_0_http_import",
-  jar = "@io_qameta_allure-allure-model-2_25_0_http//file",
-  source_jar = "@io_qameta_allure-allure-model-2_25_0_http//file"
-)
-
 jvm_import(
   name = "grpc-stub",
   jar = "@io_grpc-grpc-stub-1_73_0_http//file",
@@ -3455,6 +3434,27 @@
   visibility = ["//visibility:public"]
 )
 
+java_library(
+  name = "io-qameta-allure-java-commons",
+  exports = [
+    ":io_qameta_allure-allure-java-commons-2_25_0_http_import",
+    ":io_qameta_allure-allure-model-2_25_0_http_import",
+  ],
+  visibility = ["//visibility:public"]
+)
+
+jvm_import(
+  name = "io_qameta_allure-allure-java-commons-2_25_0_http_import",
+  jar = "@io_qameta_allure-allure-java-commons-2_25_0_http//file",
+  source_jar = "@io_qameta_allure-allure-java-commons-2_25_0_http//file"
+)
+
+jvm_import(
+  name = "io_qameta_allure-allure-model-2_25_0_http_import",
+  jar = "@io_qameta_allure-allure-model-2_25_0_http//file",
+  source_jar = "@io_qameta_allure-allure-model-2_25_0_http//file"
+)
+
 jvm_import(
   name = "ion",
   jar = "@com_amazon_ion-ion-java-1_11_10_http//file",
@@ -3526,15 +3526,9 @@
 )
 
 jvm_import(
-<<<<<<< HEAD
-  name = "jediterm-core",
-  jar = "@org_jetbrains_jediterm-jediterm-core-3_57_http//file",
-  source_jar = "@org_jetbrains_jediterm-jediterm-core-3_57_http//file",
-=======
   name = "jackson-module-kotlin",
   jar = "@com_fasterxml_jackson_module-jackson-module-kotlin-2_19_0_http//file",
   source_jar = "@com_fasterxml_jackson_module-jackson-module-kotlin-2_19_0_http//file",
->>>>>>> 00283270
   visibility = ["//visibility:public"]
 )
 
@@ -3587,7 +3581,305 @@
 )
 
 jvm_import(
-<<<<<<< HEAD
+  name = "org_jacoco-org_jacoco_core-0_8_14-_core_http_import",
+  jar = "@org_jacoco-org_jacoco_core-0_8_14-_core_http//file",
+  source_jar = "@org_jacoco-org_jacoco_core-0_8_14-_core_http//file"
+)
+
+jvm_import(
+  name = "org_ow2_asm-asm-9_9_http_import",
+  jar = "@org_ow2_asm-asm-9_9_http//file",
+  source_jar = "@org_ow2_asm-asm-9_9_http//file"
+)
+
+jvm_import(
+  name = "org_ow2_asm-asm-commons-9_9_http_import",
+  jar = "@org_ow2_asm-asm-commons-9_9_http//file",
+  source_jar = "@org_ow2_asm-asm-commons-9_9_http//file"
+)
+
+jvm_import(
+  name = "org_ow2_asm-asm-tree-9_9_http_import",
+  jar = "@org_ow2_asm-asm-tree-9_9_http//file",
+  source_jar = "@org_ow2_asm-asm-tree-9_9_http//file"
+)
+
+jvm_import(
+  name = "org_jacoco-org_jacoco_report-0_8_14-_report_http_import",
+  jar = "@org_jacoco-org_jacoco_report-0_8_14-_report_http//file",
+  source_jar = "@org_jacoco-org_jacoco_report-0_8_14-_report_http//file"
+)
+
+jvm_import(
+  name = "org_jacoco-org_jacoco_agent-0_8_14-_agent_http_import",
+  jar = "@org_jacoco-org_jacoco_agent-0_8_14-_agent_http//file",
+  source_jar = "@org_jacoco-org_jacoco_agent-0_8_14-_agent_http//file"
+)
+
+java_library(
+  name = "java-coverage-coverage-report",
+  exports = [
+    ":org_jetbrains_intellij_deps-coverage-report-1_0_25_http_import",
+    ":org_freemarker-freemarker-2_3_32_http_import",
+  ],
+  visibility = ["//visibility:public"]
+)
+
+jvm_import(
+  name = "org_jetbrains_intellij_deps-coverage-report-1_0_25_http_import",
+  jar = "@org_jetbrains_intellij_deps-coverage-report-1_0_25_http//file",
+  source_jar = "@org_jetbrains_intellij_deps-coverage-report-1_0_25_http//file"
+)
+
+jvm_import(
+  name = "org_freemarker-freemarker-2_3_32_http_import",
+  jar = "@org_freemarker-freemarker-2_3_32_http//file",
+  source_jar = "@org_freemarker-freemarker-2_3_32_http//file"
+)
+
+jvm_import(
+  name = "java-debugger-agent-holder-debugger-agent",
+  jar = "@org_jetbrains_intellij_deps-debugger-agent-1_79_http//file",
+  source_jar = "@org_jetbrains_intellij_deps-debugger-agent-1_79_http//file",
+  visibility = ["//visibility:public"]
+)
+
+jvm_import(
+  name = "java-debugger-impl-sa-jdwp",
+  jar = "@org_jetbrains_intellij_deps-sa-jdwp-1_24_http//file",
+  source_jar = "@org_jetbrains_intellij_deps-sa-jdwp-1_24_http//file",
+  visibility = ["//visibility:public"]
+)
+
+jvm_import(
+  name = "java-debugger-memory-agent-debugger-memory-agent",
+  jar = "@org_jetbrains_intellij_deps-debugger-memory-agent-1_0_51_http//file",
+  source_jar = "@org_jetbrains_intellij_deps-debugger-memory-agent-1_0_51_http//file",
+  visibility = ["//visibility:public"]
+)
+
+jvm_import(
+  name = "java-impl-completion-ranking-java",
+  jar = "@org_jetbrains_intellij_deps_completion-completion-ranking-java-0_9_3_http//file",
+  source_jar = "@org_jetbrains_intellij_deps_completion-completion-ranking-java-0_9_3_http//file",
+  visibility = ["//visibility:public"]
+)
+
+java_library(
+  name = "java-rt-ant-1-7-1",
+  exports = [
+    ":org_apache_ant-ant-1_7_1_http_import",
+    ":org_apache_ant-ant-launcher-1_7_1_http_import",
+  ],
+  visibility = ["//visibility:public"]
+)
+
+jvm_import(
+  name = "org_apache_ant-ant-1_7_1_http_import",
+  jar = "@org_apache_ant-ant-1_7_1_http//file",
+  source_jar = "@org_apache_ant-ant-1_7_1_http//file"
+)
+
+jvm_import(
+  name = "org_apache_ant-ant-launcher-1_7_1_http_import",
+  jar = "@org_apache_ant-ant-launcher-1_7_1_http//file"
+)
+
+java_library(
+  name = "java-rt-ant-1-7-1-provided",
+  exports = [":java-rt-ant-1-7-1"],
+  neverlink = True,
+  visibility = ["//visibility:public"]
+)
+
+jvm_import(
+  name = "java_compatibility",
+  jar = "@org_jetbrains_intellij_deps-java-compatibility-1_0_1_http//file",
+  source_jar = "@org_jetbrains_intellij_deps-java-compatibility-1_0_1_http//file",
+  visibility = ["//visibility:public"]
+)
+
+jvm_import(
+  name = "java_f_x-scene_builder-_scene_builder_kit11",
+  jar = "@org_jetbrains_intellij_deps-scenebuilderkit-11_0_5_http//file",
+  visibility = ["//visibility:public"]
+)
+
+java_library(
+  name = "java_f_x-scene_builder-_scene_builder_kit11-provided",
+  exports = [":java_f_x-scene_builder-_scene_builder_kit11"],
+  neverlink = True,
+  visibility = ["//visibility:public"]
+)
+
+jvm_import(
+  name = "javapoet",
+  jar = "@com_squareup-javapoet-1_13_0_http//file",
+  visibility = ["//visibility:public"]
+)
+
+jvm_import(
+  name = "javax-activation",
+  jar = "@com_sun_activation-javax_activation-1_2_0_http//file",
+  source_jar = "@com_sun_activation-javax_activation-1_2_0_http//file",
+  visibility = ["//visibility:public"]
+)
+
+jvm_import(
+  name = "javax-annotation-api",
+  jar = "@javax_annotation-javax_annotation-api-1_3_2-api_http//file",
+  source_jar = "@javax_annotation-javax_annotation-api-1_3_2-api_http//file",
+  visibility = ["//visibility:public"]
+)
+
+jvm_import(
+  name = "javax-inject",
+  jar = "@javax_inject-javax_inject-1_http//file",
+  source_jar = "@javax_inject-javax_inject-1_http//file",
+  visibility = ["//visibility:public"]
+)
+
+java_library(
+  name = "javax-inject-provided",
+  exports = [":javax-inject"],
+  neverlink = True,
+  visibility = ["//visibility:public"]
+)
+
+jvm_import(
+  name = "jaxb-api",
+  jar = "@javax_xml_bind-jaxb-api-2_3_1_http//file",
+  source_jar = "@javax_xml_bind-jaxb-api-2_3_1_http//file",
+  visibility = ["//visibility:public"]
+)
+
+java_library(
+  name = "jaxb-runtime",
+  exports = [
+    ":org_glassfish_jaxb-jaxb-runtime-2_3_9_http_import",
+    ":org_glassfish_jaxb-txw2-2_3_9_http_import",
+    ":com_sun_istack-istack-commons-runtime-3_0_12_http_import",
+    ":com_sun_activation-jakarta_activation-1_2_2_http_import",
+  ],
+  visibility = ["//visibility:public"]
+)
+
+jvm_import(
+  name = "org_glassfish_jaxb-jaxb-runtime-2_3_9_http_import",
+  jar = "@org_glassfish_jaxb-jaxb-runtime-2_3_9_http//file",
+  source_jar = "@org_glassfish_jaxb-jaxb-runtime-2_3_9_http//file"
+)
+
+jvm_import(
+  name = "org_glassfish_jaxb-txw2-2_3_9_http_import",
+  jar = "@org_glassfish_jaxb-txw2-2_3_9_http//file",
+  source_jar = "@org_glassfish_jaxb-txw2-2_3_9_http//file"
+)
+
+jvm_import(
+  name = "com_sun_istack-istack-commons-runtime-3_0_12_http_import",
+  jar = "@com_sun_istack-istack-commons-runtime-3_0_12_http//file",
+  source_jar = "@com_sun_istack-istack-commons-runtime-3_0_12_http//file"
+)
+
+jvm_import(
+  name = "com_sun_activation-jakarta_activation-1_2_2_http_import",
+  jar = "@com_sun_activation-jakarta_activation-1_2_2_http//file",
+  source_jar = "@com_sun_activation-jakarta_activation-1_2_2_http//file"
+)
+
+jvm_import(
+  name = "jaxen",
+  jar = "@jaxen-jaxen-1_2_0_http//file",
+  source_jar = "@jaxen-jaxen-1_2_0_http//file",
+  visibility = ["//visibility:public"]
+)
+
+jvm_import(
+  name = "jb-jdi",
+  jar = "@org_jetbrains_intellij_deps-jb-jdi-2_45_http//file",
+  source_jar = "@org_jetbrains_intellij_deps-jb-jdi-2_45_http//file",
+  visibility = ["//visibility:public"]
+)
+
+jvm_import(
+  name = "jbr-api",
+  jar = "@org_jetbrains_runtime-jbr-api-1_9_0_http//file",
+  source_jar = "@org_jetbrains_runtime-jbr-api-1_9_0_http//file",
+  visibility = ["//visibility:public"]
+)
+
+jvm_import(
+  name = "jcip",
+  jar = "@net_jcip-jcip-annotations-1_0_http//file",
+  source_jar = "@net_jcip-jcip-annotations-1_0_http//file",
+  visibility = ["//visibility:public"]
+)
+
+jvm_import(
+  name = "jediterm-core",
+  jar = "@org_jetbrains_jediterm-jediterm-core-3_57_http//file",
+  source_jar = "@org_jetbrains_jediterm-jediterm-core-3_57_http//file",
+  visibility = ["//visibility:public"]
+)
+
+jvm_import(
+  name = "jet_check",
+  jar = "@org_jetbrains-jetCheck-0_2_2_http//file",
+  source_jar = "@org_jetbrains-jetCheck-0_2_2_http//file",
+  visibility = ["//visibility:public"]
+)
+
+jvm_import(
+  name = "jetbrains-annotations",
+  jar = "@org_jetbrains-annotations-26_0_2_http//file",
+  source_jar = "@org_jetbrains-annotations-26_0_2_http//file",
+  visibility = ["//visibility:public"]
+)
+
+java_library(
+  name = "jetbrains-annotations-provided",
+  exports = [":jetbrains-annotations"],
+  neverlink = True,
+  visibility = ["//visibility:public"]
+)
+
+jvm_import(
+  name = "jetbrains-compose-components-ui-tooling-preview-desktop",
+  jar = "@org_jetbrains_compose_components-components-ui-tooling-preview-desktop-1_9_0_http//file",
+  source_jar = "@org_jetbrains_compose_components-components-ui-tooling-preview-desktop-1_9_0_http//file",
+  visibility = ["//visibility:public"]
+)
+
+java_library(
+  name = "jetbrains-intellij-deps-eclipse-jgit",
+  exports = [
+    ":org_jetbrains_intellij_deps-org_eclipse_jgit-6_6_1_202309021850-r-jb-202407181518_http_import",
+    ":com_googlecode_javaewah-JavaEWAH-1_2_3_http_import",
+  ],
+  visibility = ["//visibility:public"]
+)
+
+jvm_import(
+  name = "org_jetbrains_intellij_deps-org_eclipse_jgit-6_6_1_202309021850-r-jb-202407181518_http_import",
+  jar = "@org_jetbrains_intellij_deps-org_eclipse_jgit-6_6_1_202309021850-r-jb-202407181518_http//file",
+  source_jar = "@org_jetbrains_intellij_deps-org_eclipse_jgit-6_6_1_202309021850-r-jb-202407181518_http//file"
+)
+
+jvm_import(
+  name = "com_googlecode_javaewah-JavaEWAH-1_2_3_http_import",
+  jar = "@com_googlecode_javaewah-JavaEWAH-1_2_3_http//file",
+  source_jar = "@com_googlecode_javaewah-JavaEWAH-1_2_3_http//file"
+)
+
+jvm_import(
+  name = "jetbrains-intellij-deps-rwmutex-idea",
+  jar = "@org_jetbrains_intellij_deps-rwmutex-idea-0_0_10_http//file",
+  source_jar = "@org_jetbrains_intellij_deps-rwmutex-idea-0_0_10_http//file",
+  visibility = ["//visibility:public"]
+)
+
+jvm_import(
   name = "jetbrains-kotlin-compose-compiler-plugin",
   jar = "@org_jetbrains_kotlin-kotlin-compose-compiler-plugin-2_2_21-RC2_http//file",
   source_jar = "@org_jetbrains_kotlin-kotlin-compose-compiler-plugin-2_2_21-RC2_http//file",
@@ -3609,328 +3901,6 @@
     ":org_jetbrains_kotlinx-atomicfu-jvm-0_20_2_http_import",
   ],
   visibility = ["//visibility:public"]
-=======
-  name = "org_jacoco-org_jacoco_core-0_8_14-_core_http_import",
-  jar = "@org_jacoco-org_jacoco_core-0_8_14-_core_http//file",
-  source_jar = "@org_jacoco-org_jacoco_core-0_8_14-_core_http//file"
->>>>>>> 00283270
-)
-
-jvm_import(
-  name = "org_ow2_asm-asm-9_9_http_import",
-  jar = "@org_ow2_asm-asm-9_9_http//file",
-  source_jar = "@org_ow2_asm-asm-9_9_http//file"
-)
-
-jvm_import(
-  name = "org_ow2_asm-asm-commons-9_9_http_import",
-  jar = "@org_ow2_asm-asm-commons-9_9_http//file",
-  source_jar = "@org_ow2_asm-asm-commons-9_9_http//file"
-)
-
-jvm_import(
-  name = "org_ow2_asm-asm-tree-9_9_http_import",
-  jar = "@org_ow2_asm-asm-tree-9_9_http//file",
-  source_jar = "@org_ow2_asm-asm-tree-9_9_http//file"
-)
-
-jvm_import(
-  name = "org_jacoco-org_jacoco_report-0_8_14-_report_http_import",
-  jar = "@org_jacoco-org_jacoco_report-0_8_14-_report_http//file",
-  source_jar = "@org_jacoco-org_jacoco_report-0_8_14-_report_http//file"
-)
-
-jvm_import(
-  name = "org_jacoco-org_jacoco_agent-0_8_14-_agent_http_import",
-  jar = "@org_jacoco-org_jacoco_agent-0_8_14-_agent_http//file",
-  source_jar = "@org_jacoco-org_jacoco_agent-0_8_14-_agent_http//file"
-)
-
-java_library(
-  name = "java-coverage-coverage-report",
-  exports = [
-    ":org_jetbrains_intellij_deps-coverage-report-1_0_25_http_import",
-    ":org_freemarker-freemarker-2_3_32_http_import",
-  ],
-  visibility = ["//visibility:public"]
-)
-
-jvm_import(
-  name = "org_jetbrains_intellij_deps-coverage-report-1_0_25_http_import",
-  jar = "@org_jetbrains_intellij_deps-coverage-report-1_0_25_http//file",
-  source_jar = "@org_jetbrains_intellij_deps-coverage-report-1_0_25_http//file"
-)
-
-jvm_import(
-  name = "org_freemarker-freemarker-2_3_32_http_import",
-  jar = "@org_freemarker-freemarker-2_3_32_http//file",
-  source_jar = "@org_freemarker-freemarker-2_3_32_http//file"
-)
-
-jvm_import(
-  name = "java-debugger-agent-holder-debugger-agent",
-  jar = "@org_jetbrains_intellij_deps-debugger-agent-1_79_http//file",
-  source_jar = "@org_jetbrains_intellij_deps-debugger-agent-1_79_http//file",
-  visibility = ["//visibility:public"]
-)
-
-jvm_import(
-  name = "java-debugger-impl-sa-jdwp",
-  jar = "@org_jetbrains_intellij_deps-sa-jdwp-1_24_http//file",
-  source_jar = "@org_jetbrains_intellij_deps-sa-jdwp-1_24_http//file",
-  visibility = ["//visibility:public"]
-)
-
-jvm_import(
-  name = "java-debugger-memory-agent-debugger-memory-agent",
-  jar = "@org_jetbrains_intellij_deps-debugger-memory-agent-1_0_51_http//file",
-  source_jar = "@org_jetbrains_intellij_deps-debugger-memory-agent-1_0_51_http//file",
-  visibility = ["//visibility:public"]
-)
-
-jvm_import(
-  name = "java-impl-completion-ranking-java",
-  jar = "@org_jetbrains_intellij_deps_completion-completion-ranking-java-0_9_3_http//file",
-  source_jar = "@org_jetbrains_intellij_deps_completion-completion-ranking-java-0_9_3_http//file",
-  visibility = ["//visibility:public"]
-)
-
-java_library(
-  name = "java-rt-ant-1-7-1",
-  exports = [
-    ":org_apache_ant-ant-1_7_1_http_import",
-    ":org_apache_ant-ant-launcher-1_7_1_http_import",
-  ],
-  visibility = ["//visibility:public"]
-)
-
-jvm_import(
-  name = "org_apache_ant-ant-1_7_1_http_import",
-  jar = "@org_apache_ant-ant-1_7_1_http//file",
-  source_jar = "@org_apache_ant-ant-1_7_1_http//file"
-)
-
-jvm_import(
-  name = "org_apache_ant-ant-launcher-1_7_1_http_import",
-  jar = "@org_apache_ant-ant-launcher-1_7_1_http//file"
-)
-
-java_library(
-  name = "java-rt-ant-1-7-1-provided",
-  exports = [":java-rt-ant-1-7-1"],
-  neverlink = True,
-  visibility = ["//visibility:public"]
-)
-
-jvm_import(
-  name = "java_compatibility",
-  jar = "@org_jetbrains_intellij_deps-java-compatibility-1_0_1_http//file",
-  source_jar = "@org_jetbrains_intellij_deps-java-compatibility-1_0_1_http//file",
-  visibility = ["//visibility:public"]
-)
-
-jvm_import(
-  name = "java_f_x-scene_builder-_scene_builder_kit11",
-  jar = "@org_jetbrains_intellij_deps-scenebuilderkit-11_0_5_http//file",
-  visibility = ["//visibility:public"]
-)
-
-java_library(
-  name = "java_f_x-scene_builder-_scene_builder_kit11-provided",
-  exports = [":java_f_x-scene_builder-_scene_builder_kit11"],
-  neverlink = True,
-  visibility = ["//visibility:public"]
-)
-
-jvm_import(
-  name = "javapoet",
-  jar = "@com_squareup-javapoet-1_13_0_http//file",
-  visibility = ["//visibility:public"]
-)
-
-jvm_import(
-  name = "javax-activation",
-  jar = "@com_sun_activation-javax_activation-1_2_0_http//file",
-  source_jar = "@com_sun_activation-javax_activation-1_2_0_http//file",
-  visibility = ["//visibility:public"]
-)
-
-jvm_import(
-  name = "javax-annotation-api",
-  jar = "@javax_annotation-javax_annotation-api-1_3_2-api_http//file",
-  source_jar = "@javax_annotation-javax_annotation-api-1_3_2-api_http//file",
-  visibility = ["//visibility:public"]
-)
-
-jvm_import(
-  name = "javax-inject",
-  jar = "@javax_inject-javax_inject-1_http//file",
-  source_jar = "@javax_inject-javax_inject-1_http//file",
-  visibility = ["//visibility:public"]
-)
-
-java_library(
-  name = "javax-inject-provided",
-  exports = [":javax-inject"],
-  neverlink = True,
-  visibility = ["//visibility:public"]
-)
-
-jvm_import(
-  name = "jaxb-api",
-  jar = "@javax_xml_bind-jaxb-api-2_3_1_http//file",
-  source_jar = "@javax_xml_bind-jaxb-api-2_3_1_http//file",
-  visibility = ["//visibility:public"]
-)
-
-java_library(
-  name = "jaxb-runtime",
-  exports = [
-    ":org_glassfish_jaxb-jaxb-runtime-2_3_9_http_import",
-    ":org_glassfish_jaxb-txw2-2_3_9_http_import",
-    ":com_sun_istack-istack-commons-runtime-3_0_12_http_import",
-    ":com_sun_activation-jakarta_activation-1_2_2_http_import",
-  ],
-  visibility = ["//visibility:public"]
-)
-
-jvm_import(
-  name = "org_glassfish_jaxb-jaxb-runtime-2_3_9_http_import",
-  jar = "@org_glassfish_jaxb-jaxb-runtime-2_3_9_http//file",
-  source_jar = "@org_glassfish_jaxb-jaxb-runtime-2_3_9_http//file"
-)
-
-jvm_import(
-  name = "org_glassfish_jaxb-txw2-2_3_9_http_import",
-  jar = "@org_glassfish_jaxb-txw2-2_3_9_http//file",
-  source_jar = "@org_glassfish_jaxb-txw2-2_3_9_http//file"
-)
-
-jvm_import(
-  name = "com_sun_istack-istack-commons-runtime-3_0_12_http_import",
-  jar = "@com_sun_istack-istack-commons-runtime-3_0_12_http//file",
-  source_jar = "@com_sun_istack-istack-commons-runtime-3_0_12_http//file"
-)
-
-jvm_import(
-  name = "com_sun_activation-jakarta_activation-1_2_2_http_import",
-  jar = "@com_sun_activation-jakarta_activation-1_2_2_http//file",
-  source_jar = "@com_sun_activation-jakarta_activation-1_2_2_http//file"
-)
-
-jvm_import(
-  name = "jaxen",
-  jar = "@jaxen-jaxen-1_2_0_http//file",
-  source_jar = "@jaxen-jaxen-1_2_0_http//file",
-  visibility = ["//visibility:public"]
-)
-
-jvm_import(
-  name = "jb-jdi",
-  jar = "@org_jetbrains_intellij_deps-jb-jdi-2_45_http//file",
-  source_jar = "@org_jetbrains_intellij_deps-jb-jdi-2_45_http//file",
-  visibility = ["//visibility:public"]
-)
-
-jvm_import(
-  name = "jbr-api",
-  jar = "@org_jetbrains_runtime-jbr-api-1_9_0_http//file",
-  source_jar = "@org_jetbrains_runtime-jbr-api-1_9_0_http//file",
-  visibility = ["//visibility:public"]
-)
-
-jvm_import(
-  name = "jcip",
-  jar = "@net_jcip-jcip-annotations-1_0_http//file",
-  source_jar = "@net_jcip-jcip-annotations-1_0_http//file",
-  visibility = ["//visibility:public"]
-)
-
-jvm_import(
-  name = "jediterm-core",
-  jar = "@org_jetbrains_jediterm-jediterm-core-3_56_http//file",
-  source_jar = "@org_jetbrains_jediterm-jediterm-core-3_56_http//file",
-  visibility = ["//visibility:public"]
-)
-
-jvm_import(
-  name = "jet_check",
-  jar = "@org_jetbrains-jetCheck-0_2_2_http//file",
-  source_jar = "@org_jetbrains-jetCheck-0_2_2_http//file",
-  visibility = ["//visibility:public"]
-)
-
-jvm_import(
-  name = "jetbrains-annotations",
-  jar = "@org_jetbrains-annotations-26_0_2_http//file",
-  source_jar = "@org_jetbrains-annotations-26_0_2_http//file",
-  visibility = ["//visibility:public"]
-)
-
-java_library(
-  name = "jetbrains-annotations-provided",
-  exports = [":jetbrains-annotations"],
-  neverlink = True,
-  visibility = ["//visibility:public"]
-)
-
-jvm_import(
-  name = "jetbrains-compose-components-ui-tooling-preview-desktop",
-  jar = "@org_jetbrains_compose_components-components-ui-tooling-preview-desktop-1_9_0_http//file",
-  source_jar = "@org_jetbrains_compose_components-components-ui-tooling-preview-desktop-1_9_0_http//file",
-  visibility = ["//visibility:public"]
-)
-
-java_library(
-  name = "jetbrains-intellij-deps-eclipse-jgit",
-  exports = [
-    ":org_jetbrains_intellij_deps-org_eclipse_jgit-6_6_1_202309021850-r-jb-202407181518_http_import",
-    ":com_googlecode_javaewah-JavaEWAH-1_2_3_http_import",
-  ],
-  visibility = ["//visibility:public"]
-)
-
-jvm_import(
-  name = "org_jetbrains_intellij_deps-org_eclipse_jgit-6_6_1_202309021850-r-jb-202407181518_http_import",
-  jar = "@org_jetbrains_intellij_deps-org_eclipse_jgit-6_6_1_202309021850-r-jb-202407181518_http//file",
-  source_jar = "@org_jetbrains_intellij_deps-org_eclipse_jgit-6_6_1_202309021850-r-jb-202407181518_http//file"
-)
-
-jvm_import(
-  name = "com_googlecode_javaewah-JavaEWAH-1_2_3_http_import",
-  jar = "@com_googlecode_javaewah-JavaEWAH-1_2_3_http//file",
-  source_jar = "@com_googlecode_javaewah-JavaEWAH-1_2_3_http//file"
-)
-
-jvm_import(
-  name = "jetbrains-intellij-deps-rwmutex-idea",
-  jar = "@org_jetbrains_intellij_deps-rwmutex-idea-0_0_10_http//file",
-  source_jar = "@org_jetbrains_intellij_deps-rwmutex-idea-0_0_10_http//file",
-  visibility = ["//visibility:public"]
-)
-
-jvm_import(
-  name = "jetbrains-kotlin-compose-compiler-plugin",
-  jar = "@org_jetbrains_kotlin-kotlin-compose-compiler-plugin-2_2_20_http//file",
-  source_jar = "@org_jetbrains_kotlin-kotlin-compose-compiler-plugin-2_2_20_http//file",
-  visibility = ["//visibility:public"]
-)
-
-java_library(
-  name = "jetbrains-kotlinx-lincheck-jvm",
-  exports = [
-    ":org_jetbrains_kotlinx-lincheck-jvm-2_33_http_import",
-    ":org_jetbrains_kotlin-kotlin-reflect-1_9_21_http_import",
-    ":org_ow2_asm-asm-commons-9_6_http_import",
-    ":org_ow2_asm-asm-9_6_http_import",
-    ":org_ow2_asm-asm-tree-9_6_http_import",
-    ":org_ow2_asm-asm-util-9_6_http_import",
-    ":org_ow2_asm-asm-analysis-9_6_http_import",
-    ":net_bytebuddy-byte-buddy-1_14_12_http_import",
-    ":net_bytebuddy-byte-buddy-agent-1_14_12_http_import",
-    ":org_jetbrains_kotlinx-atomicfu-jvm-0_20_2_http_import",
-  ],
-  visibility = ["//visibility:public"]
 )
 
 jvm_import(
@@ -4157,30 +4127,13 @@
 java_library(
   name = "jna",
   exports = [
-<<<<<<< HEAD
-    ":com_charleskorn_kaml-kaml-jvm-0_99_0_http_import",
-    ":it_krzeminski-snakeyaml-engine-kmp-jvm-3_2_1_http_import",
-    ":net_thauvin_erik_urlencoder-urlencoder-lib-jvm-1_6_0_http_import",
-=======
     ":net_java_dev_jna-jna-platform-5_17_0_http_import",
     ":net_java_dev_jna-jna-5_17_0_http_import",
->>>>>>> 00283270
-  ],
-  visibility = ["//visibility:public"]
-)
-
-jvm_import(
-<<<<<<< HEAD
-  name = "com_charleskorn_kaml-kaml-jvm-0_99_0_http_import",
-  jar = "@com_charleskorn_kaml-kaml-jvm-0_99_0_http//file",
-  source_jar = "@com_charleskorn_kaml-kaml-jvm-0_99_0_http//file"
-)
-
-jvm_import(
-  name = "it_krzeminski-snakeyaml-engine-kmp-jvm-3_2_1_http_import",
-  jar = "@it_krzeminski-snakeyaml-engine-kmp-jvm-3_2_1_http//file",
-  source_jar = "@it_krzeminski-snakeyaml-engine-kmp-jvm-3_2_1_http//file"
-=======
+  ],
+  visibility = ["//visibility:public"]
+)
+
+jvm_import(
   name = "net_java_dev_jna-jna-platform-5_17_0_http_import",
   jar = "@net_java_dev_jna-jna-platform-5_17_0_http//file",
   source_jar = "@net_java_dev_jna-jna-platform-5_17_0_http//file"
@@ -4199,7 +4152,6 @@
     ":org_jruby_jcodings-jcodings-1_0_61_http_import",
   ],
   visibility = ["//visibility:public"]
->>>>>>> 00283270
 )
 
 jvm_import(
@@ -4208,34 +4160,6 @@
   source_jar = "@org_jruby_joni-joni-2_2_3_http//file"
 )
 
-java_library(
-  name = "kodein-di-jvm",
-  exports = [
-    ":org_kodein_di-kodein-di-jvm-7_26_1_http_import",
-    ":org_kodein_type-kaverit-jvm-2_10_0_http_import",
-  ],
-  visibility = ["//visibility:public"]
-)
-
-jvm_import(
-  name = "org_kodein_di-kodein-di-jvm-7_26_1_http_import",
-  jar = "@org_kodein_di-kodein-di-jvm-7_26_1_http//file",
-  source_jar = "@org_kodein_di-kodein-di-jvm-7_26_1_http//file"
-)
-
-jvm_import(
-  name = "org_kodein_type-kaverit-jvm-2_10_0_http_import",
-  jar = "@org_kodein_type-kaverit-jvm-2_10_0_http//file",
-  source_jar = "@org_kodein_type-kaverit-jvm-2_10_0_http//file"
-)
-
-java_library(
-  name = "kodein-di-jvm-provided",
-  exports = [":kodein-di-jvm"],
-  neverlink = True,
-  visibility = ["//visibility:public"]
-)
-
 jvm_import(
   name = "org_jruby_jcodings-jcodings-1_0_61_http_import",
   jar = "@org_jruby_jcodings-jcodings-1_0_61_http//file",
@@ -4272,16 +4196,9 @@
 )
 
 jvm_import(
-<<<<<<< HEAD
-  name = "kotlin-metadata",
-  jar = "@org_jetbrains_kotlin-kotlin-metadata-jvm-2_2_21-RC2_http//file",
-  source_jar = "@org_jetbrains_kotlin-kotlin-metadata-jvm-2_2_21-RC2_http//file",
-  visibility = ["//visibility:public"]
-=======
   name = "net_minidev-json-smart-2_5_0_http_import",
   jar = "@net_minidev-json-smart-2_5_0_http//file",
   source_jar = "@net_minidev-json-smart-2_5_0_http//file"
->>>>>>> 00283270
 )
 
 jvm_import(
@@ -4291,41 +4208,23 @@
 )
 
 jvm_import(
-<<<<<<< HEAD
-  name = "kotlin-reflect",
-  jar = "@org_jetbrains_kotlin-kotlin-reflect-2_2_21-RC2_http//file",
-  source_jar = "@org_jetbrains_kotlin-kotlin-reflect-2_2_21-RC2_http//file",
-=======
   name = "jsoup",
   jar = "@org_jsoup-jsoup-1_21_2_http//file",
   source_jar = "@org_jsoup-jsoup-1_21_2_http//file",
->>>>>>> 00283270
-  visibility = ["//visibility:public"]
-)
-
-jvm_import(
-<<<<<<< HEAD
-  name = "kotlin-script-runtime",
-  jar = "@org_jetbrains_kotlin-kotlin-script-runtime-2_2_21-RC2_http//file",
-  source_jar = "@org_jetbrains_kotlin-kotlin-script-runtime-2_2_21-RC2_http//file",
-=======
+  visibility = ["//visibility:public"]
+)
+
+jvm_import(
   name = "jsr305",
   jar = "@com_google_code_findbugs-jsr305-3_0_2_http//file",
   source_jar = "@com_google_code_findbugs-jsr305-3_0_2_http//file",
->>>>>>> 00283270
-  visibility = ["//visibility:public"]
-)
-
-jvm_import(
-<<<<<<< HEAD
-  name = "kotlin-stdlib",
-  jar = "@org_jetbrains_kotlin-kotlin-stdlib-2_2_21-RC2_http//file",
-  source_jar = "@org_jetbrains_kotlin-kotlin-stdlib-2_2_21-RC2_http//file",
-=======
+  visibility = ["//visibility:public"]
+)
+
+jvm_import(
   name = "junit4",
   jar = "@junit-junit-4_13_2_http//file",
   source_jar = "@junit-junit-4_13_2_http//file",
->>>>>>> 00283270
   visibility = ["//visibility:public"]
 )
 
@@ -4336,16 +4235,6 @@
   visibility = ["//visibility:public"]
 )
 
-<<<<<<< HEAD
-jvm_import(
-  name = "kotlin-test",
-  jar = "@org_jetbrains_kotlin-kotlin-test-2_2_21-RC2_http//file",
-  source_jar = "@org_jetbrains_kotlin-kotlin-test-2_2_21-RC2_http//file",
-  visibility = ["//visibility:public"]
-)
-
-=======
->>>>>>> 00283270
 java_library(
   name = "junit5",
   exports = [
@@ -4381,17 +4270,10 @@
   source_jar = "@org_apiguardian-apiguardian-api-1_1_2_http//file"
 )
 
-<<<<<<< HEAD
-jvm_import(
-  name = "kotlin-test-junit",
-  jar = "@org_jetbrains_kotlin-kotlin-test-junit-2_2_21-RC2_http//file",
-  source_jar = "@org_jetbrains_kotlin-kotlin-test-junit-2_2_21-RC2_http//file",
-=======
 java_library(
   name = "junit5-provided",
   exports = [":junit5"],
   neverlink = True,
->>>>>>> 00283270
   visibility = ["//visibility:public"]
 )
 
@@ -4583,23 +4465,23 @@
 java_library(
   name = "kaml",
   exports = [
-    ":com_charleskorn_kaml-kaml-jvm-0_80_1_http_import",
-    ":it_krzeminski-snakeyaml-engine-kmp-jvm-3_1_1_http_import",
+    ":com_charleskorn_kaml-kaml-jvm-0_99_0_http_import",
+    ":it_krzeminski-snakeyaml-engine-kmp-jvm-3_2_1_http_import",
     ":net_thauvin_erik_urlencoder-urlencoder-lib-jvm-1_6_0_http_import",
   ],
   visibility = ["//visibility:public"]
 )
 
 jvm_import(
-  name = "com_charleskorn_kaml-kaml-jvm-0_80_1_http_import",
-  jar = "@com_charleskorn_kaml-kaml-jvm-0_80_1_http//file",
-  source_jar = "@com_charleskorn_kaml-kaml-jvm-0_80_1_http//file"
-)
-
-jvm_import(
-  name = "it_krzeminski-snakeyaml-engine-kmp-jvm-3_1_1_http_import",
-  jar = "@it_krzeminski-snakeyaml-engine-kmp-jvm-3_1_1_http//file",
-  source_jar = "@it_krzeminski-snakeyaml-engine-kmp-jvm-3_1_1_http//file"
+  name = "com_charleskorn_kaml-kaml-jvm-0_99_0_http_import",
+  jar = "@com_charleskorn_kaml-kaml-jvm-0_99_0_http//file",
+  source_jar = "@com_charleskorn_kaml-kaml-jvm-0_99_0_http//file"
+)
+
+jvm_import(
+  name = "it_krzeminski-snakeyaml-engine-kmp-jvm-3_2_1_http_import",
+  jar = "@it_krzeminski-snakeyaml-engine-kmp-jvm-3_2_1_http//file",
+  source_jar = "@it_krzeminski-snakeyaml-engine-kmp-jvm-3_2_1_http//file"
 )
 
 jvm_import(
@@ -4608,6 +4490,34 @@
   source_jar = "@net_thauvin_erik_urlencoder-urlencoder-lib-jvm-1_6_0_http//file"
 )
 
+java_library(
+  name = "kodein-di-jvm",
+  exports = [
+    ":org_kodein_di-kodein-di-jvm-7_26_1_http_import",
+    ":org_kodein_type-kaverit-jvm-2_10_0_http_import",
+  ],
+  visibility = ["//visibility:public"]
+)
+
+jvm_import(
+  name = "org_kodein_di-kodein-di-jvm-7_26_1_http_import",
+  jar = "@org_kodein_di-kodein-di-jvm-7_26_1_http//file",
+  source_jar = "@org_kodein_di-kodein-di-jvm-7_26_1_http//file"
+)
+
+jvm_import(
+  name = "org_kodein_type-kaverit-jvm-2_10_0_http_import",
+  jar = "@org_kodein_type-kaverit-jvm-2_10_0_http//file",
+  source_jar = "@org_kodein_type-kaverit-jvm-2_10_0_http//file"
+)
+
+java_library(
+  name = "kodein-di-jvm-provided",
+  exports = [":kodein-di-jvm"],
+  neverlink = True,
+  visibility = ["//visibility:public"]
+)
+
 jvm_import(
   name = "kotlin-analysis-platform-ehcache-sizeof",
   jar = "@org_ehcache-sizeof-0_4_0_http//file",
@@ -4645,8 +4555,8 @@
 
 jvm_import(
   name = "kotlin-metadata",
-  jar = "@org_jetbrains_kotlin-kotlin-metadata-jvm-2_2_20_http//file",
-  source_jar = "@org_jetbrains_kotlin-kotlin-metadata-jvm-2_2_20_http//file",
+  jar = "@org_jetbrains_kotlin-kotlin-metadata-jvm-2_2_21-RC2_http//file",
+  source_jar = "@org_jetbrains_kotlin-kotlin-metadata-jvm-2_2_21-RC2_http//file",
   visibility = ["//visibility:public"]
 )
 
@@ -4659,22 +4569,22 @@
 
 jvm_import(
   name = "kotlin-reflect",
-  jar = "@org_jetbrains_kotlin-kotlin-reflect-2_2_20_http//file",
-  source_jar = "@org_jetbrains_kotlin-kotlin-reflect-2_2_20_http//file",
+  jar = "@org_jetbrains_kotlin-kotlin-reflect-2_2_21-RC2_http//file",
+  source_jar = "@org_jetbrains_kotlin-kotlin-reflect-2_2_21-RC2_http//file",
   visibility = ["//visibility:public"]
 )
 
 jvm_import(
   name = "kotlin-script-runtime",
-  jar = "@org_jetbrains_kotlin-kotlin-script-runtime-2_2_20_http//file",
-  source_jar = "@org_jetbrains_kotlin-kotlin-script-runtime-2_2_20_http//file",
+  jar = "@org_jetbrains_kotlin-kotlin-script-runtime-2_2_21-RC2_http//file",
+  source_jar = "@org_jetbrains_kotlin-kotlin-script-runtime-2_2_21-RC2_http//file",
   visibility = ["//visibility:public"]
 )
 
 jvm_import(
   name = "kotlin-stdlib",
-  jar = "@org_jetbrains_kotlin-kotlin-stdlib-2_2_20_http//file",
-  source_jar = "@org_jetbrains_kotlin-kotlin-stdlib-2_2_20_http//file",
+  jar = "@org_jetbrains_kotlin-kotlin-stdlib-2_2_21-RC2_http//file",
+  source_jar = "@org_jetbrains_kotlin-kotlin-stdlib-2_2_21-RC2_http//file",
   visibility = ["//visibility:public"]
 )
 
@@ -4687,8 +4597,8 @@
 
 jvm_import(
   name = "kotlin-test",
-  jar = "@org_jetbrains_kotlin-kotlin-test-2_2_20_http//file",
-  source_jar = "@org_jetbrains_kotlin-kotlin-test-2_2_20_http//file",
+  jar = "@org_jetbrains_kotlin-kotlin-test-2_2_21-RC2_http//file",
+  source_jar = "@org_jetbrains_kotlin-kotlin-test-2_2_21-RC2_http//file",
   visibility = ["//visibility:public"]
 )
 
@@ -4730,8 +4640,8 @@
 
 jvm_import(
   name = "kotlin-test-junit",
-  jar = "@org_jetbrains_kotlin-kotlin-test-junit-2_2_20_http//file",
-  source_jar = "@org_jetbrains_kotlin-kotlin-test-junit-2_2_20_http//file",
+  jar = "@org_jetbrains_kotlin-kotlin-test-junit-2_2_21-RC2_http//file",
+  source_jar = "@org_jetbrains_kotlin-kotlin-test-junit-2_2_21-RC2_http//file",
   visibility = ["//visibility:public"]
 )
 
